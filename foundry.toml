--- conflicted
+++ resolved
@@ -35,17 +35,6 @@
 sonicTestnet = "${SONIC_TESTNET_RPC_URL}"
 corn = "${CORN_MAIZENET_RPC_URL}"
 
-<<<<<<< HEAD
-#[etherscan]
-#corn = { key = "${CORNSCAN_KEY}", chain = 21000000, url = "https://api.routescan.io/v2/network/mainnet/evm/21000000/etherscan" }
-#arbitrum = { key = "${ARBISCAN_KEY}" }
-#mainnet = { key = "${ETHERSCAN_KEY}" }
-#polygon = { key = "${POLYGONSCAN_KEY}" }
-#bsc = { key = "${BSCSCAN_KEY}" }
-#avalanche = { key = "${SNOWTRACE_KEY}" }
-#optimism = { key = "${OPTIMISMSCAN_KEY}" }
-#base = { key = "${BASESCAN_KEY}" }
-=======
 
 [etherscan]
 corn = { key = "${CORNSCAN_KEY}", chain = 21000000, url = "https://api.routescan.io/v2/network/mainnet/evm/21000000/etherscan" }
@@ -56,7 +45,6 @@
 avalanche = { key = "${SNOWTRACE_KEY}" }
 optimism = { key = "${OPTIMISMSCAN_KEY}" }
 base = { key = "${BASESCAN_KEY}" }
->>>>>>> e9dffa0c
 
 
 [fmt]
