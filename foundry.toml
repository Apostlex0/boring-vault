--- conflicted
+++ resolved
@@ -62,12 +62,9 @@
 #sepolia = { key = "${ETHERSCAN_KEY}" }
 #berachain = { key = "${BERASCAN_KEY}", chain = 80094, url = "https://api.berascan.com/api" }
 #bob = { key = "${BOBSCAN_KEY}", chain = 60808, url = "https://explorer.gobob.xyz/api?"}
-<<<<<<< HEAD
 unichain = { key = "${UNISCAN_KEY}", chain = 130, url = "https://api.uniscan.xyz/api" }
-=======
 #unichain = { key = "${UNISCAN_KEY}", chain = 130, url = "https://api.uniscan.xyz/api" }
 #hyperEVM = { key = "${HYPER_EVM_KEY}, chain = 999, url = "https://hyperscan.gas.zip/" }
->>>>>>> eba61c19
 
 [fmt]
 FOUNDRY_FMT_LINE_LENGTH = 120
