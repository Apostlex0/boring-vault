[profile.default]
# Sets the concrete solc version to use
# This overrides the `auto_detect_solc` value
solc_version = '0.8.21'
auto_detect_solc = false 
evm_version = 'cancun'
optimizer = true
optimizer_runs = 200 
fs_permissions = [{ access = "read-write", path = "./" }]
deny_warnings = false
remappings = [
    "@solmate/=lib/solmate/src/",
    "@forge-std/=lib/forge-std/src/",
    "@ds-test/=lib/forge-std/lib/ds-test/src/",
    "ds-test/=lib/forge-std/lib/ds-test/src/",
    "@openzeppelin/=lib/openzeppelin-contracts/",
    "@ccip=lib/ccip/",
    "@oapp-auth=lib/OAppAuth/src/",
]

[rpc_endpoints]
mainnet = "${MAINNET_RPC_URL}"
polygon = "${MATIC_RPC_URL}"
bsc = "${BNB_RPC_URL}"
avalanche = "${AVALANCHE_RPC_URL}"
arbitrum = "${ARBITRUM_RPC_URL}"
optimism = "${OPTIMISM_RPC_URL}"
base = "${BASE_RPC_URL}"
zircuit = "${ZIRCUIT_RPC_URL}"
scroll = "${SCROLL_RPC_URL}"
linea = "${LINEA_RPC_URL}"
sonicMainnet = "${SONIC_MAINNET_RPC_URL}"
sepolia = "${SEPOLIA_RPC_URL}"
sonicTestnet = "${SONIC_TESTNET_RPC_URL}"
corn = "${CORN_MAIZENET_RPC_URL}"
swell = "${SWELL_CHAIN_RPC_URL}"
bob = "${BOB_RPC_URL}"
berachainTestnet = "${BERA_TESTNET_RPC_URL}"
berachain = "${BERA_CHAIN_RPC_URL}"
bartio = "${BARTIO_RPC_URL}"
holesky = "${HOLESKY_RPC_URL}"
unichain = "${UNICHAIN_RPC_URL}"
hyperEvm = "${HYPER_EVM_RPC_URL}"
tacTestnet = "${TAC_TESTNET_RPC_URL}"
flare = "${FLARE_RPC_URL}"
ink = "${INK_RPC_URL}"
plume = "${PLUME_RPC_URL}"

[etherscan]
#bob = { key = "${BOBSCAN_KEY}", chain = 60808, url = "https://explorer.gobob.xyz/api?"}
#corn = { key = "${CORNSCAN_KEY}", chain = 21000000, url = "https://api.routescan.io/v2/network/mainnet/evm/21000000/etherscan" }
#arbitrum = { key = "${ARBISCAN_KEY}" }
mainnet = { key = "${ETHERSCAN_KEY}", chain = 1, url = "https://api.etherscan.io/v2/api?chainid=1" }
#polygon = { key = "${POLYGONSCAN_KEY}" }
#bsc = { key = "${BSCSCAN_KEY}" }
#avalanche = { key = "${SNOWTRACE_KEY}" }
#optimism = { key = "${OPTIMISMSCAN_KEY}" }
#base = { key = "${BASESCAN_KEY}" }
scroll = { key = "${SCROLLSCAN_KEY}", chain = 534352, url = "https://api.etherscan.io/v2/api?chainid=534352"  }
#sonicMainnet = { key = "${SONICSCAN_KEY}", chain = 146, url = "https://api.sonicscan.org/api" }
#swell = { key = "${SWELLSCAN_KEY}", chain = 1923, url = "https://explorer.swellnetwork.io:443/api/" }
#sonicMainnet = { key = "${SONICSCAN_KEY}", chain = 146, url = "https://api.sonicscan.org/api" }
#swell = { key = "${SWELLSCAN_KEY}", chain = 1923, url = "https://explorer.swellnetwork.io:443/api/" }
#berachainTestnet = { key = "${BERASCAN_TESTNET_KEY}", chain = 80000, url = "https://api.routescan.io/v2/network/testnet/evm/80000/etherscan" }
#sepolia = { key = "${ETHERSCAN_KEY}" }
berachain = { key = "${BERASCAN_KEY}", chain = 80094, url = "https://api.berascan.com/api" }
#bob = { key = "${BOBSCAN_KEY}", chain = 60808, url = "https://explorer.gobob.xyz/api?"}
#unichain = { key = "${UNISCAN_KEY}", chain = 130, url = "https://api.uniscan.xyz/api" }
<<<<<<< HEAD
flare = {key = "${FLARESCAN_KEY}", chain = 14, url = "https://api.routescan.io/v2/network/mainnet/evm/14/etherscan" }
#hyperEVM = { key = "${HYPER_EVM_KEY}, chain = 999, url = "https://hyperscan.gas.zip/" }
plume = { key = "${PLUMESCAN_KEY}", chain = 98866, url = ""}
=======
#flare = {key = "${FLARESCAN_KEY}", chain = 14, url = "https://api.routescan.io/v2/network/mainnet/evm/14/etherscan" }
#hyperEVM = { key = "${HYPER_EVM_KEY}", chain = 999, url = "https://hyperscan.gas.zip/" }
>>>>>>> 16ce5b8e


[fmt]
FOUNDRY_FMT_LINE_LENGTH = 120
FOUNDRY_FMT_TAB_WIDTH = 4
FOUNDRY_FMT_BRACKET_SPACING = true
FOUNDRY_FMT_INT_TYPES = "long"
FOUNDRY_FMT_MULTILINE_FUNC_HEADER = "attributes_first"
FOUNDRY_FMT_QUOTE_STYLE = "double"
FOUNDRY_FMT_NUMBER_UNDERSCORE = "thousands"
FOUNDRY_FMT_OVERRIDE_SPACING = true
FOUNDRY_FMT_WRAP_COMMENTS = false
FOUNDRY_FMT_IGNORE = []<|MERGE_RESOLUTION|>--- conflicted
+++ resolved
@@ -66,14 +66,10 @@
 berachain = { key = "${BERASCAN_KEY}", chain = 80094, url = "https://api.berascan.com/api" }
 #bob = { key = "${BOBSCAN_KEY}", chain = 60808, url = "https://explorer.gobob.xyz/api?"}
 #unichain = { key = "${UNISCAN_KEY}", chain = 130, url = "https://api.uniscan.xyz/api" }
-<<<<<<< HEAD
 flare = {key = "${FLARESCAN_KEY}", chain = 14, url = "https://api.routescan.io/v2/network/mainnet/evm/14/etherscan" }
 #hyperEVM = { key = "${HYPER_EVM_KEY}, chain = 999, url = "https://hyperscan.gas.zip/" }
 plume = { key = "${PLUMESCAN_KEY}", chain = 98866, url = ""}
-=======
-#flare = {key = "${FLARESCAN_KEY}", chain = 14, url = "https://api.routescan.io/v2/network/mainnet/evm/14/etherscan" }
-#hyperEVM = { key = "${HYPER_EVM_KEY}", chain = 999, url = "https://hyperscan.gas.zip/" }
->>>>>>> 16ce5b8e
+
 
 
 [fmt]
