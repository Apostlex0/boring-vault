[profile.default]
# Sets the concrete solc version to use
# This overrides the `auto_detect_solc` value
solc_version = '0.8.21'
auto_detect_solc = false 
evm_version = 'cancun'
optimizer = true
optimizer_runs = 200 
fs_permissions = [{ access = "read-write", path = "./" }]
deny_warnings = false
remappings = [
    "@solmate/=lib/solmate/src/",
    "@forge-std/=lib/forge-std/src/",
    "@ds-test/=lib/forge-std/lib/ds-test/src/",
    "ds-test/=lib/forge-std/lib/ds-test/src/",
    "@openzeppelin/=lib/openzeppelin-contracts/",
    "@ccip=lib/ccip/",
    "@oapp-auth=lib/OAppAuth/src/",
]

[rpc_endpoints]
mainnet = "${MAINNET_RPC_URL}"
polygon = "${MATIC_RPC_URL}"
bsc = "${BNB_RPC_URL}"
avalanche = "${AVALANCHE_RPC_URL}"
arbitrum = "${ARBITRUM_RPC_URL}"
optimism = "${OPTIMISM_RPC_URL}"
base = "${BASE_RPC_URL}"
zircuit = "${ZIRCUIT_RPC_URL}"
scroll = "${SCROLL_RPC_URL}"
linea = "${LINEA_RPC_URL}"
sonicMainnet = "${SONIC_MAINNET_RPC_URL}"
sepolia = "${SEPOLIA_RPC_URL}"
sonicTestnet = "${SONIC_TESTNET_RPC_URL}"
corn = "${CORN_MAIZENET_RPC_URL}"
swell = "${SWELL_CHAIN_RPC_URL}"
bob = "${BOB_RPC_URL}"
berachainTestnet = "${BERA_TESTNET_RPC_URL}"
berachain = "${BERA_CHAIN_RPC_URL}"
bartio = "${BARTIO_RPC_URL}"
holesky = "${HOLESKY_RPC_URL}"
unichain = "${UNICHAIN_RPC_URL}"
hyperEvm = "${HYPER_EVM_RPC_URL}"
tacTestnet = "${TAC_TESTNET_RPC_URL}"
flare = "${FLARE_RPC_URL}"
ink = "${INK_RPC_URL}"

[etherscan]
#bob = { key = "${BOBSCAN_KEY}", chain = 60808, url = "https://explorer.gobob.xyz/api?"}
#corn = { key = "${CORNSCAN_KEY}", chain = 21000000, url = "https://api.routescan.io/v2/network/mainnet/evm/21000000/etherscan" }
#arbitrum = { key = "${ARBISCAN_KEY}" }
#mainnet = { key = "${ETHERSCAN_KEY}" }
#polygon = { key = "${POLYGONSCAN_KEY}" }
#bsc = { key = "${BSCSCAN_KEY}" }
#avalanche = { key = "${SNOWTRACE_KEY}" }
#optimism = { key = "${OPTIMISMSCAN_KEY}" }
#base = { key = "${BASESCAN_KEY}" }
#scroll = { key = "${SCROLLSCAN_KEY}" }
#sonicMainnet = { key = "${SONICSCAN_KEY}", chain = 146, url = "https://api.sonicscan.org/api" }
#swell = { key = "${SWELLSCAN_KEY}", chain = 1923, url = "https://explorer.swellnetwork.io:443/api/" }
#berachainTestnet = { key = "${BERASCAN_TESTNET_KEY}", chain = 80000, url = "https://api.routescan.io/v2/network/testnet/evm/80000/etherscan" }
#sepolia = { key = "${ETHERSCAN_KEY}" }
#berachain = { key = "${BERASCAN_KEY}", chain = 80094, url = "https://api.berascan.com/api" }
#bob = { key = "${BOBSCAN_KEY}", chain = 60808, url = "https://explorer.gobob.xyz/api?"}
unichain = { key = "${UNISCAN_KEY}", chain = 130, url = "https://api.uniscan.xyz/api" }
<<<<<<< HEAD
=======
#unichain = { key = "${UNISCAN_KEY}", chain = 130, url = "https://api.uniscan.xyz/api" }
#hyperEVM = { key = "${HYPER_EVM_KEY}, chain = 999, url = "https://hyperscan.gas.zip/" }
>>>>>>> c22b51d1

[fmt]
FOUNDRY_FMT_LINE_LENGTH = 120
FOUNDRY_FMT_TAB_WIDTH = 4
FOUNDRY_FMT_BRACKET_SPACING = true
FOUNDRY_FMT_INT_TYPES = "long"
FOUNDRY_FMT_MULTILINE_FUNC_HEADER = "attributes_first"
FOUNDRY_FMT_QUOTE_STYLE = "double"
FOUNDRY_FMT_NUMBER_UNDERSCORE = "thousands"
FOUNDRY_FMT_OVERRIDE_SPACING = true
FOUNDRY_FMT_WRAP_COMMENTS = false
FOUNDRY_FMT_IGNORE = []<|MERGE_RESOLUTION|>--- conflicted
+++ resolved
@@ -63,11 +63,9 @@
 #berachain = { key = "${BERASCAN_KEY}", chain = 80094, url = "https://api.berascan.com/api" }
 #bob = { key = "${BOBSCAN_KEY}", chain = 60808, url = "https://explorer.gobob.xyz/api?"}
 unichain = { key = "${UNISCAN_KEY}", chain = 130, url = "https://api.uniscan.xyz/api" }
-<<<<<<< HEAD
-=======
 #unichain = { key = "${UNISCAN_KEY}", chain = 130, url = "https://api.uniscan.xyz/api" }
 #hyperEVM = { key = "${HYPER_EVM_KEY}, chain = 999, url = "https://hyperscan.gas.zip/" }
->>>>>>> c22b51d1
+
 
 [fmt]
 FOUNDRY_FMT_LINE_LENGTH = 120
