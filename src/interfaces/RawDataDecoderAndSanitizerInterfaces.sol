// SPDX-License-Identifier: UNLICENSED
pragma solidity 0.8.21;

import {DecoderCustomTypes} from "src/interfaces/DecoderCustomTypes.sol";  

// Swell
interface INonFungiblePositionManager {
    struct Position {
        // the nonce for permits
        uint96 nonce;
        // the address that is approved for spending this token
        address operator;
        // the ID of the pool with which this token is connected
        uint80 poolId;
        // the tick range of the position
        int24 tickLower;
        int24 tickUpper;
        // the liquidity of the position
        uint128 liquidity;
        // the fee growth of the aggregate position as of the last action on the individual position
        uint256 feeGrowthInside0LastX128;
        uint256 feeGrowthInside1LastX128;
        // how many uncollected tokens are owed to the position, as of the last computation
        uint128 tokensOwed0;
        uint128 tokensOwed1;
    }

    function ownerOf(uint256 tokenId) external view returns (address);
    function positions(uint256 tokenId)
        external
        view
        returns (
            uint96 nonce,
            address operator,
            address token0,
            address token1,
            uint24 fee,
            int24 tickLower,
            int24 tickUpper,
            uint128 liquidity,
            uint256 feeGrowthInside0LastX128,
            uint256 feeGrowthInside1LastX128,
            uint128 tokensOwed0,
            uint128 tokensOwed1
        );
}

interface PancakeSwapV3MasterChef {
    function userPositionInfos(uint256 id)
        external
        view
        returns (
            uint128 liquidity,
            uint128 boostLiquidity,
            int24 tickLower,
            int24 tickUpper,
            uint256 rewardsGrowthInside,
            uint256 reward,
            address user,
            uint256 pid,
            uint256 boostMultiplier
        );
}

interface CamelotNonFungiblePositionManager {
    function ownerOf(uint256 tokenId) external view returns (address);
    function positions(uint256 tokenId)
        external
        view
        returns (
            uint96 nonce,
            address operator,
            address token0,
            address token1,
            int24 tickLower,
            int24 tickUpper,
            uint128 liquidity,
            uint256 feeGrowthInside0LastX128,
            uint256 feeGrowthInside1LastX128,
            uint128 tokensOwed0,
            uint128 tokensOwed1
        );
}

interface IRecipeMarketHub {
    function offerHashToIPOffer(bytes32 offer)
        external
        view
        returns (uint256, bytes32, address, uint256, uint256, uint256);
}

<<<<<<< HEAD
interface IUniswapV4PositionManager {
    function getPoolAndPositionInfo(uint256 tokenId) external view returns (DecoderCustomTypes.PoolKey memory, uint256); 
=======
interface IPoolRegistry {
    function poolInfo(uint256 _pid) external view returns (address, address, address, address, uint8); 
>>>>>>> c9851a61
}<|MERGE_RESOLUTION|>--- conflicted
+++ resolved
@@ -89,11 +89,11 @@
         returns (uint256, bytes32, address, uint256, uint256, uint256);
 }
 
-<<<<<<< HEAD
+
 interface IUniswapV4PositionManager {
     function getPoolAndPositionInfo(uint256 tokenId) external view returns (DecoderCustomTypes.PoolKey memory, uint256); 
-=======
+}
+
 interface IPoolRegistry {
     function poolInfo(uint256 _pid) external view returns (address, address, address, address, uint8); 
->>>>>>> c9851a61
 }