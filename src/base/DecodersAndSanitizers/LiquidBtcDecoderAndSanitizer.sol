// SPDX-License-Identifier: UNLICENSED
pragma solidity 0.8.21;

import {BaseDecoderAndSanitizer} from "src/base/DecodersAndSanitizers/BaseDecoderAndSanitizer.sol";
import {UniswapV3DecoderAndSanitizer} from "src/base/DecodersAndSanitizers/Protocols/UniswapV3DecoderAndSanitizer.sol";
import {MorphoBlueDecoderAndSanitizer} from "src/base/DecodersAndSanitizers/Protocols/MorphoBlueDecoderAndSanitizer.sol";
import {ERC4626DecoderAndSanitizer} from "src/base/DecodersAndSanitizers/Protocols/ERC4626DecoderAndSanitizer.sol";
import {ConvexDecoderAndSanitizer} from "src/base/DecodersAndSanitizers/Protocols/ConvexDecoderAndSanitizer.sol";
import {EtherFiDecoderAndSanitizer} from "src/base/DecodersAndSanitizers/Protocols/EtherFiDecoderAndSanitizer.sol";
import {NativeWrapperDecoderAndSanitizer} from
    "src/base/DecodersAndSanitizers/Protocols/NativeWrapperDecoderAndSanitizer.sol";
import {OneInchDecoderAndSanitizer} from "src/base/DecodersAndSanitizers/Protocols/OneInchDecoderAndSanitizer.sol";
import {PendleRouterDecoderAndSanitizer} from
    "src/base/DecodersAndSanitizers/Protocols/PendleRouterDecoderAndSanitizer.sol";
import {AaveV3DecoderAndSanitizer} from "src/base/DecodersAndSanitizers/Protocols/AaveV3DecoderAndSanitizer.sol";
import {EulerEVKDecoderAndSanitizer} from "src/base/DecodersAndSanitizers/Protocols/EulerEVKDecoderAndSanitizer.sol";
import {OFTDecoderAndSanitizer} from "src/base/DecodersAndSanitizers/Protocols/OFTDecoderAndSanitizer.sol";
import {TellerDecoderAndSanitizer} from "src/base/DecodersAndSanitizers/Protocols/TellerDecoderAndSanitizer.sol";
import {MorphoBlueDecoderAndSanitizer} from "src/base/DecodersAndSanitizers/Protocols/MorphoBlueDecoderAndSanitizer.sol";



contract LiquidBtcDecoderAndSanitizer is
    UniswapV3DecoderAndSanitizer,
    ERC4626DecoderAndSanitizer,
    ConvexDecoderAndSanitizer,
    EtherFiDecoderAndSanitizer,
    NativeWrapperDecoderAndSanitizer,
    OneInchDecoderAndSanitizer,
    PendleRouterDecoderAndSanitizer,
    AaveV3DecoderAndSanitizer,
<<<<<<< HEAD
    EulerEVKDecoderAndSanitizer,
    OFTDecoderAndSanitizer,
    TellerDecoderAndSanitizer,
    MorphoBlueDecoderAndSanitizer
=======
    BaseDecoderAndSanitizer
>>>>>>> f7501a5d
{
    constructor(address _uniswapV3NonFungiblePositionManager)
        UniswapV3DecoderAndSanitizer(_uniswapV3NonFungiblePositionManager)
    {}

    //============================== HANDLE FUNCTION COLLISIONS ===============================
    /**
     * @notice EtherFi, NativeWrapper all specify a `deposit()`,
     *         all cases are handled the same way.
     */
    function deposit()
        external
        pure
        override(EtherFiDecoderAndSanitizer, NativeWrapperDecoderAndSanitizer)
        returns (bytes memory addressesFound)
    {
        return addressesFound;
    }
}<|MERGE_RESOLUTION|>--- conflicted
+++ resolved
@@ -21,6 +21,7 @@
 
 
 contract LiquidBtcDecoderAndSanitizer is
+    BaseDecoderAndSanitizer,
     UniswapV3DecoderAndSanitizer,
     ERC4626DecoderAndSanitizer,
     ConvexDecoderAndSanitizer,
@@ -29,14 +30,10 @@
     OneInchDecoderAndSanitizer,
     PendleRouterDecoderAndSanitizer,
     AaveV3DecoderAndSanitizer,
-<<<<<<< HEAD
     EulerEVKDecoderAndSanitizer,
     OFTDecoderAndSanitizer,
     TellerDecoderAndSanitizer,
     MorphoBlueDecoderAndSanitizer
-=======
-    BaseDecoderAndSanitizer
->>>>>>> f7501a5d
 {
     constructor(address _uniswapV3NonFungiblePositionManager)
         UniswapV3DecoderAndSanitizer(_uniswapV3NonFungiblePositionManager)
