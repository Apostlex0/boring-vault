--- conflicted
+++ resolved
@@ -78,7 +78,6 @@
     LidoDecoderAndSanitizer,
     MorphoRewardsDecoderAndSanitizer,
     TellerDecoderAndSanitizer,
-<<<<<<< HEAD
     ResolvDecoderAndSanitizer,
     ConvexFXDecoderAndSanitizer,
     OdosDecoderAndSanitizer,
@@ -86,12 +85,9 @@
     FluidDexDecoderAndSanitizer,
     SyrupDecoderAndSanitizer,
     SpectraDecoderAndSanitizer,
-    SkyMoneyDecoderAndSanitizer
-=======
+    SkyMoneyDecoderAndSanitizer,
     LombardBTCMinterDecoderAndSanitizer,
-    BTCNMinterDecoderAndSanitizer,
-    ResolvDecoderAndSanitizer
->>>>>>> c50b4963
+    BTCNMinterDecoderAndSanitizer
 {
     constructor(address _uniswapV3NonFungiblePositionManager, address _poolRegistry, address _odosRouter)
         UniswapV3DecoderAndSanitizer(_uniswapV3NonFungiblePositionManager)
