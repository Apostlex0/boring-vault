--- conflicted
+++ resolved
@@ -6,11 +6,6 @@
 contract TermFinanceDecoderAndSanitizer is BaseDecoderAndSanitizer {
     //============================== TERM FINANCE ===============================
 
-<<<<<<< HEAD
-    constructor(address _boringVault) BaseDecoderAndSanitizer(_boringVault) {}
-
-=======
->>>>>>> c30e9794
     function lockOffers(DecoderCustomTypes.TermAuctionOfferSubmission[] calldata offerSubmissions)
         external
         pure
