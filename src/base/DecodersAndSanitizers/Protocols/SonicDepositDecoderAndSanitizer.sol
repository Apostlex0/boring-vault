// SPDX-License-Identifier: UNLICENSED
pragma solidity 0.8.21;

import {BaseDecoderAndSanitizer} from "src/base/DecodersAndSanitizers/BaseDecoderAndSanitizer.sol";

abstract contract SonicDepositDecoderAndSanitizer is BaseDecoderAndSanitizer {
<<<<<<< HEAD
=======
    constructor(address _boringVault) BaseDecoderAndSanitizer(_boringVault) {}

>>>>>>> 6efa63a1
    function depositBudget(uint256 /*amount*/ ) external pure virtual returns (bytes memory addressesFound) {
        return addressesFound;
    }
}<|MERGE_RESOLUTION|>--- conflicted
+++ resolved
@@ -4,11 +4,7 @@
 import {BaseDecoderAndSanitizer} from "src/base/DecodersAndSanitizers/BaseDecoderAndSanitizer.sol";
 
 abstract contract SonicDepositDecoderAndSanitizer is BaseDecoderAndSanitizer {
-<<<<<<< HEAD
-=======
-    constructor(address _boringVault) BaseDecoderAndSanitizer(_boringVault) {}
 
->>>>>>> 6efa63a1
     function depositBudget(uint256 /*amount*/ ) external pure virtual returns (bytes memory addressesFound) {
         return addressesFound;
     }
