{
    "metadata": {
        "AccountantAddress": "0x0639e239E417Ab9D1f0f926Fd738a012153930A7",
        "BoringVaultAddress": "0x309f25d839A2fe225E80210e110C99150Db98AAF",
<<<<<<< HEAD
        "DecoderAndSanitizerAddress": "0x2096157256f0B45666fD3E4344e7d25280590B20",
=======
        "DecoderAndSanitizerAddress": "0x3F7a23283d0e9C56952aE7e1836a5C4344908432",
>>>>>>> 56b46e22
        "DigestComposition": [
            "Bytes20(DECODER_AND_SANITIZER_ADDRESS)",
            "Bytes20(TARGET_ADDRESS)",
            "Bytes1(CAN_SEND_VALUE)",
            "Bytes4(TARGET_FUNCTION_SELECTOR)",
            "Bytes{N*20}(ADDRESS_ARGUMENT_0,...,ADDRESS_ARGUMENT_N)"
        ],
<<<<<<< HEAD
        "LeafCount": 28,
        "ManageRoot": "0x26dfcb7c501a946a2a6a023cda20960ed9773df36f5ea6bd32c2503a74e74a4c",
        "ManagerAddress": "0x9D828035dd3C95452D4124870C110E7866ea6bb7",
        "TreeCapacity": 32
=======
        "LeafCount": 62,
        "ManageRoot": "0x398636fa77d4880195b7900b994a4b5a8ae0a487806fa505df86b0bd2838cd05",
        "ManagerAddress": "0x9D828035dd3C95452D4124870C110E7866ea6bb7",
        "TreeCapacity": 64
>>>>>>> 56b46e22
    },
    "leafs": [
        {
            "AddressArguments": ["0x0639e239E417Ab9D1f0f926Fd738a012153930A7"],
            "CanSendValue": false,
<<<<<<< HEAD
            "DecoderAndSanitizerAddress": "0x2096157256f0B45666fD3E4344e7d25280590B20",
            "Description": "Approve Accountant to spend LBTC",
            "FunctionSelector": "0x095ea7b3",
            "FunctionSignature": "approve(address,uint256)",
            "LeafDigest": "0xde942ed4c4b3fbd27d2b469a7964dd8a75e501d9e03f5d73b9f5120092467b6b",
=======
            "DecoderAndSanitizerAddress": "0x3F7a23283d0e9C56952aE7e1836a5C4344908432",
            "Description": "Approve Accountant to spend LBTC",
            "FunctionSelector": "0x095ea7b3",
            "FunctionSignature": "approve(address,uint256)",
            "LeafDigest": "0x9ce83c5b028dc6c99588a44657ad2ce80c0440befe432434a783202dfba88bda",
>>>>>>> 56b46e22
            "PackedArgumentAddresses": "0x0639e239e417ab9d1f0f926fd738a012153930a7",
            "TargetAddress": "0xecAc9C5F704e954931349Da37F60E39f515c11c1"
        },
        {
            "AddressArguments": ["0x0639e239E417Ab9D1f0f926Fd738a012153930A7"],
            "CanSendValue": false,
<<<<<<< HEAD
            "DecoderAndSanitizerAddress": "0x2096157256f0B45666fD3E4344e7d25280590B20",
            "Description": "Approve Accountant to spend eBTC",
            "FunctionSelector": "0x095ea7b3",
            "FunctionSignature": "approve(address,uint256)",
            "LeafDigest": "0x377177afa77c53d77f3e687b0ad133c18527ad0f87a5d6029e172f6f23ff3de5",
=======
            "DecoderAndSanitizerAddress": "0x3F7a23283d0e9C56952aE7e1836a5C4344908432",
            "Description": "Approve Accountant to spend eBTC",
            "FunctionSelector": "0x095ea7b3",
            "FunctionSignature": "approve(address,uint256)",
            "LeafDigest": "0x34239855afb0247418d6330447d9c3350db4556637475a5757f5028be5b42237",
>>>>>>> 56b46e22
            "PackedArgumentAddresses": "0x0639e239e417ab9d1f0f926fd738a012153930a7",
            "TargetAddress": "0x657e8C867D8B37dCC18fA4Caead9C45EB088C642"
        },
        {
            "AddressArguments": ["0xecAc9C5F704e954931349Da37F60E39f515c11c1"],
            "CanSendValue": false,
<<<<<<< HEAD
            "DecoderAndSanitizerAddress": "0x2096157256f0B45666fD3E4344e7d25280590B20",
            "Description": "Claim fees in LBTC",
            "FunctionSelector": "0x15a0ea6a",
            "FunctionSignature": "claimFees(address)",
            "LeafDigest": "0x3b1c5be72b31fa03b86fe56f610e2814416933d99353db3f9c816a96faab8bd7",
=======
            "DecoderAndSanitizerAddress": "0x3F7a23283d0e9C56952aE7e1836a5C4344908432",
            "Description": "Claim fees in LBTC",
            "FunctionSelector": "0x15a0ea6a",
            "FunctionSignature": "claimFees(address)",
            "LeafDigest": "0xcc3de9dc58c94ad86bdf5bb94f6e6559c8982a1c9f4241d696e4edf929437948",
>>>>>>> 56b46e22
            "PackedArgumentAddresses": "0xecac9c5f704e954931349da37f60e39f515c11c1",
            "TargetAddress": "0x0639e239E417Ab9D1f0f926Fd738a012153930A7"
        },
        {
            "AddressArguments": ["0xecAc9C5F704e954931349Da37F60E39f515c11c1"],
            "CanSendValue": false,
<<<<<<< HEAD
            "DecoderAndSanitizerAddress": "0x2096157256f0B45666fD3E4344e7d25280590B20",
            "Description": "Claim yield in LBTC",
            "FunctionSelector": "0x999927df",
            "FunctionSignature": "claimYield(address)",
            "LeafDigest": "0x4b89073bdd67e67dc58de7ee850deab317434590d313db1f903308ef0a45a271",
=======
            "DecoderAndSanitizerAddress": "0x3F7a23283d0e9C56952aE7e1836a5C4344908432",
            "Description": "Claim yield in LBTC",
            "FunctionSelector": "0x999927df",
            "FunctionSignature": "claimYield(address)",
            "LeafDigest": "0x19ba86cf3b5ad53cc7237051c6bcbea76247f262fbdb33db9635d6209a5e57f5",
>>>>>>> 56b46e22
            "PackedArgumentAddresses": "0xecac9c5f704e954931349da37f60e39f515c11c1",
            "TargetAddress": "0x0639e239E417Ab9D1f0f926Fd738a012153930A7"
        },
        {
            "AddressArguments": ["0x657e8C867D8B37dCC18fA4Caead9C45EB088C642"],
            "CanSendValue": false,
<<<<<<< HEAD
            "DecoderAndSanitizerAddress": "0x2096157256f0B45666fD3E4344e7d25280590B20",
            "Description": "Claim fees in eBTC",
            "FunctionSelector": "0x15a0ea6a",
            "FunctionSignature": "claimFees(address)",
            "LeafDigest": "0x944b49e84c19b8c7971822dccedf73200ec7cab5900d5d513d6438f27eb9bd1b",
=======
            "DecoderAndSanitizerAddress": "0x3F7a23283d0e9C56952aE7e1836a5C4344908432",
            "Description": "Claim fees in eBTC",
            "FunctionSelector": "0x15a0ea6a",
            "FunctionSignature": "claimFees(address)",
            "LeafDigest": "0x37795af36ecf74c1aaa923730882bb8ba4a8c26b4bacc30ab8b367a649bc35d6",
>>>>>>> 56b46e22
            "PackedArgumentAddresses": "0x657e8c867d8b37dcc18fa4caead9c45eb088c642",
            "TargetAddress": "0x0639e239E417Ab9D1f0f926Fd738a012153930A7"
        },
        {
            "AddressArguments": ["0x657e8C867D8B37dCC18fA4Caead9C45EB088C642"],
            "CanSendValue": false,
<<<<<<< HEAD
            "DecoderAndSanitizerAddress": "0x2096157256f0B45666fD3E4344e7d25280590B20",
            "Description": "Claim yield in eBTC",
            "FunctionSelector": "0x999927df",
            "FunctionSignature": "claimYield(address)",
            "LeafDigest": "0x8dedeb4feb7110a5b05d47f2b99d352a20eb8a15c87a6eb867ec8eb4f0aa3170",
=======
            "DecoderAndSanitizerAddress": "0x3F7a23283d0e9C56952aE7e1836a5C4344908432",
            "Description": "Claim yield in eBTC",
            "FunctionSelector": "0x999927df",
            "FunctionSignature": "claimYield(address)",
            "LeafDigest": "0x97c4c0c29b8cfb969120ee5c1c321cf9fb310ec6d1fb0a46bf97b76570888454",
>>>>>>> 56b46e22
            "PackedArgumentAddresses": "0x657e8c867d8b37dcc18fa4caead9c45eb088c642",
            "TargetAddress": "0x0639e239E417Ab9D1f0f926Fd738a012153930A7"
        },
        {
            "AddressArguments": ["0x657e8C867D8B37dCC18fA4Caead9C45EB088C642"],
            "CanSendValue": false,
<<<<<<< HEAD
            "DecoderAndSanitizerAddress": "0x2096157256f0B45666fD3E4344e7d25280590B20",
            "Description": "Approve ether.fi BTC, to spend LBTC",
            "FunctionSelector": "0x095ea7b3",
            "FunctionSignature": "approve(address,uint256)",
            "LeafDigest": "0x727ae8346350e336674111ddfca6a4319a5bdba6cbdea6d0a1bdad017123d7fb",
=======
            "DecoderAndSanitizerAddress": "0x3F7a23283d0e9C56952aE7e1836a5C4344908432",
            "Description": "Approve ether.fi BTC, to spend LBTC",
            "FunctionSelector": "0x095ea7b3",
            "FunctionSignature": "approve(address,uint256)",
            "LeafDigest": "0xe246930540077f94e0c4fdaf3793b5052974af915fa017e9b0e1a0608e48b7af",
>>>>>>> 56b46e22
            "PackedArgumentAddresses": "0x657e8c867d8b37dcc18fa4caead9c45eb088c642",
            "TargetAddress": "0xecAc9C5F704e954931349Da37F60E39f515c11c1"
        },
        {
            "AddressArguments": [
                "0xecAc9C5F704e954931349Da37F60E39f515c11c1",
                "0x309f25d839A2fe225E80210e110C99150Db98AAF"
            ],
            "CanSendValue": false,
<<<<<<< HEAD
            "DecoderAndSanitizerAddress": "0x2096157256f0B45666fD3E4344e7d25280590B20",
            "Description": "Bulk deposit LBTC into ether.fi BTC",
            "FunctionSelector": "0x9d574420",
            "FunctionSignature": "bulkDeposit(address,uint256,uint256,address)",
            "LeafDigest": "0xabcf3451bb0d7e54d3fbf184ae815de20759841b5ca3cc114c872c311f640da6",
=======
            "DecoderAndSanitizerAddress": "0x3F7a23283d0e9C56952aE7e1836a5C4344908432",
            "Description": "Bulk deposit LBTC into ether.fi BTC",
            "FunctionSelector": "0x9d574420",
            "FunctionSignature": "bulkDeposit(address,uint256,uint256,address)",
            "LeafDigest": "0xb994797a2cebd63ffa2fb79b183106241678a6a82d7babacb5ff0a797ac0b53e",
>>>>>>> 56b46e22
            "PackedArgumentAddresses": "0xecac9c5f704e954931349da37f60e39f515c11c1309f25d839a2fe225e80210e110c99150db98aaf",
            "TargetAddress": "0x6Ee3aaCcf9f2321E49063C4F8da775DdBd407268"
        },
        {
            "AddressArguments": [
                "0xecAc9C5F704e954931349Da37F60E39f515c11c1",
                "0x309f25d839A2fe225E80210e110C99150Db98AAF"
            ],
            "CanSendValue": false,
<<<<<<< HEAD
            "DecoderAndSanitizerAddress": "0x2096157256f0B45666fD3E4344e7d25280590B20",
            "Description": "Bulk withdraw LBTC from ether.fi BTC",
            "FunctionSelector": "0x3e64ce99",
            "FunctionSignature": "bulkWithdraw(address,uint256,uint256,address)",
            "LeafDigest": "0xc4d91738c6c4498a81b206aad23279bc0f584b24d3d4d4e9b70c0c0f6a844d72",
=======
            "DecoderAndSanitizerAddress": "0x3F7a23283d0e9C56952aE7e1836a5C4344908432",
            "Description": "Bulk withdraw LBTC from ether.fi BTC",
            "FunctionSelector": "0x3e64ce99",
            "FunctionSignature": "bulkWithdraw(address,uint256,uint256,address)",
            "LeafDigest": "0xef37fbf76cadcb2169f8344474b0c34e006f49284e1248d723b321177fb24691",
>>>>>>> 56b46e22
            "PackedArgumentAddresses": "0xecac9c5f704e954931349da37f60e39f515c11c1309f25d839a2fe225e80210e110c99150db98aaf",
            "TargetAddress": "0x6Ee3aaCcf9f2321E49063C4F8da775DdBd407268"
        },
        {
            "AddressArguments": ["0xecAc9C5F704e954931349Da37F60E39f515c11c1"],
            "CanSendValue": false,
<<<<<<< HEAD
            "DecoderAndSanitizerAddress": "0x2096157256f0B45666fD3E4344e7d25280590B20",
            "Description": "Deposit LBTC into ether.fi BTC",
            "FunctionSelector": "0x0efe6a8b",
            "FunctionSignature": "deposit(address,uint256,uint256)",
            "LeafDigest": "0x55059719d827abad5a71a4ab938eb093b46ba33ed86d555cf6aea56ffc969700",
=======
            "DecoderAndSanitizerAddress": "0x3F7a23283d0e9C56952aE7e1836a5C4344908432",
            "Description": "Deposit LBTC into ether.fi BTC",
            "FunctionSelector": "0x0efe6a8b",
            "FunctionSignature": "deposit(address,uint256,uint256)",
            "LeafDigest": "0x63251abce200cb566f9e6398a595940b051597a05e6e31c7542ae9ba2a7279a3",
>>>>>>> 56b46e22
            "PackedArgumentAddresses": "0xecac9c5f704e954931349da37f60e39f515c11c1",
            "TargetAddress": "0x6Ee3aaCcf9f2321E49063C4F8da775DdBd407268"
        },
        {
            "AddressArguments": ["0xBb30e76d9Bb2CC9631F7fC5Eb8e87B5Aff32bFbd"],
            "CanSendValue": false,
<<<<<<< HEAD
            "DecoderAndSanitizerAddress": "0x2096157256f0B45666fD3E4344e7d25280590B20",
            "Description": "Approve Sonic BTC, to spend LBTC",
            "FunctionSelector": "0x095ea7b3",
            "FunctionSignature": "approve(address,uint256)",
            "LeafDigest": "0x94bcfd3eed747df7b496db58b6a163d5be186bfddf0b0fdb335dd85deac6bd95",
=======
            "DecoderAndSanitizerAddress": "0x3F7a23283d0e9C56952aE7e1836a5C4344908432",
            "Description": "Approve Sonic BTC, to spend LBTC",
            "FunctionSelector": "0x095ea7b3",
            "FunctionSignature": "approve(address,uint256)",
            "LeafDigest": "0x53670d3978b603b42595022616448caff566f275ca9b327757a2f093002c91a7",
>>>>>>> 56b46e22
            "PackedArgumentAddresses": "0xbb30e76d9bb2cc9631f7fc5eb8e87b5aff32bfbd",
            "TargetAddress": "0xecAc9C5F704e954931349Da37F60E39f515c11c1"
        },
        {
            "AddressArguments": [
                "0xecAc9C5F704e954931349Da37F60E39f515c11c1",
                "0x309f25d839A2fe225E80210e110C99150Db98AAF"
            ],
            "CanSendValue": false,
<<<<<<< HEAD
            "DecoderAndSanitizerAddress": "0x2096157256f0B45666fD3E4344e7d25280590B20",
            "Description": "Bulk deposit LBTC into Sonic BTC",
            "FunctionSelector": "0x9d574420",
            "FunctionSignature": "bulkDeposit(address,uint256,uint256,address)",
            "LeafDigest": "0x038db41ca1ee069670f4af2d48edc5467c70ec376a58da3b490c675778ee1ead",
=======
            "DecoderAndSanitizerAddress": "0x3F7a23283d0e9C56952aE7e1836a5C4344908432",
            "Description": "Bulk deposit LBTC into Sonic BTC",
            "FunctionSelector": "0x9d574420",
            "FunctionSignature": "bulkDeposit(address,uint256,uint256,address)",
            "LeafDigest": "0x6d8c00547af6b5cdcf1100da26e5fea92e70e4da26c516344e0ee13325405bea",
>>>>>>> 56b46e22
            "PackedArgumentAddresses": "0xecac9c5f704e954931349da37f60e39f515c11c1309f25d839a2fe225e80210e110c99150db98aaf",
            "TargetAddress": "0xAce7DEFe3b94554f0704d8d00F69F273A0cFf079"
        },
        {
            "AddressArguments": [
                "0xecAc9C5F704e954931349Da37F60E39f515c11c1",
                "0x309f25d839A2fe225E80210e110C99150Db98AAF"
            ],
            "CanSendValue": false,
<<<<<<< HEAD
            "DecoderAndSanitizerAddress": "0x2096157256f0B45666fD3E4344e7d25280590B20",
            "Description": "Bulk withdraw LBTC from Sonic BTC",
            "FunctionSelector": "0x3e64ce99",
            "FunctionSignature": "bulkWithdraw(address,uint256,uint256,address)",
            "LeafDigest": "0x78da356e43abb31caaafeb9d8f9499143458a0227653a67f7252a5fb387269d5",
=======
            "DecoderAndSanitizerAddress": "0x3F7a23283d0e9C56952aE7e1836a5C4344908432",
            "Description": "Bulk withdraw LBTC from Sonic BTC",
            "FunctionSelector": "0x3e64ce99",
            "FunctionSignature": "bulkWithdraw(address,uint256,uint256,address)",
            "LeafDigest": "0x4cae3ea4fa40cb5065993155339bb2669065caa6e07f4bd1d491835d4fa5d225",
>>>>>>> 56b46e22
            "PackedArgumentAddresses": "0xecac9c5f704e954931349da37f60e39f515c11c1309f25d839a2fe225e80210e110c99150db98aaf",
            "TargetAddress": "0xAce7DEFe3b94554f0704d8d00F69F273A0cFf079"
        },
        {
            "AddressArguments": ["0xecAc9C5F704e954931349Da37F60E39f515c11c1"],
            "CanSendValue": false,
<<<<<<< HEAD
            "DecoderAndSanitizerAddress": "0x2096157256f0B45666fD3E4344e7d25280590B20",
            "Description": "Deposit LBTC into Sonic BTC",
            "FunctionSelector": "0x0efe6a8b",
            "FunctionSignature": "deposit(address,uint256,uint256)",
            "LeafDigest": "0xbb59378d844dd5553480cee5780dd02eda41b5db62ade88f0efd92e4017f7438",
=======
            "DecoderAndSanitizerAddress": "0x3F7a23283d0e9C56952aE7e1836a5C4344908432",
            "Description": "Deposit LBTC into Sonic BTC",
            "FunctionSelector": "0x0efe6a8b",
            "FunctionSignature": "deposit(address,uint256,uint256)",
            "LeafDigest": "0x488cf1cab0d6d772ed5d3dda733c69ec64ff345a8280d1ddbc9cab21ad41649d",
>>>>>>> 56b46e22
            "PackedArgumentAddresses": "0xecac9c5f704e954931349da37f60e39f515c11c1",
            "TargetAddress": "0xAce7DEFe3b94554f0704d8d00F69F273A0cFf079"
        },
        {
            "AddressArguments": ["0xBb30e76d9Bb2CC9631F7fC5Eb8e87B5Aff32bFbd"],
            "CanSendValue": false,
<<<<<<< HEAD
            "DecoderAndSanitizerAddress": "0x2096157256f0B45666fD3E4344e7d25280590B20",
            "Description": "Approve Sonic BTC, to spend eBTC",
            "FunctionSelector": "0x095ea7b3",
            "FunctionSignature": "approve(address,uint256)",
            "LeafDigest": "0xbd562e984ab24122e5c49a5986e19d8071f9fc8e3dd973d610670576208ce7a0",
=======
            "DecoderAndSanitizerAddress": "0x3F7a23283d0e9C56952aE7e1836a5C4344908432",
            "Description": "Approve Sonic BTC, to spend eBTC",
            "FunctionSelector": "0x095ea7b3",
            "FunctionSignature": "approve(address,uint256)",
            "LeafDigest": "0x12171285b25ac758c2abba0229d4ed9079e60da06f1862ea71a8be7a5f3db162",
>>>>>>> 56b46e22
            "PackedArgumentAddresses": "0xbb30e76d9bb2cc9631f7fc5eb8e87b5aff32bfbd",
            "TargetAddress": "0x657e8C867D8B37dCC18fA4Caead9C45EB088C642"
        },
        {
            "AddressArguments": [
                "0x657e8C867D8B37dCC18fA4Caead9C45EB088C642",
                "0x309f25d839A2fe225E80210e110C99150Db98AAF"
            ],
            "CanSendValue": false,
<<<<<<< HEAD
            "DecoderAndSanitizerAddress": "0x2096157256f0B45666fD3E4344e7d25280590B20",
            "Description": "Bulk deposit eBTC into Sonic BTC",
            "FunctionSelector": "0x9d574420",
            "FunctionSignature": "bulkDeposit(address,uint256,uint256,address)",
            "LeafDigest": "0x91b16fd948039054a6ccf8d2368da69ce7dce7df91e7cb10dfac9e9473beadc1",
=======
            "DecoderAndSanitizerAddress": "0x3F7a23283d0e9C56952aE7e1836a5C4344908432",
            "Description": "Bulk deposit eBTC into Sonic BTC",
            "FunctionSelector": "0x9d574420",
            "FunctionSignature": "bulkDeposit(address,uint256,uint256,address)",
            "LeafDigest": "0x66847f2ec1dc3073c9f774cd7bb695c94e11f273b9219bc63d8e792e298d1963",
>>>>>>> 56b46e22
            "PackedArgumentAddresses": "0x657e8c867d8b37dcc18fa4caead9c45eb088c642309f25d839a2fe225e80210e110c99150db98aaf",
            "TargetAddress": "0xAce7DEFe3b94554f0704d8d00F69F273A0cFf079"
        },
        {
            "AddressArguments": [
                "0x657e8C867D8B37dCC18fA4Caead9C45EB088C642",
                "0x309f25d839A2fe225E80210e110C99150Db98AAF"
            ],
            "CanSendValue": false,
<<<<<<< HEAD
            "DecoderAndSanitizerAddress": "0x2096157256f0B45666fD3E4344e7d25280590B20",
            "Description": "Bulk withdraw eBTC from Sonic BTC",
            "FunctionSelector": "0x3e64ce99",
            "FunctionSignature": "bulkWithdraw(address,uint256,uint256,address)",
            "LeafDigest": "0x396a41b8f0a1f261dc918ac11cf339a8dc2e35c31ccb54e3a99d594c430a5715",
=======
            "DecoderAndSanitizerAddress": "0x3F7a23283d0e9C56952aE7e1836a5C4344908432",
            "Description": "Bulk withdraw eBTC from Sonic BTC",
            "FunctionSelector": "0x3e64ce99",
            "FunctionSignature": "bulkWithdraw(address,uint256,uint256,address)",
            "LeafDigest": "0x7be58ab4d91e4258d150a4d0866807fb747986ff88aa64f75cf8d558109c0484",
>>>>>>> 56b46e22
            "PackedArgumentAddresses": "0x657e8c867d8b37dcc18fa4caead9c45eb088c642309f25d839a2fe225e80210e110c99150db98aaf",
            "TargetAddress": "0xAce7DEFe3b94554f0704d8d00F69F273A0cFf079"
        },
        {
            "AddressArguments": ["0x657e8C867D8B37dCC18fA4Caead9C45EB088C642"],
            "CanSendValue": false,
<<<<<<< HEAD
            "DecoderAndSanitizerAddress": "0x2096157256f0B45666fD3E4344e7d25280590B20",
            "Description": "Deposit eBTC into Sonic BTC",
            "FunctionSelector": "0x0efe6a8b",
            "FunctionSignature": "deposit(address,uint256,uint256)",
            "LeafDigest": "0x7bdd10d69feee4540c860c772b8e451487fe694f8a23eb4607583fb52791c9bb",
=======
            "DecoderAndSanitizerAddress": "0x3F7a23283d0e9C56952aE7e1836a5C4344908432",
            "Description": "Deposit eBTC into Sonic BTC",
            "FunctionSelector": "0x0efe6a8b",
            "FunctionSignature": "deposit(address,uint256,uint256)",
            "LeafDigest": "0xa0ad43ad6a5dab093e1e801b39657724edf0fd37f123241f36a835421c11b8cd",
>>>>>>> 56b46e22
            "PackedArgumentAddresses": "0x657e8c867d8b37dcc18fa4caead9c45eb088c642",
            "TargetAddress": "0xAce7DEFe3b94554f0704d8d00F69F273A0cFf079"
        },
        {
            "AddressArguments": ["0x630e12D53D4E041b8C5451aD035Ea841E08391d7"],
            "CanSendValue": false,
<<<<<<< HEAD
            "DecoderAndSanitizerAddress": "0x2096157256f0B45666fD3E4344e7d25280590B20",
            "Description": "Approve LayerZero to spend LBTC",
            "FunctionSelector": "0x095ea7b3",
            "FunctionSignature": "approve(address,uint256)",
            "LeafDigest": "0x0dcb819c786ad6b543645383e2ca9c069bcfc74e887686e42f6a61974ed06c7d",
=======
            "DecoderAndSanitizerAddress": "0x3F7a23283d0e9C56952aE7e1836a5C4344908432",
            "Description": "Approve LayerZero to spend LBTC",
            "FunctionSelector": "0x095ea7b3",
            "FunctionSignature": "approve(address,uint256)",
            "LeafDigest": "0x11b3b8f505a6db159eeb8ba30eef64c47c2b79f7551415e7c865acab410d6359",
>>>>>>> 56b46e22
            "PackedArgumentAddresses": "0x630e12d53d4e041b8c5451ad035ea841e08391d7",
            "TargetAddress": "0xecAc9C5F704e954931349Da37F60E39f515c11c1"
        },
        {
            "AddressArguments": [
                "0x0000000000000000000000000000000000007595",
                "0x309f25d839A2fe225E80210e110C99150Db98AAF",
                "0x309f25d839A2fe225E80210e110C99150Db98AAF"
            ],
            "CanSendValue": true,
<<<<<<< HEAD
            "DecoderAndSanitizerAddress": "0x2096157256f0B45666fD3E4344e7d25280590B20",
            "Description": "Bridge LBTC to LayerZero endpoint: 30101",
            "FunctionSelector": "0xc7c7f5b3",
            "FunctionSignature": "send((uint32,bytes32,uint256,uint256,bytes,bytes,bytes),(uint256,uint256),address)",
            "LeafDigest": "0x2ac094c9a16c8357cccbe9b15a486c6ce00e779eb4038603483fc85c3f6902aa",
=======
            "DecoderAndSanitizerAddress": "0x3F7a23283d0e9C56952aE7e1836a5C4344908432",
            "Description": "Bridge LBTC to LayerZero endpoint: 30101",
            "FunctionSelector": "0xc7c7f5b3",
            "FunctionSignature": "send((uint32,bytes32,uint256,uint256,bytes,bytes,bytes),(uint256,uint256),address)",
            "LeafDigest": "0x46c8f69e3044d5f059ed2146f6795cca570295b6afab7fb3053c1f53d45ba880",
>>>>>>> 56b46e22
            "PackedArgumentAddresses": "0x0000000000000000000000000000000000007595309f25d839a2fe225e80210e110c99150db98aaf309f25d839a2fe225e80210e110c99150db98aaf",
            "TargetAddress": "0x630e12D53D4E041b8C5451aD035Ea841E08391d7"
        },
        {
            "AddressArguments": ["0xBA12222222228d8Ba445958a75a0704d566BF2C8"],
            "CanSendValue": false,
<<<<<<< HEAD
            "DecoderAndSanitizerAddress": "0x2096157256f0B45666fD3E4344e7d25280590B20",
            "Description": "Approve Balancer Vault to spend scBTC",
            "FunctionSelector": "0x095ea7b3",
            "FunctionSignature": "approve(address,uint256)",
            "LeafDigest": "0xa7c91cb3ad8dfbc05d86f3b9c6a93648be12b160aa425e2f3466737425d46fed",
=======
            "DecoderAndSanitizerAddress": "0x3F7a23283d0e9C56952aE7e1836a5C4344908432",
            "Description": "Approve Balancer Vault to spend scBTC",
            "FunctionSelector": "0x095ea7b3",
            "FunctionSignature": "approve(address,uint256)",
            "LeafDigest": "0x680b2175a2b64371846f07a589ac23324fb87dea62bd2a93e4f35b9caa9fcd2b",
>>>>>>> 56b46e22
            "PackedArgumentAddresses": "0xba12222222228d8ba445958a75a0704d566bf2c8",
            "TargetAddress": "0xBb30e76d9Bb2CC9631F7fC5Eb8e87B5Aff32bFbd"
        },
        {
            "AddressArguments": ["0xBA12222222228d8Ba445958a75a0704d566BF2C8"],
            "CanSendValue": false,
<<<<<<< HEAD
            "DecoderAndSanitizerAddress": "0x2096157256f0B45666fD3E4344e7d25280590B20",
            "Description": "Approve Balancer Vault to spend LBTC",
            "FunctionSelector": "0x095ea7b3",
            "FunctionSignature": "approve(address,uint256)",
            "LeafDigest": "0x9c0a6120de11a9d97391d82471badd236aff5530fc43e806032d6d72e3689237",
=======
            "DecoderAndSanitizerAddress": "0x3F7a23283d0e9C56952aE7e1836a5C4344908432",
            "Description": "Approve Balancer Vault to spend LBTC",
            "FunctionSelector": "0x095ea7b3",
            "FunctionSignature": "approve(address,uint256)",
            "LeafDigest": "0x3da7d4eca1d5ae57e46d7ee0c006f1a1877a14d64593e7ce629961d3f94ec266",
>>>>>>> 56b46e22
            "PackedArgumentAddresses": "0xba12222222228d8ba445958a75a0704d566bf2c8",
            "TargetAddress": "0xecAc9C5F704e954931349Da37F60E39f515c11c1"
        },
        {
            "AddressArguments": ["0x11c43F630b52F1271a5005839d34b07C0C125e72"],
            "CanSendValue": false,
<<<<<<< HEAD
            "DecoderAndSanitizerAddress": "0x2096157256f0B45666fD3E4344e7d25280590B20",
            "Description": "Approve Balancer gauge to spend ECLP-scBTC-LBTC",
            "FunctionSelector": "0x095ea7b3",
            "FunctionSignature": "approve(address,uint256)",
            "LeafDigest": "0x0125c58a6cac57ff9848059413bb3ce6fdd93d4f26ed487f2a531f991188748e",
=======
            "DecoderAndSanitizerAddress": "0x3F7a23283d0e9C56952aE7e1836a5C4344908432",
            "Description": "Approve Balancer gauge to spend ECLP-scBTC-LBTC",
            "FunctionSelector": "0x095ea7b3",
            "FunctionSignature": "approve(address,uint256)",
            "LeafDigest": "0xc9d5819bb0dde623544bc6edf363f4e611d656b9acbd3140122c6bd19eeddc8d",
>>>>>>> 56b46e22
            "PackedArgumentAddresses": "0x11c43f630b52f1271a5005839d34b07c0c125e72",
            "TargetAddress": "0x83952912178Aa33c3853eE5d942C96254b235dCC"
        },
        {
            "AddressArguments": [
                "0x83952912178Aa33c3853eE5d942C96254b235dCC",
                "0x309f25d839A2fe225E80210e110C99150Db98AAF",
                "0x309f25d839A2fe225E80210e110C99150Db98AAF",
                "0xBb30e76d9Bb2CC9631F7fC5Eb8e87B5Aff32bFbd",
                "0xecAc9C5F704e954931349Da37F60E39f515c11c1"
            ],
            "CanSendValue": false,
<<<<<<< HEAD
            "DecoderAndSanitizerAddress": "0x2096157256f0B45666fD3E4344e7d25280590B20",
            "Description": "Join Balancer pool ECLP-scBTC-LBTC",
            "FunctionSelector": "0xb95cac28",
            "FunctionSignature": "joinPool(bytes32,address,address,(address[],uint256[],bytes,bool))",
            "LeafDigest": "0x36aad6cd8ff894b67ab474df73a0f9abe9ee6252b11ca2e23aeb4dc2ff99278a",
=======
            "DecoderAndSanitizerAddress": "0x3F7a23283d0e9C56952aE7e1836a5C4344908432",
            "Description": "Join Balancer pool ECLP-scBTC-LBTC",
            "FunctionSelector": "0xb95cac28",
            "FunctionSignature": "joinPool(bytes32,address,address,(address[],uint256[],bytes,bool))",
            "LeafDigest": "0xd92504eca54d7e56b2c08e82cc9af36882465338a99b2ffc18da8c57f3f4021d",
>>>>>>> 56b46e22
            "PackedArgumentAddresses": "0x83952912178aa33c3853ee5d942c96254b235dcc309f25d839a2fe225e80210e110c99150db98aaf309f25d839a2fe225e80210e110c99150db98aafbb30e76d9bb2cc9631f7fc5eb8e87b5aff32bfbdecac9c5f704e954931349da37f60e39f515c11c1",
            "TargetAddress": "0xBA12222222228d8Ba445958a75a0704d566BF2C8"
        },
        {
            "AddressArguments": [
                "0x83952912178Aa33c3853eE5d942C96254b235dCC",
                "0x309f25d839A2fe225E80210e110C99150Db98AAF",
                "0x309f25d839A2fe225E80210e110C99150Db98AAF",
                "0xBb30e76d9Bb2CC9631F7fC5Eb8e87B5Aff32bFbd",
                "0xecAc9C5F704e954931349Da37F60E39f515c11c1"
            ],
            "CanSendValue": false,
<<<<<<< HEAD
            "DecoderAndSanitizerAddress": "0x2096157256f0B45666fD3E4344e7d25280590B20",
            "Description": "Exit Balancer pool ECLP-scBTC-LBTC",
            "FunctionSelector": "0x8bdb3913",
            "FunctionSignature": "exitPool(bytes32,address,address,(address[],uint256[],bytes,bool))",
            "LeafDigest": "0x858b72093e4880f7496574e8b9e2101fb1ae3b64c09f684ac7e309f625f39834",
=======
            "DecoderAndSanitizerAddress": "0x3F7a23283d0e9C56952aE7e1836a5C4344908432",
            "Description": "Exit Balancer pool ECLP-scBTC-LBTC",
            "FunctionSelector": "0x8bdb3913",
            "FunctionSignature": "exitPool(bytes32,address,address,(address[],uint256[],bytes,bool))",
            "LeafDigest": "0xa1fd5ade13f603cf551d0ce28ff937d446c1faaa1f9cd0e114dce3d5cbe2e9bd",
>>>>>>> 56b46e22
            "PackedArgumentAddresses": "0x83952912178aa33c3853ee5d942c96254b235dcc309f25d839a2fe225e80210e110c99150db98aaf309f25d839a2fe225e80210e110c99150db98aafbb30e76d9bb2cc9631f7fc5eb8e87b5aff32bfbdecac9c5f704e954931349da37f60e39f515c11c1",
            "TargetAddress": "0xBA12222222228d8Ba445958a75a0704d566BF2C8"
        },
        {
            "AddressArguments": ["0x309f25d839A2fe225E80210e110C99150Db98AAF"],
            "CanSendValue": false,
<<<<<<< HEAD
            "DecoderAndSanitizerAddress": "0x2096157256f0B45666fD3E4344e7d25280590B20",
            "Description": "Deposit ECLP-scBTC-LBTC into Balancer gauge",
            "FunctionSelector": "0x6e553f65",
            "FunctionSignature": "deposit(uint256,address)",
            "LeafDigest": "0x9afbfc64ac46daeae1ed5ebfbeec7c4bfc324d6e0b785b24831d3e758de716f9",
=======
            "DecoderAndSanitizerAddress": "0x3F7a23283d0e9C56952aE7e1836a5C4344908432",
            "Description": "Deposit ECLP-scBTC-LBTC into Balancer gauge",
            "FunctionSelector": "0x6e553f65",
            "FunctionSignature": "deposit(uint256,address)",
            "LeafDigest": "0x39196e1dd3a2ba1aba9bf8fa19778e5283329dddf47007dc13dfaa17fa53c9e5",
>>>>>>> 56b46e22
            "PackedArgumentAddresses": "0x309f25d839a2fe225e80210e110c99150db98aaf",
            "TargetAddress": "0x11c43F630b52F1271a5005839d34b07C0C125e72"
        },
        {
            "AddressArguments": [],
            "CanSendValue": false,
<<<<<<< HEAD
            "DecoderAndSanitizerAddress": "0x2096157256f0B45666fD3E4344e7d25280590B20",
            "Description": "Withdraw ECLP-scBTC-LBTC from Balancer gauge",
            "FunctionSelector": "0x2e1a7d4d",
            "FunctionSignature": "withdraw(uint256)",
            "LeafDigest": "0x60a1ec74decf456a57a2b311578506ae583faa4e3de47122db342613119ecc5f",
=======
            "DecoderAndSanitizerAddress": "0x3F7a23283d0e9C56952aE7e1836a5C4344908432",
            "Description": "Withdraw ECLP-scBTC-LBTC from Balancer gauge",
            "FunctionSelector": "0x2e1a7d4d",
            "FunctionSignature": "withdraw(uint256)",
            "LeafDigest": "0xdef9b950009038e51102a2fb8d35db491811dfe324f98e9d638e194f4d0542bf",
>>>>>>> 56b46e22
            "PackedArgumentAddresses": "0x",
            "TargetAddress": "0x11c43F630b52F1271a5005839d34b07C0C125e72"
        },
        {
            "AddressArguments": ["0x309f25d839A2fe225E80210e110C99150Db98AAF"],
            "CanSendValue": false,
<<<<<<< HEAD
            "DecoderAndSanitizerAddress": "0x2096157256f0B45666fD3E4344e7d25280590B20",
            "Description": "Claim rewards from Balancer gauge",
            "FunctionSelector": "0x84e9bd7e",
            "FunctionSignature": "claim_rewards(address)",
            "LeafDigest": "0x097032efb8248ec6fc221611f60efdc371a1830cc3453ebde09a92238b3b1e30",
=======
            "DecoderAndSanitizerAddress": "0x3F7a23283d0e9C56952aE7e1836a5C4344908432",
            "Description": "Claim rewards from Balancer gauge",
            "FunctionSelector": "0x84e9bd7e",
            "FunctionSignature": "claim_rewards(address)",
            "LeafDigest": "0x0c3807a9f4e164c3b6215f34ade12be2388f0a9918a50a2bb71895dc7e1fb039",
>>>>>>> 56b46e22
            "PackedArgumentAddresses": "0x309f25d839a2fe225e80210e110c99150db98aaf",
            "TargetAddress": "0x11c43F630b52F1271a5005839d34b07C0C125e72"
        },
        {
<<<<<<< HEAD
            "AddressArguments": [],
            "CanSendValue": false,
            "DecoderAndSanitizerAddress": "0x0000000000000000000000000000000000000000",
            "Description": "",
            "FunctionSelector": "0xc5d24601",
            "FunctionSignature": "",
            "LeafDigest": "0xa7a0fd846665d92e66be6155c6221b3acd7145ca7c4e4b67a594e4c516969400",
            "PackedArgumentAddresses": "0x",
            "TargetAddress": "0x0000000000000000000000000000000000000000"
=======
            "AddressArguments": ["0x0DFA6b53c05b07e29B49a878Fc96153cc03c3E72"],
            "CanSendValue": false,
            "DecoderAndSanitizerAddress": "0x3F7a23283d0e9C56952aE7e1836a5C4344908432",
            "Description": "Approve bLBTC-32 to spend LBTC",
            "FunctionSelector": "0x095ea7b3",
            "FunctionSignature": "approve(address,uint256)",
            "LeafDigest": "0x15bc34e1d379b7da220186cb083e6445cc090a2e9ba4b0467e2b38ea6ac7035e",
            "PackedArgumentAddresses": "0x0dfa6b53c05b07e29b49a878fc96153cc03c3e72",
            "TargetAddress": "0xecAc9C5F704e954931349Da37F60E39f515c11c1"
        },
        {
            "AddressArguments": ["0x309f25d839A2fe225E80210e110C99150Db98AAF"],
            "CanSendValue": false,
            "DecoderAndSanitizerAddress": "0x3F7a23283d0e9C56952aE7e1836a5C4344908432",
            "Description": "Deposit LBTC for bLBTC-32",
            "FunctionSelector": "0x6e553f65",
            "FunctionSignature": "deposit(uint256,address)",
            "LeafDigest": "0xe621694bc00082bd9fd84d87313d404e1e3866f82f303ef02060308572366f32",
            "PackedArgumentAddresses": "0x309f25d839a2fe225e80210e110c99150db98aaf",
            "TargetAddress": "0x0DFA6b53c05b07e29B49a878Fc96153cc03c3E72"
        },
        {
            "AddressArguments": [
                "0x309f25d839A2fe225E80210e110C99150Db98AAF",
                "0x309f25d839A2fe225E80210e110C99150Db98AAF"
            ],
            "CanSendValue": false,
            "DecoderAndSanitizerAddress": "0x3F7a23283d0e9C56952aE7e1836a5C4344908432",
            "Description": "Withdraw LBTC from bLBTC-32",
            "FunctionSelector": "0xb460af94",
            "FunctionSignature": "withdraw(uint256,address,address)",
            "LeafDigest": "0xf8871c315c9fc34addeffba31c95274b8592f82d35d4185ef6d47bd1642eb075",
            "PackedArgumentAddresses": "0x309f25d839a2fe225e80210e110c99150db98aaf309f25d839a2fe225e80210e110c99150db98aaf",
            "TargetAddress": "0x0DFA6b53c05b07e29B49a878Fc96153cc03c3E72"
        },
        {
            "AddressArguments": ["0x309f25d839A2fe225E80210e110C99150Db98AAF"],
            "CanSendValue": false,
            "DecoderAndSanitizerAddress": "0x3F7a23283d0e9C56952aE7e1836a5C4344908432",
            "Description": "Mint bLBTC-32 using LBTC",
            "FunctionSelector": "0x94bf804d",
            "FunctionSignature": "mint(uint256,address)",
            "LeafDigest": "0xac94ff01c6c3905ecd33db46e03ac3aa261b61868c97d00acf23481acb25a128",
            "PackedArgumentAddresses": "0x309f25d839a2fe225e80210e110c99150db98aaf",
            "TargetAddress": "0x0DFA6b53c05b07e29B49a878Fc96153cc03c3E72"
        },
        {
            "AddressArguments": [
                "0x309f25d839A2fe225E80210e110C99150Db98AAF",
                "0x309f25d839A2fe225E80210e110C99150Db98AAF"
            ],
            "CanSendValue": false,
            "DecoderAndSanitizerAddress": "0x3F7a23283d0e9C56952aE7e1836a5C4344908432",
            "Description": "Redeem bLBTC-32 for LBTC",
            "FunctionSelector": "0xba087652",
            "FunctionSignature": "redeem(uint256,address,address)",
            "LeafDigest": "0xb82dd36263ee4222ba6e17790391455a0c3e5a46465694ab1523b444c5c03945",
            "PackedArgumentAddresses": "0x309f25d839a2fe225e80210e110c99150db98aaf309f25d839a2fe225e80210e110c99150db98aaf",
            "TargetAddress": "0x0DFA6b53c05b07e29B49a878Fc96153cc03c3E72"
        },
        {
            "AddressArguments": ["0x309f25d839A2fe225E80210e110C99150Db98AAF"],
            "CanSendValue": false,
            "DecoderAndSanitizerAddress": "0x3F7a23283d0e9C56952aE7e1836a5C4344908432",
            "Description": "Deposit Lombard Staked Bitcoin with type into Silo",
            "FunctionSelector": "0xb7ec8d4b",
            "FunctionSignature": "deposit(uint256,address,uint8)",
            "LeafDigest": "0xdc838fae083af512aaa77efe2ad932dce789633cbf83402aaa62816122303922",
            "PackedArgumentAddresses": "0x309f25d839a2fe225e80210e110c99150db98aaf",
            "TargetAddress": "0x0DFA6b53c05b07e29B49a878Fc96153cc03c3E72"
        },
        {
            "AddressArguments": ["0x309f25d839A2fe225E80210e110C99150Db98AAF"],
            "CanSendValue": false,
            "DecoderAndSanitizerAddress": "0x3F7a23283d0e9C56952aE7e1836a5C4344908432",
            "Description": "Mint Lombard Staked Bitcoin with type into Silo",
            "FunctionSelector": "0xc061ddc7",
            "FunctionSignature": "mint(uint256,address,uint8)",
            "LeafDigest": "0xc6c0003a9eab4b49363db607fc710aded034234e456a948d12e82dd5441d4324",
            "PackedArgumentAddresses": "0x309f25d839a2fe225e80210e110c99150db98aaf",
            "TargetAddress": "0x0DFA6b53c05b07e29B49a878Fc96153cc03c3E72"
        },
        {
            "AddressArguments": [
                "0x309f25d839A2fe225E80210e110C99150Db98AAF",
                "0x309f25d839A2fe225E80210e110C99150Db98AAF"
            ],
            "CanSendValue": false,
            "DecoderAndSanitizerAddress": "0x3F7a23283d0e9C56952aE7e1836a5C4344908432",
            "Description": "Withdraw Lombard Staked Bitcoin with type from Silo",
            "FunctionSelector": "0xb8337c2a",
            "FunctionSignature": "withdraw(uint256,address,address,uint8)",
            "LeafDigest": "0x7a3533af52c2b0a4c6a557bdc565f1736124d1b78b824d65a7ae1a2dd5abe0c7",
            "PackedArgumentAddresses": "0x309f25d839a2fe225e80210e110c99150db98aaf309f25d839a2fe225e80210e110c99150db98aaf",
            "TargetAddress": "0x0DFA6b53c05b07e29B49a878Fc96153cc03c3E72"
        },
        {
            "AddressArguments": [
                "0x309f25d839A2fe225E80210e110C99150Db98AAF",
                "0x309f25d839A2fe225E80210e110C99150Db98AAF"
            ],
            "CanSendValue": false,
            "DecoderAndSanitizerAddress": "0x3F7a23283d0e9C56952aE7e1836a5C4344908432",
            "Description": "Redeem Lombard Staked Bitcoin with type from Silo",
            "FunctionSelector": "0xda537660",
            "FunctionSignature": "redeem(uint256,address,address,uint8)",
            "LeafDigest": "0xb7f6733e772c97e08b416d829262716b5d44d2e433f0365cf956bdbfbe27aa06",
            "PackedArgumentAddresses": "0x309f25d839a2fe225e80210e110c99150db98aaf309f25d839a2fe225e80210e110c99150db98aaf",
            "TargetAddress": "0x0DFA6b53c05b07e29B49a878Fc96153cc03c3E72"
        },
        {
            "AddressArguments": [
                "0x309f25d839A2fe225E80210e110C99150Db98AAF",
                "0x309f25d839A2fe225E80210e110C99150Db98AAF"
            ],
            "CanSendValue": false,
            "DecoderAndSanitizerAddress": "0x3F7a23283d0e9C56952aE7e1836a5C4344908432",
            "Description": "Borrow Lombard Staked Bitcoin from Silo",
            "FunctionSelector": "0xd5164184",
            "FunctionSignature": "borrow(uint256,address,address)",
            "LeafDigest": "0x37074cd913aa0456b10f1073366e8c7019e2f02c39aa5a27b3cc03357c85fd9f",
            "PackedArgumentAddresses": "0x309f25d839a2fe225e80210e110c99150db98aaf309f25d839a2fe225e80210e110c99150db98aaf",
            "TargetAddress": "0x0DFA6b53c05b07e29B49a878Fc96153cc03c3E72"
        },
        {
            "AddressArguments": [
                "0x309f25d839A2fe225E80210e110C99150Db98AAF",
                "0x309f25d839A2fe225E80210e110C99150Db98AAF"
            ],
            "CanSendValue": false,
            "DecoderAndSanitizerAddress": "0x3F7a23283d0e9C56952aE7e1836a5C4344908432",
            "Description": "Borrow shares of Lombard Staked Bitcoin from Silo",
            "FunctionSelector": "0x889576f7",
            "FunctionSignature": "borrowShares(uint256,address,address)",
            "LeafDigest": "0xdcda19458ef37f9ae55f2b1c9de8f74f65cc26f33c0536ab5fc9e133ea8f32db",
            "PackedArgumentAddresses": "0x309f25d839a2fe225e80210e110c99150db98aaf309f25d839a2fe225e80210e110c99150db98aaf",
            "TargetAddress": "0x0DFA6b53c05b07e29B49a878Fc96153cc03c3E72"
        },
        {
            "AddressArguments": [
                "0x309f25d839A2fe225E80210e110C99150Db98AAF",
                "0x309f25d839A2fe225E80210e110C99150Db98AAF"
            ],
            "CanSendValue": false,
            "DecoderAndSanitizerAddress": "0x3F7a23283d0e9C56952aE7e1836a5C4344908432",
            "Description": "Borrow same asset Lombard Staked Bitcoin from Silo",
            "FunctionSelector": "0x7fe2c8b7",
            "FunctionSignature": "borrowSameAsset(uint256,address,address)",
            "LeafDigest": "0xd4f382a90a0dfd1a23839388ffd0558f36f9cedde30a7645fff57dea295fa869",
            "PackedArgumentAddresses": "0x309f25d839a2fe225e80210e110c99150db98aaf309f25d839a2fe225e80210e110c99150db98aaf",
            "TargetAddress": "0x0DFA6b53c05b07e29B49a878Fc96153cc03c3E72"
        },
        {
            "AddressArguments": ["0x309f25d839A2fe225E80210e110C99150Db98AAF"],
            "CanSendValue": false,
            "DecoderAndSanitizerAddress": "0x3F7a23283d0e9C56952aE7e1836a5C4344908432",
            "Description": "Repay Lombard Staked Bitcoin to Silo",
            "FunctionSelector": "0xacb70815",
            "FunctionSignature": "repay(uint256,address)",
            "LeafDigest": "0x1235c254e5674e9ced50a480aa4bf1feffa2957384eb3089183f401d640b0e9a",
            "PackedArgumentAddresses": "0x309f25d839a2fe225e80210e110c99150db98aaf",
            "TargetAddress": "0x0DFA6b53c05b07e29B49a878Fc96153cc03c3E72"
        },
        {
            "AddressArguments": ["0x309f25d839A2fe225E80210e110C99150Db98AAF"],
            "CanSendValue": false,
            "DecoderAndSanitizerAddress": "0x3F7a23283d0e9C56952aE7e1836a5C4344908432",
            "Description": "Repay shares of Lombard Staked Bitcoin to Silo",
            "FunctionSelector": "0xe36754eb",
            "FunctionSignature": "repayShares(uint256,address)",
            "LeafDigest": "0xc89a9c8f73f9bc32019f2bcbfbffd56ef8cdcd0340afae03463250acbaafd92a",
            "PackedArgumentAddresses": "0x309f25d839a2fe225e80210e110c99150db98aaf",
            "TargetAddress": "0x0DFA6b53c05b07e29B49a878Fc96153cc03c3E72"
        },
        {
            "AddressArguments": ["0x309f25d839A2fe225E80210e110C99150Db98AAF"],
            "CanSendValue": false,
            "DecoderAndSanitizerAddress": "0x3F7a23283d0e9C56952aE7e1836a5C4344908432",
            "Description": "Transition Collateral in Lombard Staked Bitcoin Silo",
            "FunctionSelector": "0xfa9b1c6a",
            "FunctionSignature": "transitionCollateral(uint256,address,uint8)",
            "LeafDigest": "0xe5063206392b915ba0d3e351662b88304a86cbbbc65bb33e29110db1cd1607e4",
            "PackedArgumentAddresses": "0x309f25d839a2fe225e80210e110c99150db98aaf",
            "TargetAddress": "0x0DFA6b53c05b07e29B49a878Fc96153cc03c3E72"
        },
        {
            "AddressArguments": [],
            "CanSendValue": false,
            "DecoderAndSanitizerAddress": "0x3F7a23283d0e9C56952aE7e1836a5C4344908432",
            "Description": "Switch Collateral to Lombard Staked Bitcoin Silo",
            "FunctionSelector": "0xa1ecef5c",
            "FunctionSignature": "switchCollateralToThisSilo()",
            "LeafDigest": "0xc94da9975a3f612faf274dc31bdd8b17ea93e148e9bcae07157dc56265954612",
            "PackedArgumentAddresses": "0x",
            "TargetAddress": "0x0DFA6b53c05b07e29B49a878Fc96153cc03c3E72"
>>>>>>> 56b46e22
        },
        {
            "AddressArguments": [],
            "CanSendValue": false,
<<<<<<< HEAD
            "DecoderAndSanitizerAddress": "0x0000000000000000000000000000000000000000",
            "Description": "",
            "FunctionSelector": "0xc5d24601",
            "FunctionSignature": "",
            "LeafDigest": "0xa7a0fd846665d92e66be6155c6221b3acd7145ca7c4e4b67a594e4c516969400",
            "PackedArgumentAddresses": "0x",
            "TargetAddress": "0x0000000000000000000000000000000000000000"
=======
            "DecoderAndSanitizerAddress": "0x3F7a23283d0e9C56952aE7e1836a5C4344908432",
            "Description": "Accrue interest on Lombard Staked Bitcoin Silo",
            "FunctionSelector": "0xa6afed95",
            "FunctionSignature": "accrueInterest()",
            "LeafDigest": "0x02fc46fea25ba4adfa6dd048dd629c0b0be6af26ef950e9d49e1092781841f83",
            "PackedArgumentAddresses": "0x",
            "TargetAddress": "0x0DFA6b53c05b07e29B49a878Fc96153cc03c3E72"
        },
        {
            "AddressArguments": ["0x0A94e18bdbCcD048198806d7FF28A1B1D2590724"],
            "CanSendValue": false,
            "DecoderAndSanitizerAddress": "0x3F7a23283d0e9C56952aE7e1836a5C4344908432",
            "Description": "Approve bscBTC-32 to spend scBTC",
            "FunctionSelector": "0x095ea7b3",
            "FunctionSignature": "approve(address,uint256)",
            "LeafDigest": "0x264ce082c13211a09ff189843ec628c1e9994249f6815dd6d17c31a6b5908e92",
            "PackedArgumentAddresses": "0x0a94e18bdbccd048198806d7ff28a1b1d2590724",
            "TargetAddress": "0xBb30e76d9Bb2CC9631F7fC5Eb8e87B5Aff32bFbd"
        },
        {
            "AddressArguments": ["0x309f25d839A2fe225E80210e110C99150Db98AAF"],
            "CanSendValue": false,
            "DecoderAndSanitizerAddress": "0x3F7a23283d0e9C56952aE7e1836a5C4344908432",
            "Description": "Deposit scBTC for bscBTC-32",
            "FunctionSelector": "0x6e553f65",
            "FunctionSignature": "deposit(uint256,address)",
            "LeafDigest": "0xb00617939d2daac71223a0825c0dfe2aa5431d5ce4288642e9f019cda31b564c",
            "PackedArgumentAddresses": "0x309f25d839a2fe225e80210e110c99150db98aaf",
            "TargetAddress": "0x0A94e18bdbCcD048198806d7FF28A1B1D2590724"
        },
        {
            "AddressArguments": [
                "0x309f25d839A2fe225E80210e110C99150Db98AAF",
                "0x309f25d839A2fe225E80210e110C99150Db98AAF"
            ],
            "CanSendValue": false,
            "DecoderAndSanitizerAddress": "0x3F7a23283d0e9C56952aE7e1836a5C4344908432",
            "Description": "Withdraw scBTC from bscBTC-32",
            "FunctionSelector": "0xb460af94",
            "FunctionSignature": "withdraw(uint256,address,address)",
            "LeafDigest": "0xe2e9c1dda6baadab8e86a6c9e2699afadb7fe27d740a2c8266383cb769651fbc",
            "PackedArgumentAddresses": "0x309f25d839a2fe225e80210e110c99150db98aaf309f25d839a2fe225e80210e110c99150db98aaf",
            "TargetAddress": "0x0A94e18bdbCcD048198806d7FF28A1B1D2590724"
        },
        {
            "AddressArguments": ["0x309f25d839A2fe225E80210e110C99150Db98AAF"],
            "CanSendValue": false,
            "DecoderAndSanitizerAddress": "0x3F7a23283d0e9C56952aE7e1836a5C4344908432",
            "Description": "Mint bscBTC-32 using scBTC",
            "FunctionSelector": "0x94bf804d",
            "FunctionSignature": "mint(uint256,address)",
            "LeafDigest": "0xfa8e9f775767822fc8771eb780a18405064192740781ec992caa7afe733398bc",
            "PackedArgumentAddresses": "0x309f25d839a2fe225e80210e110c99150db98aaf",
            "TargetAddress": "0x0A94e18bdbCcD048198806d7FF28A1B1D2590724"
        },
        {
            "AddressArguments": [
                "0x309f25d839A2fe225E80210e110C99150Db98AAF",
                "0x309f25d839A2fe225E80210e110C99150Db98AAF"
            ],
            "CanSendValue": false,
            "DecoderAndSanitizerAddress": "0x3F7a23283d0e9C56952aE7e1836a5C4344908432",
            "Description": "Redeem bscBTC-32 for scBTC",
            "FunctionSelector": "0xba087652",
            "FunctionSignature": "redeem(uint256,address,address)",
            "LeafDigest": "0x3c16d1fc37916e02fee57f4da8be4e04d596a8d33e212b55d055c871bc4a2e0e",
            "PackedArgumentAddresses": "0x309f25d839a2fe225e80210e110c99150db98aaf309f25d839a2fe225e80210e110c99150db98aaf",
            "TargetAddress": "0x0A94e18bdbCcD048198806d7FF28A1B1D2590724"
        },
        {
            "AddressArguments": ["0x309f25d839A2fe225E80210e110C99150Db98AAF"],
            "CanSendValue": false,
            "DecoderAndSanitizerAddress": "0x3F7a23283d0e9C56952aE7e1836a5C4344908432",
            "Description": "Deposit Sonic BTC with type into Silo",
            "FunctionSelector": "0xb7ec8d4b",
            "FunctionSignature": "deposit(uint256,address,uint8)",
            "LeafDigest": "0xf85b4fb3f768ce207606ad18d2b29eca9b7fca38adae0e436e996311888255b8",
            "PackedArgumentAddresses": "0x309f25d839a2fe225e80210e110c99150db98aaf",
            "TargetAddress": "0x0A94e18bdbCcD048198806d7FF28A1B1D2590724"
        },
        {
            "AddressArguments": ["0x309f25d839A2fe225E80210e110C99150Db98AAF"],
            "CanSendValue": false,
            "DecoderAndSanitizerAddress": "0x3F7a23283d0e9C56952aE7e1836a5C4344908432",
            "Description": "Mint Sonic BTC with type into Silo",
            "FunctionSelector": "0xc061ddc7",
            "FunctionSignature": "mint(uint256,address,uint8)",
            "LeafDigest": "0x41b7cd525b0ea26d98c18cad23d23dcc30091bc9de9332935432f3c253cc9cdb",
            "PackedArgumentAddresses": "0x309f25d839a2fe225e80210e110c99150db98aaf",
            "TargetAddress": "0x0A94e18bdbCcD048198806d7FF28A1B1D2590724"
        },
        {
            "AddressArguments": [
                "0x309f25d839A2fe225E80210e110C99150Db98AAF",
                "0x309f25d839A2fe225E80210e110C99150Db98AAF"
            ],
            "CanSendValue": false,
            "DecoderAndSanitizerAddress": "0x3F7a23283d0e9C56952aE7e1836a5C4344908432",
            "Description": "Withdraw Sonic BTC with type from Silo",
            "FunctionSelector": "0xb8337c2a",
            "FunctionSignature": "withdraw(uint256,address,address,uint8)",
            "LeafDigest": "0xdc52e8fa41abf286f1e8a95f620fc3d20d456f93502ab55827ff6689d20667a2",
            "PackedArgumentAddresses": "0x309f25d839a2fe225e80210e110c99150db98aaf309f25d839a2fe225e80210e110c99150db98aaf",
            "TargetAddress": "0x0A94e18bdbCcD048198806d7FF28A1B1D2590724"
        },
        {
            "AddressArguments": [
                "0x309f25d839A2fe225E80210e110C99150Db98AAF",
                "0x309f25d839A2fe225E80210e110C99150Db98AAF"
            ],
            "CanSendValue": false,
            "DecoderAndSanitizerAddress": "0x3F7a23283d0e9C56952aE7e1836a5C4344908432",
            "Description": "Redeem Sonic BTC with type from Silo",
            "FunctionSelector": "0xda537660",
            "FunctionSignature": "redeem(uint256,address,address,uint8)",
            "LeafDigest": "0x851bf82ca872a6a435a5b70f936e68ad01464e1fecddd808535deb957f4d638a",
            "PackedArgumentAddresses": "0x309f25d839a2fe225e80210e110c99150db98aaf309f25d839a2fe225e80210e110c99150db98aaf",
            "TargetAddress": "0x0A94e18bdbCcD048198806d7FF28A1B1D2590724"
        },
        {
            "AddressArguments": [
                "0x309f25d839A2fe225E80210e110C99150Db98AAF",
                "0x309f25d839A2fe225E80210e110C99150Db98AAF"
            ],
            "CanSendValue": false,
            "DecoderAndSanitizerAddress": "0x3F7a23283d0e9C56952aE7e1836a5C4344908432",
            "Description": "Borrow Sonic BTC from Silo",
            "FunctionSelector": "0xd5164184",
            "FunctionSignature": "borrow(uint256,address,address)",
            "LeafDigest": "0xac657e85d343e50d2d7ff65089ca7a8be4b2c2324efcab9ec3f654dfdbd3942a",
            "PackedArgumentAddresses": "0x309f25d839a2fe225e80210e110c99150db98aaf309f25d839a2fe225e80210e110c99150db98aaf",
            "TargetAddress": "0x0A94e18bdbCcD048198806d7FF28A1B1D2590724"
        },
        {
            "AddressArguments": [
                "0x309f25d839A2fe225E80210e110C99150Db98AAF",
                "0x309f25d839A2fe225E80210e110C99150Db98AAF"
            ],
            "CanSendValue": false,
            "DecoderAndSanitizerAddress": "0x3F7a23283d0e9C56952aE7e1836a5C4344908432",
            "Description": "Borrow shares of Sonic BTC from Silo",
            "FunctionSelector": "0x889576f7",
            "FunctionSignature": "borrowShares(uint256,address,address)",
            "LeafDigest": "0xb39736774fb973e81fe5527b917372edfe32d00db5f9725be6252578bcf24238",
            "PackedArgumentAddresses": "0x309f25d839a2fe225e80210e110c99150db98aaf309f25d839a2fe225e80210e110c99150db98aaf",
            "TargetAddress": "0x0A94e18bdbCcD048198806d7FF28A1B1D2590724"
        },
        {
            "AddressArguments": [
                "0x309f25d839A2fe225E80210e110C99150Db98AAF",
                "0x309f25d839A2fe225E80210e110C99150Db98AAF"
            ],
            "CanSendValue": false,
            "DecoderAndSanitizerAddress": "0x3F7a23283d0e9C56952aE7e1836a5C4344908432",
            "Description": "Borrow same asset Sonic BTC from Silo",
            "FunctionSelector": "0x7fe2c8b7",
            "FunctionSignature": "borrowSameAsset(uint256,address,address)",
            "LeafDigest": "0x7693c74b3fbbe12449d3db20dfa788b68df66aafaad67c637253095943ee378b",
            "PackedArgumentAddresses": "0x309f25d839a2fe225e80210e110c99150db98aaf309f25d839a2fe225e80210e110c99150db98aaf",
            "TargetAddress": "0x0A94e18bdbCcD048198806d7FF28A1B1D2590724"
        },
        {
            "AddressArguments": ["0x309f25d839A2fe225E80210e110C99150Db98AAF"],
            "CanSendValue": false,
            "DecoderAndSanitizerAddress": "0x3F7a23283d0e9C56952aE7e1836a5C4344908432",
            "Description": "Repay Sonic BTC to Silo",
            "FunctionSelector": "0xacb70815",
            "FunctionSignature": "repay(uint256,address)",
            "LeafDigest": "0xe9b36912e4de451a62e3f1f508a6492c300a3458113f3db7421123cfc5d46e11",
            "PackedArgumentAddresses": "0x309f25d839a2fe225e80210e110c99150db98aaf",
            "TargetAddress": "0x0A94e18bdbCcD048198806d7FF28A1B1D2590724"
        },
        {
            "AddressArguments": ["0x309f25d839A2fe225E80210e110C99150Db98AAF"],
            "CanSendValue": false,
            "DecoderAndSanitizerAddress": "0x3F7a23283d0e9C56952aE7e1836a5C4344908432",
            "Description": "Repay shares of Sonic BTC to Silo",
            "FunctionSelector": "0xe36754eb",
            "FunctionSignature": "repayShares(uint256,address)",
            "LeafDigest": "0x15defc5e6de8125b06e796a17c27048239913e910acd7079caf3049fe9a0da5a",
            "PackedArgumentAddresses": "0x309f25d839a2fe225e80210e110c99150db98aaf",
            "TargetAddress": "0x0A94e18bdbCcD048198806d7FF28A1B1D2590724"
        },
        {
            "AddressArguments": ["0x309f25d839A2fe225E80210e110C99150Db98AAF"],
            "CanSendValue": false,
            "DecoderAndSanitizerAddress": "0x3F7a23283d0e9C56952aE7e1836a5C4344908432",
            "Description": "Transition Collateral in Sonic BTC Silo",
            "FunctionSelector": "0xfa9b1c6a",
            "FunctionSignature": "transitionCollateral(uint256,address,uint8)",
            "LeafDigest": "0x1b5b74e54b990ddf8eb649fff755d4f72a36298b9919083693e1adecd7d32e55",
            "PackedArgumentAddresses": "0x309f25d839a2fe225e80210e110c99150db98aaf",
            "TargetAddress": "0x0A94e18bdbCcD048198806d7FF28A1B1D2590724"
        },
        {
            "AddressArguments": [],
            "CanSendValue": false,
            "DecoderAndSanitizerAddress": "0x3F7a23283d0e9C56952aE7e1836a5C4344908432",
            "Description": "Switch Collateral to Sonic BTC Silo",
            "FunctionSelector": "0xa1ecef5c",
            "FunctionSignature": "switchCollateralToThisSilo()",
            "LeafDigest": "0x6aa5fb2e39f87e8e2c315f47bf0c7a6a8bf8e70fb02a9e06ef10228110abd878",
            "PackedArgumentAddresses": "0x",
            "TargetAddress": "0x0A94e18bdbCcD048198806d7FF28A1B1D2590724"
        },
        {
            "AddressArguments": [],
            "CanSendValue": false,
            "DecoderAndSanitizerAddress": "0x3F7a23283d0e9C56952aE7e1836a5C4344908432",
            "Description": "Accrue interest on Sonic BTC Silo",
            "FunctionSelector": "0xa6afed95",
            "FunctionSignature": "accrueInterest()",
            "LeafDigest": "0x9a109b159ac2b391a31d20bc1fb1c2cdf1df756f1574504efcb47690c02f95bf",
            "PackedArgumentAddresses": "0x",
            "TargetAddress": "0x0A94e18bdbCcD048198806d7FF28A1B1D2590724"
>>>>>>> 56b46e22
        },
        {
            "AddressArguments": [],
            "CanSendValue": false,
            "DecoderAndSanitizerAddress": "0x0000000000000000000000000000000000000000",
            "Description": "",
            "FunctionSelector": "0xc5d24601",
            "FunctionSignature": "",
            "LeafDigest": "0xa7a0fd846665d92e66be6155c6221b3acd7145ca7c4e4b67a594e4c516969400",
            "PackedArgumentAddresses": "0x",
            "TargetAddress": "0x0000000000000000000000000000000000000000"
        },
        {
            "AddressArguments": [],
            "CanSendValue": false,
            "DecoderAndSanitizerAddress": "0x0000000000000000000000000000000000000000",
            "Description": "",
            "FunctionSelector": "0xc5d24601",
            "FunctionSignature": "",
            "LeafDigest": "0xa7a0fd846665d92e66be6155c6221b3acd7145ca7c4e4b67a594e4c516969400",
            "PackedArgumentAddresses": "0x",
            "TargetAddress": "0x0000000000000000000000000000000000000000"
        }
    ],
    "MerkleTree": {
        "0": [
<<<<<<< HEAD
            "0x26dfcb7c501a946a2a6a023cda20960ed9773df36f5ea6bd32c2503a74e74a4c"
        ],
        "1": [
            "0x98ca24c93a17e4b974badfcf70515cf9c8d4db89f6f5307f18e514f27ffeca34",
            "0x22d796123608b671a74f692acf78fb1b5c7e32ced04db4b5772202c3f121bfb9"
        ],
        "2": [
            "0x4cac1c83fec9165be87acc9c5109d02d5257acf7e627e2f9628fda2dfaad8de9",
            "0xe3fc833a12c33fd8e5b74256f116e48f82d173e608074f8c24ffeb117670e839",
            "0xf57697d17eb9cb69e979698cd437fc80c1f74b5045e79f40d276f58e1b90d52f",
            "0x91bb2a920c2f05ec44076e1170198c83f54dbdc5839075f2927cb31f6999f8ef"
        ],
        "3": [
            "0xcf1f410c50e0f000093c5ecadc810a0deb704fa3beeb94851dc6bf7e6ff91e6e",
            "0x537b01b1234c38f91ed94e4d4a0010a6e49103ab9276528dfcc6b77fe67fd9b4",
            "0x2b152ab0a4f702cddddb9816b543c35b6ddd5a4cb8fef7ee859bd964704ae96f",
            "0xcdafdcfe775844faa90fa605e3503ab9b8aeefba7d56480fae175034e64dab9a",
            "0x86b8bd62e2323b9925aab284bdf609ab2cfb12051f7197e7b1182e17d0eaf78d",
            "0x8de69b5ea6ca9b0fd33ca81c1bb152f22ab64f7f0e017f07aac491b81f2b1da8",
            "0x206292d0d5697a7e0d78b07825807edf144e0800cacf294e89ab73734b533427",
            "0x849eda7a295b642e5ddaf49a30eec4470cf507efa83b4104c0752d069c7638fe"
        ],
        "4": [
            "0xbb268d876d3cda5309840cdc18434e2406668677d4e315203e378b6195e8c16f",
            "0xd53110a36c6329a68d5127f82abb54bf2ab94fe425653ba550f11afda3215f78",
            "0x65c01ce35233470f51088d2e09b7f3afc31bc71293fedbb2adae19b17ab1bf84",
            "0xb01ae024a85a995bfc7f1c2ab22a663e4bd23aeb4f2f33a609f2409ff7113043",
            "0x0c01bafec6ee84b51f8e5b65eb3693a6d52c332a17b59f4eecaac42e933a1fc5",
            "0x919eabd8f33dfcfb88f9aa1d9b4777ab79b583f2bfcfdb3fcb01bab8b71aeaeb",
            "0xf6ba0a37ceac0285e93ba2dcc0927b8f4c3919ecd5e0b69fc1a4c57d731cef8e",
            "0x72bfb02e94c8493dcca5eb04d2189cc9f3a52a5842d97faccf91a29b7d89363b",
            "0x35b8ab4105ce94da579d88ed9fe7d9ec2b273f6be206b5f238ebbc46abb6e71f",
            "0x977e33fb9aa738b32e2204743fc18b81dceca3022de9f0ce3889997426845b0d",
            "0x0d725504c27294adbc6ce7937f8878c3ef2318c5726df2c82c9416fe8b938113",
            "0xedd2f78b0a83789e58223665f7f404af02eed4400e2df5467770bfe99f5db881",
            "0xb3f4eb01f2c6d6a6f8893afeaa7a91ca9388853094ec1e85cce158f61e6e1382",
            "0xba853186b8ed8edc1ae21f966f26ce671d68a4e83ffdd31c05382204676d8b25",
            "0xc5a36f3b7b955966d5ed3135dcc612f978306d73bce3697e230afae57fbaeeba",
            "0xc5a36f3b7b955966d5ed3135dcc612f978306d73bce3697e230afae57fbaeeba"
        ],
        "5": [
            "0xde942ed4c4b3fbd27d2b469a7964dd8a75e501d9e03f5d73b9f5120092467b6b",
            "0x377177afa77c53d77f3e687b0ad133c18527ad0f87a5d6029e172f6f23ff3de5",
            "0x3b1c5be72b31fa03b86fe56f610e2814416933d99353db3f9c816a96faab8bd7",
            "0x4b89073bdd67e67dc58de7ee850deab317434590d313db1f903308ef0a45a271",
            "0x944b49e84c19b8c7971822dccedf73200ec7cab5900d5d513d6438f27eb9bd1b",
            "0x8dedeb4feb7110a5b05d47f2b99d352a20eb8a15c87a6eb867ec8eb4f0aa3170",
            "0x727ae8346350e336674111ddfca6a4319a5bdba6cbdea6d0a1bdad017123d7fb",
            "0xabcf3451bb0d7e54d3fbf184ae815de20759841b5ca3cc114c872c311f640da6",
            "0xc4d91738c6c4498a81b206aad23279bc0f584b24d3d4d4e9b70c0c0f6a844d72",
            "0x55059719d827abad5a71a4ab938eb093b46ba33ed86d555cf6aea56ffc969700",
            "0x94bcfd3eed747df7b496db58b6a163d5be186bfddf0b0fdb335dd85deac6bd95",
            "0x038db41ca1ee069670f4af2d48edc5467c70ec376a58da3b490c675778ee1ead",
            "0x78da356e43abb31caaafeb9d8f9499143458a0227653a67f7252a5fb387269d5",
            "0xbb59378d844dd5553480cee5780dd02eda41b5db62ade88f0efd92e4017f7438",
            "0xbd562e984ab24122e5c49a5986e19d8071f9fc8e3dd973d610670576208ce7a0",
            "0x91b16fd948039054a6ccf8d2368da69ce7dce7df91e7cb10dfac9e9473beadc1",
            "0x396a41b8f0a1f261dc918ac11cf339a8dc2e35c31ccb54e3a99d594c430a5715",
            "0x7bdd10d69feee4540c860c772b8e451487fe694f8a23eb4607583fb52791c9bb",
            "0x0dcb819c786ad6b543645383e2ca9c069bcfc74e887686e42f6a61974ed06c7d",
            "0x2ac094c9a16c8357cccbe9b15a486c6ce00e779eb4038603483fc85c3f6902aa",
            "0xa7c91cb3ad8dfbc05d86f3b9c6a93648be12b160aa425e2f3466737425d46fed",
            "0x9c0a6120de11a9d97391d82471badd236aff5530fc43e806032d6d72e3689237",
            "0x0125c58a6cac57ff9848059413bb3ce6fdd93d4f26ed487f2a531f991188748e",
            "0x36aad6cd8ff894b67ab474df73a0f9abe9ee6252b11ca2e23aeb4dc2ff99278a",
            "0x858b72093e4880f7496574e8b9e2101fb1ae3b64c09f684ac7e309f625f39834",
            "0x9afbfc64ac46daeae1ed5ebfbeec7c4bfc324d6e0b785b24831d3e758de716f9",
            "0x60a1ec74decf456a57a2b311578506ae583faa4e3de47122db342613119ecc5f",
            "0x097032efb8248ec6fc221611f60efdc371a1830cc3453ebde09a92238b3b1e30",
            "0xa7a0fd846665d92e66be6155c6221b3acd7145ca7c4e4b67a594e4c516969400",
            "0xa7a0fd846665d92e66be6155c6221b3acd7145ca7c4e4b67a594e4c516969400",
=======
            "0x398636fa77d4880195b7900b994a4b5a8ae0a487806fa505df86b0bd2838cd05"
        ],
        "1": [
            "0xbde36fa3d0c7ad6bc96010ab989eb685f5ff791ec004ed5fe3ceb0bd53317b7f",
            "0x4d7de29097979e386bb6a164952179b4dc93966035509db7d1ffa83ddb11bdfa"
        ],
        "2": [
            "0x538a6f94f99d40ca6116e1e90429b324de127bd4b37bf46f2126d699b24e4c20",
            "0x9c1a77dbeb91432ce955883a98efaaa27c42c057497f03ee16bdef0f52987a85",
            "0x71fbb9e715442958f77acd25a3a9cc1692b8b5797566d80fc9a5c3ef0178bfca",
            "0x4306c6d512ca2cfaf9dac2d224097e2b603408f73507b13baf51c9c15a8941d7"
        ],
        "3": [
            "0xf5e74c2542a8643135fb18472433aa9eef9a553643c11567029f8453956104f4",
            "0x8862d72d1174cc783c490c29fd25633fc164c69f9bf6202cb3ab56601c8e2de4",
            "0x22933cc9c78afbb215eb7521e2b0101faa7850711302c825b66efc64aa0d0d25",
            "0x64eb51cfc37e176721d9bd26a43b08f4d640dc5247d724b741cf4fab5f16149d",
            "0x911898bbeea5cc5a155b380b8f57d3798126676aec3203a3a828885c58120b5a",
            "0x75fdd3790fe0442e4faed096f650edd01966a8c15d41997543a113a520a5b378",
            "0x857da8f7f2df41af8c50d3f0e122bc91dbb5ef6287cf737e2b214b8b8f302f56",
            "0x09d0a62d8d76a69efa338a9cd0d369b54736837894b79234873623fc4e8ee6ec"
        ],
        "4": [
            "0x50a6adfff89805685e4b1ecc31472d9a8060abf6a85498ed6b2c54cc0c5f71e2",
            "0x1f47d8f1080cbf4b78ad92dc9f5a2d17ac8f5f1600713ebd48792e5a9d85c6c1",
            "0x2cf6d0daa0f3310d3f8314afbb18ea4325dc8b74df1ae22ab3a97476889ed2ce",
            "0xcd7fe3566dd32aa670a5b90c0f2c9e6e6a05d67fc99d3e3a1aef102d6a978956",
            "0xdb2efe7f372151a23ee47978fdc3994760a6390039752a5cad005dbf90ff0832",
            "0x53068eb33d7a3a73e46104583a8648ffcfa16c86e794cc74762b951e94e767d3",
            "0x54e696c5b0fe03e694104268fa6681e552348de0e6a79d9da8a957a7ab0df323",
            "0xba26eb54b9f61eca60142ec8a33efd544a0f9df23ce6e6dfc77a7455757d2cdf",
            "0xdfa7c4c7eb4a7924bdfb32fa33e86580bf064f342fb66a9456c90fc54aea1d9e",
            "0x5cb641a711adbe2e02a898e21aca023207645608c4eca3bcd52aa270952653ba",
            "0x184e5d7a524d1ad97483e93ab575a4210e407f87e4ac45e014d216a0c392aeef",
            "0x2cba1f8623a868a66d306eec6c614a824191a3d9a1b808f748db42c015a7305f",
            "0xebac8365d9a147cca46cea44d5c9b22ead00939f65a3e6b7330cb0e5d96544ec",
            "0xc8d849cabfd08cd7681d67a2f0397feb066c42253e09c53be2731370ecb2a2dd",
            "0x9fc77cfba93e9402e6b8e2fed56fc37c35b71436a10b305ceb0ab5a3830b7f44",
            "0x7f881263bb9c4d8f80371c78bdd82e4e5d675df50cab796fe26c6e349cc30a95"
        ],
        "5": [
            "0xced81e4cfd74ad2425bdd4ae3d415a4abcb1e5a0154d169be564f0dc9d2823e3",
            "0x178bcee3140088fff46720f1602da107853fffde14ec06e2330e622061172f56",
            "0x1c33a96d295ff99c0becf96ab84f2d18aee882aa818abdbdea28e4f2031933a3",
            "0x4084d2428a069aa07db7738f8dd991cc12f9ba068a729377c299bb3a5b58b128",
            "0xb7151dec6d52b4be5704096903331d61ca790998e9c7a71cb46a0aa98edda975",
            "0xb9b1785f1fd1ee0a3465481528e6fc37a63695e44a3b695df6b5fcd694f3b606",
            "0x6041f901c9248bcf7bcfcfbb2a7382c516e5322ca875656db941d67fb5276705",
            "0x263023e4603c7deb5c5ca77ee58a6332fd94f624e5ae05a4661b969746b8b91f",
            "0x4fbe9f737a3756b871cf555092e5ea3bb95b2ba2b647d6d4bfbc332a3740ce51",
            "0xb37da7a506bfcb8f8e179cc3f4655408a578507b2b72773db1768c277a60c772",
            "0xea5586d30ea9c857eab9f08c2b9f52f76594487ac15d95448cc6624ee352d4ed",
            "0x786771cd357272ae954e6b71f0d646bfcbbda49aba6ad8131d0d8996222e784d",
            "0x43510fb97c6dabb626870f7d8072ba86c021af81c1f9a0ce6d0853c50eecf006",
            "0xbdd7561d3d99b5eec17c46f79d4036ffd4b87731a2f249e8bd9346f319c9bc4e",
            "0x7d98591c91555f83b580c1a7eb27c31530547e802d0eb55263a97d473b8650cf",
            "0x2e6d99aeb3cbcc392bc2e584e6d6a78523f8cb518732c8641eded4025d84cec2",
            "0xa650d34c9a98e8c30ec7ef1bac5edbea878b0839298e3865631e7103e7eedb18",
            "0xe79797181574f1e1669aa4c0c79e7c74c0cdeef6c82de51a22924371b66464d2",
            "0x15e192258bcd4cfc01b10a22e4c207f525a95f93549d4d79f9334a84f8d1af34",
            "0xa1642bb899920b98cf9d0ec8c696e7155e5bd47be5bf5e3082a7b96cc56f5019",
            "0x2529227ba30843f02abfbc304482f275f2552c98adc2665f19c4e741040b9f78",
            "0x6bd0e7386c77c6d0a6d921a983954c667c11d4698c9f8b55098728406e635817",
            "0xef100b7b3b56ec2f47dbff08c0d87980c2224224cf6cb52878c3c71a59041d32",
            "0xe1ee72891e1358bba26033773491d2fbe59012e5a15f07844eeadcc18725b652",
            "0xc55f497d2432bd49c69669c97086fb04e4404cd1f9f12408b4224e5183d02991",
            "0x6ec6bda48c6bff201301fd28f65d694710bf57a2ae79f45e57eebe0d0e306960",
            "0xddb9a82129f687b6e3743b4aa0baa78659a3eefb382f513809663647148c761b",
            "0x4f6335a8ead89554c5dc0941f0959b812af067fc40d72a091565a95a3f2662a1",
            "0x35c92ab310bee1a8354ab07883a770740adaa77864d5d09d49ffc1cc67783db1",
            "0x7cd1f87c0b854f48ed7136af8c8a65d03f6427f88a59f83fb3ace7d6698c48da",
            "0xd1cf5d224bd02b6a926935d6c99bd13c1d43db90ff310aef09a6fae8322bba82",
            "0xc5a36f3b7b955966d5ed3135dcc612f978306d73bce3697e230afae57fbaeeba"
        ],
        "6": [
            "0x9ce83c5b028dc6c99588a44657ad2ce80c0440befe432434a783202dfba88bda",
            "0x34239855afb0247418d6330447d9c3350db4556637475a5757f5028be5b42237",
            "0xcc3de9dc58c94ad86bdf5bb94f6e6559c8982a1c9f4241d696e4edf929437948",
            "0x19ba86cf3b5ad53cc7237051c6bcbea76247f262fbdb33db9635d6209a5e57f5",
            "0x37795af36ecf74c1aaa923730882bb8ba4a8c26b4bacc30ab8b367a649bc35d6",
            "0x97c4c0c29b8cfb969120ee5c1c321cf9fb310ec6d1fb0a46bf97b76570888454",
            "0xe246930540077f94e0c4fdaf3793b5052974af915fa017e9b0e1a0608e48b7af",
            "0xb994797a2cebd63ffa2fb79b183106241678a6a82d7babacb5ff0a797ac0b53e",
            "0xef37fbf76cadcb2169f8344474b0c34e006f49284e1248d723b321177fb24691",
            "0x63251abce200cb566f9e6398a595940b051597a05e6e31c7542ae9ba2a7279a3",
            "0x53670d3978b603b42595022616448caff566f275ca9b327757a2f093002c91a7",
            "0x6d8c00547af6b5cdcf1100da26e5fea92e70e4da26c516344e0ee13325405bea",
            "0x4cae3ea4fa40cb5065993155339bb2669065caa6e07f4bd1d491835d4fa5d225",
            "0x488cf1cab0d6d772ed5d3dda733c69ec64ff345a8280d1ddbc9cab21ad41649d",
            "0x12171285b25ac758c2abba0229d4ed9079e60da06f1862ea71a8be7a5f3db162",
            "0x66847f2ec1dc3073c9f774cd7bb695c94e11f273b9219bc63d8e792e298d1963",
            "0x7be58ab4d91e4258d150a4d0866807fb747986ff88aa64f75cf8d558109c0484",
            "0xa0ad43ad6a5dab093e1e801b39657724edf0fd37f123241f36a835421c11b8cd",
            "0x11b3b8f505a6db159eeb8ba30eef64c47c2b79f7551415e7c865acab410d6359",
            "0x46c8f69e3044d5f059ed2146f6795cca570295b6afab7fb3053c1f53d45ba880",
            "0x680b2175a2b64371846f07a589ac23324fb87dea62bd2a93e4f35b9caa9fcd2b",
            "0x3da7d4eca1d5ae57e46d7ee0c006f1a1877a14d64593e7ce629961d3f94ec266",
            "0xc9d5819bb0dde623544bc6edf363f4e611d656b9acbd3140122c6bd19eeddc8d",
            "0xd92504eca54d7e56b2c08e82cc9af36882465338a99b2ffc18da8c57f3f4021d",
            "0xa1fd5ade13f603cf551d0ce28ff937d446c1faaa1f9cd0e114dce3d5cbe2e9bd",
            "0x39196e1dd3a2ba1aba9bf8fa19778e5283329dddf47007dc13dfaa17fa53c9e5",
            "0xdef9b950009038e51102a2fb8d35db491811dfe324f98e9d638e194f4d0542bf",
            "0x0c3807a9f4e164c3b6215f34ade12be2388f0a9918a50a2bb71895dc7e1fb039",
            "0x15bc34e1d379b7da220186cb083e6445cc090a2e9ba4b0467e2b38ea6ac7035e",
            "0xe621694bc00082bd9fd84d87313d404e1e3866f82f303ef02060308572366f32",
            "0xf8871c315c9fc34addeffba31c95274b8592f82d35d4185ef6d47bd1642eb075",
            "0xac94ff01c6c3905ecd33db46e03ac3aa261b61868c97d00acf23481acb25a128",
            "0xb82dd36263ee4222ba6e17790391455a0c3e5a46465694ab1523b444c5c03945",
            "0xdc838fae083af512aaa77efe2ad932dce789633cbf83402aaa62816122303922",
            "0xc6c0003a9eab4b49363db607fc710aded034234e456a948d12e82dd5441d4324",
            "0x7a3533af52c2b0a4c6a557bdc565f1736124d1b78b824d65a7ae1a2dd5abe0c7",
            "0xb7f6733e772c97e08b416d829262716b5d44d2e433f0365cf956bdbfbe27aa06",
            "0x37074cd913aa0456b10f1073366e8c7019e2f02c39aa5a27b3cc03357c85fd9f",
            "0xdcda19458ef37f9ae55f2b1c9de8f74f65cc26f33c0536ab5fc9e133ea8f32db",
            "0xd4f382a90a0dfd1a23839388ffd0558f36f9cedde30a7645fff57dea295fa869",
            "0x1235c254e5674e9ced50a480aa4bf1feffa2957384eb3089183f401d640b0e9a",
            "0xc89a9c8f73f9bc32019f2bcbfbffd56ef8cdcd0340afae03463250acbaafd92a",
            "0xe5063206392b915ba0d3e351662b88304a86cbbbc65bb33e29110db1cd1607e4",
            "0xc94da9975a3f612faf274dc31bdd8b17ea93e148e9bcae07157dc56265954612",
            "0x02fc46fea25ba4adfa6dd048dd629c0b0be6af26ef950e9d49e1092781841f83",
            "0x264ce082c13211a09ff189843ec628c1e9994249f6815dd6d17c31a6b5908e92",
            "0xb00617939d2daac71223a0825c0dfe2aa5431d5ce4288642e9f019cda31b564c",
            "0xe2e9c1dda6baadab8e86a6c9e2699afadb7fe27d740a2c8266383cb769651fbc",
            "0xfa8e9f775767822fc8771eb780a18405064192740781ec992caa7afe733398bc",
            "0x3c16d1fc37916e02fee57f4da8be4e04d596a8d33e212b55d055c871bc4a2e0e",
            "0xf85b4fb3f768ce207606ad18d2b29eca9b7fca38adae0e436e996311888255b8",
            "0x41b7cd525b0ea26d98c18cad23d23dcc30091bc9de9332935432f3c253cc9cdb",
            "0xdc52e8fa41abf286f1e8a95f620fc3d20d456f93502ab55827ff6689d20667a2",
            "0x851bf82ca872a6a435a5b70f936e68ad01464e1fecddd808535deb957f4d638a",
            "0xac657e85d343e50d2d7ff65089ca7a8be4b2c2324efcab9ec3f654dfdbd3942a",
            "0xb39736774fb973e81fe5527b917372edfe32d00db5f9725be6252578bcf24238",
            "0x7693c74b3fbbe12449d3db20dfa788b68df66aafaad67c637253095943ee378b",
            "0xe9b36912e4de451a62e3f1f508a6492c300a3458113f3db7421123cfc5d46e11",
            "0x15defc5e6de8125b06e796a17c27048239913e910acd7079caf3049fe9a0da5a",
            "0x1b5b74e54b990ddf8eb649fff755d4f72a36298b9919083693e1adecd7d32e55",
            "0x6aa5fb2e39f87e8e2c315f47bf0c7a6a8bf8e70fb02a9e06ef10228110abd878",
            "0x9a109b159ac2b391a31d20bc1fb1c2cdf1df756f1574504efcb47690c02f95bf",
>>>>>>> 56b46e22
            "0xa7a0fd846665d92e66be6155c6221b3acd7145ca7c4e4b67a594e4c516969400",
            "0xa7a0fd846665d92e66be6155c6221b3acd7145ca7c4e4b67a594e4c516969400"
        ]
    }
}<|MERGE_RESOLUTION|>--- conflicted
+++ resolved
@@ -2,11 +2,7 @@
     "metadata": {
         "AccountantAddress": "0x0639e239E417Ab9D1f0f926Fd738a012153930A7",
         "BoringVaultAddress": "0x309f25d839A2fe225E80210e110C99150Db98AAF",
-<<<<<<< HEAD
-        "DecoderAndSanitizerAddress": "0x2096157256f0B45666fD3E4344e7d25280590B20",
-=======
         "DecoderAndSanitizerAddress": "0x3F7a23283d0e9C56952aE7e1836a5C4344908432",
->>>>>>> 56b46e22
         "DigestComposition": [
             "Bytes20(DECODER_AND_SANITIZER_ADDRESS)",
             "Bytes20(TARGET_ADDRESS)",
@@ -14,149 +10,86 @@
             "Bytes4(TARGET_FUNCTION_SELECTOR)",
             "Bytes{N*20}(ADDRESS_ARGUMENT_0,...,ADDRESS_ARGUMENT_N)"
         ],
-<<<<<<< HEAD
-        "LeafCount": 28,
-        "ManageRoot": "0x26dfcb7c501a946a2a6a023cda20960ed9773df36f5ea6bd32c2503a74e74a4c",
-        "ManagerAddress": "0x9D828035dd3C95452D4124870C110E7866ea6bb7",
-        "TreeCapacity": 32
-=======
         "LeafCount": 62,
         "ManageRoot": "0x398636fa77d4880195b7900b994a4b5a8ae0a487806fa505df86b0bd2838cd05",
         "ManagerAddress": "0x9D828035dd3C95452D4124870C110E7866ea6bb7",
         "TreeCapacity": 64
->>>>>>> 56b46e22
     },
     "leafs": [
         {
             "AddressArguments": ["0x0639e239E417Ab9D1f0f926Fd738a012153930A7"],
             "CanSendValue": false,
-<<<<<<< HEAD
-            "DecoderAndSanitizerAddress": "0x2096157256f0B45666fD3E4344e7d25280590B20",
+            "DecoderAndSanitizerAddress": "0x3F7a23283d0e9C56952aE7e1836a5C4344908432",
             "Description": "Approve Accountant to spend LBTC",
             "FunctionSelector": "0x095ea7b3",
             "FunctionSignature": "approve(address,uint256)",
-            "LeafDigest": "0xde942ed4c4b3fbd27d2b469a7964dd8a75e501d9e03f5d73b9f5120092467b6b",
-=======
-            "DecoderAndSanitizerAddress": "0x3F7a23283d0e9C56952aE7e1836a5C4344908432",
-            "Description": "Approve Accountant to spend LBTC",
-            "FunctionSelector": "0x095ea7b3",
-            "FunctionSignature": "approve(address,uint256)",
             "LeafDigest": "0x9ce83c5b028dc6c99588a44657ad2ce80c0440befe432434a783202dfba88bda",
->>>>>>> 56b46e22
             "PackedArgumentAddresses": "0x0639e239e417ab9d1f0f926fd738a012153930a7",
             "TargetAddress": "0xecAc9C5F704e954931349Da37F60E39f515c11c1"
         },
         {
             "AddressArguments": ["0x0639e239E417Ab9D1f0f926Fd738a012153930A7"],
             "CanSendValue": false,
-<<<<<<< HEAD
-            "DecoderAndSanitizerAddress": "0x2096157256f0B45666fD3E4344e7d25280590B20",
+            "DecoderAndSanitizerAddress": "0x3F7a23283d0e9C56952aE7e1836a5C4344908432",
             "Description": "Approve Accountant to spend eBTC",
             "FunctionSelector": "0x095ea7b3",
             "FunctionSignature": "approve(address,uint256)",
-            "LeafDigest": "0x377177afa77c53d77f3e687b0ad133c18527ad0f87a5d6029e172f6f23ff3de5",
-=======
-            "DecoderAndSanitizerAddress": "0x3F7a23283d0e9C56952aE7e1836a5C4344908432",
-            "Description": "Approve Accountant to spend eBTC",
-            "FunctionSelector": "0x095ea7b3",
-            "FunctionSignature": "approve(address,uint256)",
             "LeafDigest": "0x34239855afb0247418d6330447d9c3350db4556637475a5757f5028be5b42237",
->>>>>>> 56b46e22
             "PackedArgumentAddresses": "0x0639e239e417ab9d1f0f926fd738a012153930a7",
             "TargetAddress": "0x657e8C867D8B37dCC18fA4Caead9C45EB088C642"
         },
         {
             "AddressArguments": ["0xecAc9C5F704e954931349Da37F60E39f515c11c1"],
             "CanSendValue": false,
-<<<<<<< HEAD
-            "DecoderAndSanitizerAddress": "0x2096157256f0B45666fD3E4344e7d25280590B20",
-            "Description": "Claim fees in LBTC",
-            "FunctionSelector": "0x15a0ea6a",
-            "FunctionSignature": "claimFees(address)",
-            "LeafDigest": "0x3b1c5be72b31fa03b86fe56f610e2814416933d99353db3f9c816a96faab8bd7",
-=======
             "DecoderAndSanitizerAddress": "0x3F7a23283d0e9C56952aE7e1836a5C4344908432",
             "Description": "Claim fees in LBTC",
             "FunctionSelector": "0x15a0ea6a",
             "FunctionSignature": "claimFees(address)",
             "LeafDigest": "0xcc3de9dc58c94ad86bdf5bb94f6e6559c8982a1c9f4241d696e4edf929437948",
->>>>>>> 56b46e22
             "PackedArgumentAddresses": "0xecac9c5f704e954931349da37f60e39f515c11c1",
             "TargetAddress": "0x0639e239E417Ab9D1f0f926Fd738a012153930A7"
         },
         {
             "AddressArguments": ["0xecAc9C5F704e954931349Da37F60E39f515c11c1"],
             "CanSendValue": false,
-<<<<<<< HEAD
-            "DecoderAndSanitizerAddress": "0x2096157256f0B45666fD3E4344e7d25280590B20",
-            "Description": "Claim yield in LBTC",
-            "FunctionSelector": "0x999927df",
-            "FunctionSignature": "claimYield(address)",
-            "LeafDigest": "0x4b89073bdd67e67dc58de7ee850deab317434590d313db1f903308ef0a45a271",
-=======
             "DecoderAndSanitizerAddress": "0x3F7a23283d0e9C56952aE7e1836a5C4344908432",
             "Description": "Claim yield in LBTC",
             "FunctionSelector": "0x999927df",
             "FunctionSignature": "claimYield(address)",
             "LeafDigest": "0x19ba86cf3b5ad53cc7237051c6bcbea76247f262fbdb33db9635d6209a5e57f5",
->>>>>>> 56b46e22
             "PackedArgumentAddresses": "0xecac9c5f704e954931349da37f60e39f515c11c1",
             "TargetAddress": "0x0639e239E417Ab9D1f0f926Fd738a012153930A7"
         },
         {
             "AddressArguments": ["0x657e8C867D8B37dCC18fA4Caead9C45EB088C642"],
             "CanSendValue": false,
-<<<<<<< HEAD
-            "DecoderAndSanitizerAddress": "0x2096157256f0B45666fD3E4344e7d25280590B20",
-            "Description": "Claim fees in eBTC",
-            "FunctionSelector": "0x15a0ea6a",
-            "FunctionSignature": "claimFees(address)",
-            "LeafDigest": "0x944b49e84c19b8c7971822dccedf73200ec7cab5900d5d513d6438f27eb9bd1b",
-=======
             "DecoderAndSanitizerAddress": "0x3F7a23283d0e9C56952aE7e1836a5C4344908432",
             "Description": "Claim fees in eBTC",
             "FunctionSelector": "0x15a0ea6a",
             "FunctionSignature": "claimFees(address)",
             "LeafDigest": "0x37795af36ecf74c1aaa923730882bb8ba4a8c26b4bacc30ab8b367a649bc35d6",
->>>>>>> 56b46e22
             "PackedArgumentAddresses": "0x657e8c867d8b37dcc18fa4caead9c45eb088c642",
             "TargetAddress": "0x0639e239E417Ab9D1f0f926Fd738a012153930A7"
         },
         {
             "AddressArguments": ["0x657e8C867D8B37dCC18fA4Caead9C45EB088C642"],
             "CanSendValue": false,
-<<<<<<< HEAD
-            "DecoderAndSanitizerAddress": "0x2096157256f0B45666fD3E4344e7d25280590B20",
-            "Description": "Claim yield in eBTC",
-            "FunctionSelector": "0x999927df",
-            "FunctionSignature": "claimYield(address)",
-            "LeafDigest": "0x8dedeb4feb7110a5b05d47f2b99d352a20eb8a15c87a6eb867ec8eb4f0aa3170",
-=======
             "DecoderAndSanitizerAddress": "0x3F7a23283d0e9C56952aE7e1836a5C4344908432",
             "Description": "Claim yield in eBTC",
             "FunctionSelector": "0x999927df",
             "FunctionSignature": "claimYield(address)",
             "LeafDigest": "0x97c4c0c29b8cfb969120ee5c1c321cf9fb310ec6d1fb0a46bf97b76570888454",
->>>>>>> 56b46e22
             "PackedArgumentAddresses": "0x657e8c867d8b37dcc18fa4caead9c45eb088c642",
             "TargetAddress": "0x0639e239E417Ab9D1f0f926Fd738a012153930A7"
         },
         {
             "AddressArguments": ["0x657e8C867D8B37dCC18fA4Caead9C45EB088C642"],
             "CanSendValue": false,
-<<<<<<< HEAD
-            "DecoderAndSanitizerAddress": "0x2096157256f0B45666fD3E4344e7d25280590B20",
+            "DecoderAndSanitizerAddress": "0x3F7a23283d0e9C56952aE7e1836a5C4344908432",
             "Description": "Approve ether.fi BTC, to spend LBTC",
             "FunctionSelector": "0x095ea7b3",
             "FunctionSignature": "approve(address,uint256)",
-            "LeafDigest": "0x727ae8346350e336674111ddfca6a4319a5bdba6cbdea6d0a1bdad017123d7fb",
-=======
-            "DecoderAndSanitizerAddress": "0x3F7a23283d0e9C56952aE7e1836a5C4344908432",
-            "Description": "Approve ether.fi BTC, to spend LBTC",
-            "FunctionSelector": "0x095ea7b3",
-            "FunctionSignature": "approve(address,uint256)",
             "LeafDigest": "0xe246930540077f94e0c4fdaf3793b5052974af915fa017e9b0e1a0608e48b7af",
->>>>>>> 56b46e22
             "PackedArgumentAddresses": "0x657e8c867d8b37dcc18fa4caead9c45eb088c642",
             "TargetAddress": "0xecAc9C5F704e954931349Da37F60E39f515c11c1"
         },
@@ -166,19 +99,11 @@
                 "0x309f25d839A2fe225E80210e110C99150Db98AAF"
             ],
             "CanSendValue": false,
-<<<<<<< HEAD
-            "DecoderAndSanitizerAddress": "0x2096157256f0B45666fD3E4344e7d25280590B20",
-            "Description": "Bulk deposit LBTC into ether.fi BTC",
-            "FunctionSelector": "0x9d574420",
-            "FunctionSignature": "bulkDeposit(address,uint256,uint256,address)",
-            "LeafDigest": "0xabcf3451bb0d7e54d3fbf184ae815de20759841b5ca3cc114c872c311f640da6",
-=======
             "DecoderAndSanitizerAddress": "0x3F7a23283d0e9C56952aE7e1836a5C4344908432",
             "Description": "Bulk deposit LBTC into ether.fi BTC",
             "FunctionSelector": "0x9d574420",
             "FunctionSignature": "bulkDeposit(address,uint256,uint256,address)",
             "LeafDigest": "0xb994797a2cebd63ffa2fb79b183106241678a6a82d7babacb5ff0a797ac0b53e",
->>>>>>> 56b46e22
             "PackedArgumentAddresses": "0xecac9c5f704e954931349da37f60e39f515c11c1309f25d839a2fe225e80210e110c99150db98aaf",
             "TargetAddress": "0x6Ee3aaCcf9f2321E49063C4F8da775DdBd407268"
         },
@@ -188,57 +113,33 @@
                 "0x309f25d839A2fe225E80210e110C99150Db98AAF"
             ],
             "CanSendValue": false,
-<<<<<<< HEAD
-            "DecoderAndSanitizerAddress": "0x2096157256f0B45666fD3E4344e7d25280590B20",
-            "Description": "Bulk withdraw LBTC from ether.fi BTC",
-            "FunctionSelector": "0x3e64ce99",
-            "FunctionSignature": "bulkWithdraw(address,uint256,uint256,address)",
-            "LeafDigest": "0xc4d91738c6c4498a81b206aad23279bc0f584b24d3d4d4e9b70c0c0f6a844d72",
-=======
             "DecoderAndSanitizerAddress": "0x3F7a23283d0e9C56952aE7e1836a5C4344908432",
             "Description": "Bulk withdraw LBTC from ether.fi BTC",
             "FunctionSelector": "0x3e64ce99",
             "FunctionSignature": "bulkWithdraw(address,uint256,uint256,address)",
             "LeafDigest": "0xef37fbf76cadcb2169f8344474b0c34e006f49284e1248d723b321177fb24691",
->>>>>>> 56b46e22
             "PackedArgumentAddresses": "0xecac9c5f704e954931349da37f60e39f515c11c1309f25d839a2fe225e80210e110c99150db98aaf",
             "TargetAddress": "0x6Ee3aaCcf9f2321E49063C4F8da775DdBd407268"
         },
         {
             "AddressArguments": ["0xecAc9C5F704e954931349Da37F60E39f515c11c1"],
             "CanSendValue": false,
-<<<<<<< HEAD
-            "DecoderAndSanitizerAddress": "0x2096157256f0B45666fD3E4344e7d25280590B20",
-            "Description": "Deposit LBTC into ether.fi BTC",
-            "FunctionSelector": "0x0efe6a8b",
-            "FunctionSignature": "deposit(address,uint256,uint256)",
-            "LeafDigest": "0x55059719d827abad5a71a4ab938eb093b46ba33ed86d555cf6aea56ffc969700",
-=======
             "DecoderAndSanitizerAddress": "0x3F7a23283d0e9C56952aE7e1836a5C4344908432",
             "Description": "Deposit LBTC into ether.fi BTC",
             "FunctionSelector": "0x0efe6a8b",
             "FunctionSignature": "deposit(address,uint256,uint256)",
             "LeafDigest": "0x63251abce200cb566f9e6398a595940b051597a05e6e31c7542ae9ba2a7279a3",
->>>>>>> 56b46e22
             "PackedArgumentAddresses": "0xecac9c5f704e954931349da37f60e39f515c11c1",
             "TargetAddress": "0x6Ee3aaCcf9f2321E49063C4F8da775DdBd407268"
         },
         {
             "AddressArguments": ["0xBb30e76d9Bb2CC9631F7fC5Eb8e87B5Aff32bFbd"],
             "CanSendValue": false,
-<<<<<<< HEAD
-            "DecoderAndSanitizerAddress": "0x2096157256f0B45666fD3E4344e7d25280590B20",
+            "DecoderAndSanitizerAddress": "0x3F7a23283d0e9C56952aE7e1836a5C4344908432",
             "Description": "Approve Sonic BTC, to spend LBTC",
             "FunctionSelector": "0x095ea7b3",
             "FunctionSignature": "approve(address,uint256)",
-            "LeafDigest": "0x94bcfd3eed747df7b496db58b6a163d5be186bfddf0b0fdb335dd85deac6bd95",
-=======
-            "DecoderAndSanitizerAddress": "0x3F7a23283d0e9C56952aE7e1836a5C4344908432",
-            "Description": "Approve Sonic BTC, to spend LBTC",
-            "FunctionSelector": "0x095ea7b3",
-            "FunctionSignature": "approve(address,uint256)",
             "LeafDigest": "0x53670d3978b603b42595022616448caff566f275ca9b327757a2f093002c91a7",
->>>>>>> 56b46e22
             "PackedArgumentAddresses": "0xbb30e76d9bb2cc9631f7fc5eb8e87b5aff32bfbd",
             "TargetAddress": "0xecAc9C5F704e954931349Da37F60E39f515c11c1"
         },
@@ -248,19 +149,11 @@
                 "0x309f25d839A2fe225E80210e110C99150Db98AAF"
             ],
             "CanSendValue": false,
-<<<<<<< HEAD
-            "DecoderAndSanitizerAddress": "0x2096157256f0B45666fD3E4344e7d25280590B20",
-            "Description": "Bulk deposit LBTC into Sonic BTC",
-            "FunctionSelector": "0x9d574420",
-            "FunctionSignature": "bulkDeposit(address,uint256,uint256,address)",
-            "LeafDigest": "0x038db41ca1ee069670f4af2d48edc5467c70ec376a58da3b490c675778ee1ead",
-=======
             "DecoderAndSanitizerAddress": "0x3F7a23283d0e9C56952aE7e1836a5C4344908432",
             "Description": "Bulk deposit LBTC into Sonic BTC",
             "FunctionSelector": "0x9d574420",
             "FunctionSignature": "bulkDeposit(address,uint256,uint256,address)",
             "LeafDigest": "0x6d8c00547af6b5cdcf1100da26e5fea92e70e4da26c516344e0ee13325405bea",
->>>>>>> 56b46e22
             "PackedArgumentAddresses": "0xecac9c5f704e954931349da37f60e39f515c11c1309f25d839a2fe225e80210e110c99150db98aaf",
             "TargetAddress": "0xAce7DEFe3b94554f0704d8d00F69F273A0cFf079"
         },
@@ -270,57 +163,33 @@
                 "0x309f25d839A2fe225E80210e110C99150Db98AAF"
             ],
             "CanSendValue": false,
-<<<<<<< HEAD
-            "DecoderAndSanitizerAddress": "0x2096157256f0B45666fD3E4344e7d25280590B20",
-            "Description": "Bulk withdraw LBTC from Sonic BTC",
-            "FunctionSelector": "0x3e64ce99",
-            "FunctionSignature": "bulkWithdraw(address,uint256,uint256,address)",
-            "LeafDigest": "0x78da356e43abb31caaafeb9d8f9499143458a0227653a67f7252a5fb387269d5",
-=======
             "DecoderAndSanitizerAddress": "0x3F7a23283d0e9C56952aE7e1836a5C4344908432",
             "Description": "Bulk withdraw LBTC from Sonic BTC",
             "FunctionSelector": "0x3e64ce99",
             "FunctionSignature": "bulkWithdraw(address,uint256,uint256,address)",
             "LeafDigest": "0x4cae3ea4fa40cb5065993155339bb2669065caa6e07f4bd1d491835d4fa5d225",
->>>>>>> 56b46e22
             "PackedArgumentAddresses": "0xecac9c5f704e954931349da37f60e39f515c11c1309f25d839a2fe225e80210e110c99150db98aaf",
             "TargetAddress": "0xAce7DEFe3b94554f0704d8d00F69F273A0cFf079"
         },
         {
             "AddressArguments": ["0xecAc9C5F704e954931349Da37F60E39f515c11c1"],
             "CanSendValue": false,
-<<<<<<< HEAD
-            "DecoderAndSanitizerAddress": "0x2096157256f0B45666fD3E4344e7d25280590B20",
-            "Description": "Deposit LBTC into Sonic BTC",
-            "FunctionSelector": "0x0efe6a8b",
-            "FunctionSignature": "deposit(address,uint256,uint256)",
-            "LeafDigest": "0xbb59378d844dd5553480cee5780dd02eda41b5db62ade88f0efd92e4017f7438",
-=======
             "DecoderAndSanitizerAddress": "0x3F7a23283d0e9C56952aE7e1836a5C4344908432",
             "Description": "Deposit LBTC into Sonic BTC",
             "FunctionSelector": "0x0efe6a8b",
             "FunctionSignature": "deposit(address,uint256,uint256)",
             "LeafDigest": "0x488cf1cab0d6d772ed5d3dda733c69ec64ff345a8280d1ddbc9cab21ad41649d",
->>>>>>> 56b46e22
             "PackedArgumentAddresses": "0xecac9c5f704e954931349da37f60e39f515c11c1",
             "TargetAddress": "0xAce7DEFe3b94554f0704d8d00F69F273A0cFf079"
         },
         {
             "AddressArguments": ["0xBb30e76d9Bb2CC9631F7fC5Eb8e87B5Aff32bFbd"],
             "CanSendValue": false,
-<<<<<<< HEAD
-            "DecoderAndSanitizerAddress": "0x2096157256f0B45666fD3E4344e7d25280590B20",
+            "DecoderAndSanitizerAddress": "0x3F7a23283d0e9C56952aE7e1836a5C4344908432",
             "Description": "Approve Sonic BTC, to spend eBTC",
             "FunctionSelector": "0x095ea7b3",
             "FunctionSignature": "approve(address,uint256)",
-            "LeafDigest": "0xbd562e984ab24122e5c49a5986e19d8071f9fc8e3dd973d610670576208ce7a0",
-=======
-            "DecoderAndSanitizerAddress": "0x3F7a23283d0e9C56952aE7e1836a5C4344908432",
-            "Description": "Approve Sonic BTC, to spend eBTC",
-            "FunctionSelector": "0x095ea7b3",
-            "FunctionSignature": "approve(address,uint256)",
             "LeafDigest": "0x12171285b25ac758c2abba0229d4ed9079e60da06f1862ea71a8be7a5f3db162",
->>>>>>> 56b46e22
             "PackedArgumentAddresses": "0xbb30e76d9bb2cc9631f7fc5eb8e87b5aff32bfbd",
             "TargetAddress": "0x657e8C867D8B37dCC18fA4Caead9C45EB088C642"
         },
@@ -330,19 +199,11 @@
                 "0x309f25d839A2fe225E80210e110C99150Db98AAF"
             ],
             "CanSendValue": false,
-<<<<<<< HEAD
-            "DecoderAndSanitizerAddress": "0x2096157256f0B45666fD3E4344e7d25280590B20",
-            "Description": "Bulk deposit eBTC into Sonic BTC",
-            "FunctionSelector": "0x9d574420",
-            "FunctionSignature": "bulkDeposit(address,uint256,uint256,address)",
-            "LeafDigest": "0x91b16fd948039054a6ccf8d2368da69ce7dce7df91e7cb10dfac9e9473beadc1",
-=======
             "DecoderAndSanitizerAddress": "0x3F7a23283d0e9C56952aE7e1836a5C4344908432",
             "Description": "Bulk deposit eBTC into Sonic BTC",
             "FunctionSelector": "0x9d574420",
             "FunctionSignature": "bulkDeposit(address,uint256,uint256,address)",
             "LeafDigest": "0x66847f2ec1dc3073c9f774cd7bb695c94e11f273b9219bc63d8e792e298d1963",
->>>>>>> 56b46e22
             "PackedArgumentAddresses": "0x657e8c867d8b37dcc18fa4caead9c45eb088c642309f25d839a2fe225e80210e110c99150db98aaf",
             "TargetAddress": "0xAce7DEFe3b94554f0704d8d00F69F273A0cFf079"
         },
@@ -352,57 +213,33 @@
                 "0x309f25d839A2fe225E80210e110C99150Db98AAF"
             ],
             "CanSendValue": false,
-<<<<<<< HEAD
-            "DecoderAndSanitizerAddress": "0x2096157256f0B45666fD3E4344e7d25280590B20",
-            "Description": "Bulk withdraw eBTC from Sonic BTC",
-            "FunctionSelector": "0x3e64ce99",
-            "FunctionSignature": "bulkWithdraw(address,uint256,uint256,address)",
-            "LeafDigest": "0x396a41b8f0a1f261dc918ac11cf339a8dc2e35c31ccb54e3a99d594c430a5715",
-=======
             "DecoderAndSanitizerAddress": "0x3F7a23283d0e9C56952aE7e1836a5C4344908432",
             "Description": "Bulk withdraw eBTC from Sonic BTC",
             "FunctionSelector": "0x3e64ce99",
             "FunctionSignature": "bulkWithdraw(address,uint256,uint256,address)",
             "LeafDigest": "0x7be58ab4d91e4258d150a4d0866807fb747986ff88aa64f75cf8d558109c0484",
->>>>>>> 56b46e22
             "PackedArgumentAddresses": "0x657e8c867d8b37dcc18fa4caead9c45eb088c642309f25d839a2fe225e80210e110c99150db98aaf",
             "TargetAddress": "0xAce7DEFe3b94554f0704d8d00F69F273A0cFf079"
         },
         {
             "AddressArguments": ["0x657e8C867D8B37dCC18fA4Caead9C45EB088C642"],
             "CanSendValue": false,
-<<<<<<< HEAD
-            "DecoderAndSanitizerAddress": "0x2096157256f0B45666fD3E4344e7d25280590B20",
-            "Description": "Deposit eBTC into Sonic BTC",
-            "FunctionSelector": "0x0efe6a8b",
-            "FunctionSignature": "deposit(address,uint256,uint256)",
-            "LeafDigest": "0x7bdd10d69feee4540c860c772b8e451487fe694f8a23eb4607583fb52791c9bb",
-=======
             "DecoderAndSanitizerAddress": "0x3F7a23283d0e9C56952aE7e1836a5C4344908432",
             "Description": "Deposit eBTC into Sonic BTC",
             "FunctionSelector": "0x0efe6a8b",
             "FunctionSignature": "deposit(address,uint256,uint256)",
             "LeafDigest": "0xa0ad43ad6a5dab093e1e801b39657724edf0fd37f123241f36a835421c11b8cd",
->>>>>>> 56b46e22
             "PackedArgumentAddresses": "0x657e8c867d8b37dcc18fa4caead9c45eb088c642",
             "TargetAddress": "0xAce7DEFe3b94554f0704d8d00F69F273A0cFf079"
         },
         {
             "AddressArguments": ["0x630e12D53D4E041b8C5451aD035Ea841E08391d7"],
             "CanSendValue": false,
-<<<<<<< HEAD
-            "DecoderAndSanitizerAddress": "0x2096157256f0B45666fD3E4344e7d25280590B20",
+            "DecoderAndSanitizerAddress": "0x3F7a23283d0e9C56952aE7e1836a5C4344908432",
             "Description": "Approve LayerZero to spend LBTC",
             "FunctionSelector": "0x095ea7b3",
             "FunctionSignature": "approve(address,uint256)",
-            "LeafDigest": "0x0dcb819c786ad6b543645383e2ca9c069bcfc74e887686e42f6a61974ed06c7d",
-=======
-            "DecoderAndSanitizerAddress": "0x3F7a23283d0e9C56952aE7e1836a5C4344908432",
-            "Description": "Approve LayerZero to spend LBTC",
-            "FunctionSelector": "0x095ea7b3",
-            "FunctionSignature": "approve(address,uint256)",
             "LeafDigest": "0x11b3b8f505a6db159eeb8ba30eef64c47c2b79f7551415e7c865acab410d6359",
->>>>>>> 56b46e22
             "PackedArgumentAddresses": "0x630e12d53d4e041b8c5451ad035ea841e08391d7",
             "TargetAddress": "0xecAc9C5F704e954931349Da37F60E39f515c11c1"
         },
@@ -413,76 +250,44 @@
                 "0x309f25d839A2fe225E80210e110C99150Db98AAF"
             ],
             "CanSendValue": true,
-<<<<<<< HEAD
-            "DecoderAndSanitizerAddress": "0x2096157256f0B45666fD3E4344e7d25280590B20",
-            "Description": "Bridge LBTC to LayerZero endpoint: 30101",
-            "FunctionSelector": "0xc7c7f5b3",
-            "FunctionSignature": "send((uint32,bytes32,uint256,uint256,bytes,bytes,bytes),(uint256,uint256),address)",
-            "LeafDigest": "0x2ac094c9a16c8357cccbe9b15a486c6ce00e779eb4038603483fc85c3f6902aa",
-=======
             "DecoderAndSanitizerAddress": "0x3F7a23283d0e9C56952aE7e1836a5C4344908432",
             "Description": "Bridge LBTC to LayerZero endpoint: 30101",
             "FunctionSelector": "0xc7c7f5b3",
             "FunctionSignature": "send((uint32,bytes32,uint256,uint256,bytes,bytes,bytes),(uint256,uint256),address)",
             "LeafDigest": "0x46c8f69e3044d5f059ed2146f6795cca570295b6afab7fb3053c1f53d45ba880",
->>>>>>> 56b46e22
             "PackedArgumentAddresses": "0x0000000000000000000000000000000000007595309f25d839a2fe225e80210e110c99150db98aaf309f25d839a2fe225e80210e110c99150db98aaf",
             "TargetAddress": "0x630e12D53D4E041b8C5451aD035Ea841E08391d7"
         },
         {
             "AddressArguments": ["0xBA12222222228d8Ba445958a75a0704d566BF2C8"],
             "CanSendValue": false,
-<<<<<<< HEAD
-            "DecoderAndSanitizerAddress": "0x2096157256f0B45666fD3E4344e7d25280590B20",
+            "DecoderAndSanitizerAddress": "0x3F7a23283d0e9C56952aE7e1836a5C4344908432",
             "Description": "Approve Balancer Vault to spend scBTC",
             "FunctionSelector": "0x095ea7b3",
             "FunctionSignature": "approve(address,uint256)",
-            "LeafDigest": "0xa7c91cb3ad8dfbc05d86f3b9c6a93648be12b160aa425e2f3466737425d46fed",
-=======
-            "DecoderAndSanitizerAddress": "0x3F7a23283d0e9C56952aE7e1836a5C4344908432",
-            "Description": "Approve Balancer Vault to spend scBTC",
-            "FunctionSelector": "0x095ea7b3",
-            "FunctionSignature": "approve(address,uint256)",
             "LeafDigest": "0x680b2175a2b64371846f07a589ac23324fb87dea62bd2a93e4f35b9caa9fcd2b",
->>>>>>> 56b46e22
             "PackedArgumentAddresses": "0xba12222222228d8ba445958a75a0704d566bf2c8",
             "TargetAddress": "0xBb30e76d9Bb2CC9631F7fC5Eb8e87B5Aff32bFbd"
         },
         {
             "AddressArguments": ["0xBA12222222228d8Ba445958a75a0704d566BF2C8"],
             "CanSendValue": false,
-<<<<<<< HEAD
-            "DecoderAndSanitizerAddress": "0x2096157256f0B45666fD3E4344e7d25280590B20",
+            "DecoderAndSanitizerAddress": "0x3F7a23283d0e9C56952aE7e1836a5C4344908432",
             "Description": "Approve Balancer Vault to spend LBTC",
             "FunctionSelector": "0x095ea7b3",
             "FunctionSignature": "approve(address,uint256)",
-            "LeafDigest": "0x9c0a6120de11a9d97391d82471badd236aff5530fc43e806032d6d72e3689237",
-=======
-            "DecoderAndSanitizerAddress": "0x3F7a23283d0e9C56952aE7e1836a5C4344908432",
-            "Description": "Approve Balancer Vault to spend LBTC",
-            "FunctionSelector": "0x095ea7b3",
-            "FunctionSignature": "approve(address,uint256)",
             "LeafDigest": "0x3da7d4eca1d5ae57e46d7ee0c006f1a1877a14d64593e7ce629961d3f94ec266",
->>>>>>> 56b46e22
             "PackedArgumentAddresses": "0xba12222222228d8ba445958a75a0704d566bf2c8",
             "TargetAddress": "0xecAc9C5F704e954931349Da37F60E39f515c11c1"
         },
         {
             "AddressArguments": ["0x11c43F630b52F1271a5005839d34b07C0C125e72"],
             "CanSendValue": false,
-<<<<<<< HEAD
-            "DecoderAndSanitizerAddress": "0x2096157256f0B45666fD3E4344e7d25280590B20",
+            "DecoderAndSanitizerAddress": "0x3F7a23283d0e9C56952aE7e1836a5C4344908432",
             "Description": "Approve Balancer gauge to spend ECLP-scBTC-LBTC",
             "FunctionSelector": "0x095ea7b3",
             "FunctionSignature": "approve(address,uint256)",
-            "LeafDigest": "0x0125c58a6cac57ff9848059413bb3ce6fdd93d4f26ed487f2a531f991188748e",
-=======
-            "DecoderAndSanitizerAddress": "0x3F7a23283d0e9C56952aE7e1836a5C4344908432",
-            "Description": "Approve Balancer gauge to spend ECLP-scBTC-LBTC",
-            "FunctionSelector": "0x095ea7b3",
-            "FunctionSignature": "approve(address,uint256)",
             "LeafDigest": "0xc9d5819bb0dde623544bc6edf363f4e611d656b9acbd3140122c6bd19eeddc8d",
->>>>>>> 56b46e22
             "PackedArgumentAddresses": "0x11c43f630b52f1271a5005839d34b07c0c125e72",
             "TargetAddress": "0x83952912178Aa33c3853eE5d942C96254b235dCC"
         },
@@ -495,19 +300,11 @@
                 "0xecAc9C5F704e954931349Da37F60E39f515c11c1"
             ],
             "CanSendValue": false,
-<<<<<<< HEAD
-            "DecoderAndSanitizerAddress": "0x2096157256f0B45666fD3E4344e7d25280590B20",
-            "Description": "Join Balancer pool ECLP-scBTC-LBTC",
-            "FunctionSelector": "0xb95cac28",
-            "FunctionSignature": "joinPool(bytes32,address,address,(address[],uint256[],bytes,bool))",
-            "LeafDigest": "0x36aad6cd8ff894b67ab474df73a0f9abe9ee6252b11ca2e23aeb4dc2ff99278a",
-=======
             "DecoderAndSanitizerAddress": "0x3F7a23283d0e9C56952aE7e1836a5C4344908432",
             "Description": "Join Balancer pool ECLP-scBTC-LBTC",
             "FunctionSelector": "0xb95cac28",
             "FunctionSignature": "joinPool(bytes32,address,address,(address[],uint256[],bytes,bool))",
             "LeafDigest": "0xd92504eca54d7e56b2c08e82cc9af36882465338a99b2ffc18da8c57f3f4021d",
->>>>>>> 56b46e22
             "PackedArgumentAddresses": "0x83952912178aa33c3853ee5d942c96254b235dcc309f25d839a2fe225e80210e110c99150db98aaf309f25d839a2fe225e80210e110c99150db98aafbb30e76d9bb2cc9631f7fc5eb8e87b5aff32bfbdecac9c5f704e954931349da37f60e39f515c11c1",
             "TargetAddress": "0xBA12222222228d8Ba445958a75a0704d566BF2C8"
         },
@@ -520,91 +317,48 @@
                 "0xecAc9C5F704e954931349Da37F60E39f515c11c1"
             ],
             "CanSendValue": false,
-<<<<<<< HEAD
-            "DecoderAndSanitizerAddress": "0x2096157256f0B45666fD3E4344e7d25280590B20",
-            "Description": "Exit Balancer pool ECLP-scBTC-LBTC",
-            "FunctionSelector": "0x8bdb3913",
-            "FunctionSignature": "exitPool(bytes32,address,address,(address[],uint256[],bytes,bool))",
-            "LeafDigest": "0x858b72093e4880f7496574e8b9e2101fb1ae3b64c09f684ac7e309f625f39834",
-=======
             "DecoderAndSanitizerAddress": "0x3F7a23283d0e9C56952aE7e1836a5C4344908432",
             "Description": "Exit Balancer pool ECLP-scBTC-LBTC",
             "FunctionSelector": "0x8bdb3913",
             "FunctionSignature": "exitPool(bytes32,address,address,(address[],uint256[],bytes,bool))",
             "LeafDigest": "0xa1fd5ade13f603cf551d0ce28ff937d446c1faaa1f9cd0e114dce3d5cbe2e9bd",
->>>>>>> 56b46e22
             "PackedArgumentAddresses": "0x83952912178aa33c3853ee5d942c96254b235dcc309f25d839a2fe225e80210e110c99150db98aaf309f25d839a2fe225e80210e110c99150db98aafbb30e76d9bb2cc9631f7fc5eb8e87b5aff32bfbdecac9c5f704e954931349da37f60e39f515c11c1",
             "TargetAddress": "0xBA12222222228d8Ba445958a75a0704d566BF2C8"
         },
         {
             "AddressArguments": ["0x309f25d839A2fe225E80210e110C99150Db98AAF"],
             "CanSendValue": false,
-<<<<<<< HEAD
-            "DecoderAndSanitizerAddress": "0x2096157256f0B45666fD3E4344e7d25280590B20",
-            "Description": "Deposit ECLP-scBTC-LBTC into Balancer gauge",
-            "FunctionSelector": "0x6e553f65",
-            "FunctionSignature": "deposit(uint256,address)",
-            "LeafDigest": "0x9afbfc64ac46daeae1ed5ebfbeec7c4bfc324d6e0b785b24831d3e758de716f9",
-=======
             "DecoderAndSanitizerAddress": "0x3F7a23283d0e9C56952aE7e1836a5C4344908432",
             "Description": "Deposit ECLP-scBTC-LBTC into Balancer gauge",
             "FunctionSelector": "0x6e553f65",
             "FunctionSignature": "deposit(uint256,address)",
             "LeafDigest": "0x39196e1dd3a2ba1aba9bf8fa19778e5283329dddf47007dc13dfaa17fa53c9e5",
->>>>>>> 56b46e22
             "PackedArgumentAddresses": "0x309f25d839a2fe225e80210e110c99150db98aaf",
             "TargetAddress": "0x11c43F630b52F1271a5005839d34b07C0C125e72"
         },
         {
             "AddressArguments": [],
             "CanSendValue": false,
-<<<<<<< HEAD
-            "DecoderAndSanitizerAddress": "0x2096157256f0B45666fD3E4344e7d25280590B20",
-            "Description": "Withdraw ECLP-scBTC-LBTC from Balancer gauge",
-            "FunctionSelector": "0x2e1a7d4d",
-            "FunctionSignature": "withdraw(uint256)",
-            "LeafDigest": "0x60a1ec74decf456a57a2b311578506ae583faa4e3de47122db342613119ecc5f",
-=======
             "DecoderAndSanitizerAddress": "0x3F7a23283d0e9C56952aE7e1836a5C4344908432",
             "Description": "Withdraw ECLP-scBTC-LBTC from Balancer gauge",
             "FunctionSelector": "0x2e1a7d4d",
             "FunctionSignature": "withdraw(uint256)",
             "LeafDigest": "0xdef9b950009038e51102a2fb8d35db491811dfe324f98e9d638e194f4d0542bf",
->>>>>>> 56b46e22
             "PackedArgumentAddresses": "0x",
             "TargetAddress": "0x11c43F630b52F1271a5005839d34b07C0C125e72"
         },
         {
             "AddressArguments": ["0x309f25d839A2fe225E80210e110C99150Db98AAF"],
             "CanSendValue": false,
-<<<<<<< HEAD
-            "DecoderAndSanitizerAddress": "0x2096157256f0B45666fD3E4344e7d25280590B20",
-            "Description": "Claim rewards from Balancer gauge",
-            "FunctionSelector": "0x84e9bd7e",
-            "FunctionSignature": "claim_rewards(address)",
-            "LeafDigest": "0x097032efb8248ec6fc221611f60efdc371a1830cc3453ebde09a92238b3b1e30",
-=======
             "DecoderAndSanitizerAddress": "0x3F7a23283d0e9C56952aE7e1836a5C4344908432",
             "Description": "Claim rewards from Balancer gauge",
             "FunctionSelector": "0x84e9bd7e",
             "FunctionSignature": "claim_rewards(address)",
             "LeafDigest": "0x0c3807a9f4e164c3b6215f34ade12be2388f0a9918a50a2bb71895dc7e1fb039",
->>>>>>> 56b46e22
             "PackedArgumentAddresses": "0x309f25d839a2fe225e80210e110c99150db98aaf",
             "TargetAddress": "0x11c43F630b52F1271a5005839d34b07C0C125e72"
         },
         {
-<<<<<<< HEAD
-            "AddressArguments": [],
-            "CanSendValue": false,
-            "DecoderAndSanitizerAddress": "0x0000000000000000000000000000000000000000",
-            "Description": "",
-            "FunctionSelector": "0xc5d24601",
-            "FunctionSignature": "",
-            "LeafDigest": "0xa7a0fd846665d92e66be6155c6221b3acd7145ca7c4e4b67a594e4c516969400",
-            "PackedArgumentAddresses": "0x",
-            "TargetAddress": "0x0000000000000000000000000000000000000000"
-=======
             "AddressArguments": ["0x0DFA6b53c05b07e29B49a878Fc96153cc03c3E72"],
             "CanSendValue": false,
             "DecoderAndSanitizerAddress": "0x3F7a23283d0e9C56952aE7e1836a5C4344908432",
@@ -800,20 +554,10 @@
             "LeafDigest": "0xc94da9975a3f612faf274dc31bdd8b17ea93e148e9bcae07157dc56265954612",
             "PackedArgumentAddresses": "0x",
             "TargetAddress": "0x0DFA6b53c05b07e29B49a878Fc96153cc03c3E72"
->>>>>>> 56b46e22
         },
         {
             "AddressArguments": [],
             "CanSendValue": false,
-<<<<<<< HEAD
-            "DecoderAndSanitizerAddress": "0x0000000000000000000000000000000000000000",
-            "Description": "",
-            "FunctionSelector": "0xc5d24601",
-            "FunctionSignature": "",
-            "LeafDigest": "0xa7a0fd846665d92e66be6155c6221b3acd7145ca7c4e4b67a594e4c516969400",
-            "PackedArgumentAddresses": "0x",
-            "TargetAddress": "0x0000000000000000000000000000000000000000"
-=======
             "DecoderAndSanitizerAddress": "0x3F7a23283d0e9C56952aE7e1836a5C4344908432",
             "Description": "Accrue interest on Lombard Staked Bitcoin Silo",
             "FunctionSelector": "0xa6afed95",
@@ -1029,7 +773,6 @@
             "LeafDigest": "0x9a109b159ac2b391a31d20bc1fb1c2cdf1df756f1574504efcb47690c02f95bf",
             "PackedArgumentAddresses": "0x",
             "TargetAddress": "0x0A94e18bdbCcD048198806d7FF28A1B1D2590724"
->>>>>>> 56b46e22
         },
         {
             "AddressArguments": [],
@@ -1056,79 +799,6 @@
     ],
     "MerkleTree": {
         "0": [
-<<<<<<< HEAD
-            "0x26dfcb7c501a946a2a6a023cda20960ed9773df36f5ea6bd32c2503a74e74a4c"
-        ],
-        "1": [
-            "0x98ca24c93a17e4b974badfcf70515cf9c8d4db89f6f5307f18e514f27ffeca34",
-            "0x22d796123608b671a74f692acf78fb1b5c7e32ced04db4b5772202c3f121bfb9"
-        ],
-        "2": [
-            "0x4cac1c83fec9165be87acc9c5109d02d5257acf7e627e2f9628fda2dfaad8de9",
-            "0xe3fc833a12c33fd8e5b74256f116e48f82d173e608074f8c24ffeb117670e839",
-            "0xf57697d17eb9cb69e979698cd437fc80c1f74b5045e79f40d276f58e1b90d52f",
-            "0x91bb2a920c2f05ec44076e1170198c83f54dbdc5839075f2927cb31f6999f8ef"
-        ],
-        "3": [
-            "0xcf1f410c50e0f000093c5ecadc810a0deb704fa3beeb94851dc6bf7e6ff91e6e",
-            "0x537b01b1234c38f91ed94e4d4a0010a6e49103ab9276528dfcc6b77fe67fd9b4",
-            "0x2b152ab0a4f702cddddb9816b543c35b6ddd5a4cb8fef7ee859bd964704ae96f",
-            "0xcdafdcfe775844faa90fa605e3503ab9b8aeefba7d56480fae175034e64dab9a",
-            "0x86b8bd62e2323b9925aab284bdf609ab2cfb12051f7197e7b1182e17d0eaf78d",
-            "0x8de69b5ea6ca9b0fd33ca81c1bb152f22ab64f7f0e017f07aac491b81f2b1da8",
-            "0x206292d0d5697a7e0d78b07825807edf144e0800cacf294e89ab73734b533427",
-            "0x849eda7a295b642e5ddaf49a30eec4470cf507efa83b4104c0752d069c7638fe"
-        ],
-        "4": [
-            "0xbb268d876d3cda5309840cdc18434e2406668677d4e315203e378b6195e8c16f",
-            "0xd53110a36c6329a68d5127f82abb54bf2ab94fe425653ba550f11afda3215f78",
-            "0x65c01ce35233470f51088d2e09b7f3afc31bc71293fedbb2adae19b17ab1bf84",
-            "0xb01ae024a85a995bfc7f1c2ab22a663e4bd23aeb4f2f33a609f2409ff7113043",
-            "0x0c01bafec6ee84b51f8e5b65eb3693a6d52c332a17b59f4eecaac42e933a1fc5",
-            "0x919eabd8f33dfcfb88f9aa1d9b4777ab79b583f2bfcfdb3fcb01bab8b71aeaeb",
-            "0xf6ba0a37ceac0285e93ba2dcc0927b8f4c3919ecd5e0b69fc1a4c57d731cef8e",
-            "0x72bfb02e94c8493dcca5eb04d2189cc9f3a52a5842d97faccf91a29b7d89363b",
-            "0x35b8ab4105ce94da579d88ed9fe7d9ec2b273f6be206b5f238ebbc46abb6e71f",
-            "0x977e33fb9aa738b32e2204743fc18b81dceca3022de9f0ce3889997426845b0d",
-            "0x0d725504c27294adbc6ce7937f8878c3ef2318c5726df2c82c9416fe8b938113",
-            "0xedd2f78b0a83789e58223665f7f404af02eed4400e2df5467770bfe99f5db881",
-            "0xb3f4eb01f2c6d6a6f8893afeaa7a91ca9388853094ec1e85cce158f61e6e1382",
-            "0xba853186b8ed8edc1ae21f966f26ce671d68a4e83ffdd31c05382204676d8b25",
-            "0xc5a36f3b7b955966d5ed3135dcc612f978306d73bce3697e230afae57fbaeeba",
-            "0xc5a36f3b7b955966d5ed3135dcc612f978306d73bce3697e230afae57fbaeeba"
-        ],
-        "5": [
-            "0xde942ed4c4b3fbd27d2b469a7964dd8a75e501d9e03f5d73b9f5120092467b6b",
-            "0x377177afa77c53d77f3e687b0ad133c18527ad0f87a5d6029e172f6f23ff3de5",
-            "0x3b1c5be72b31fa03b86fe56f610e2814416933d99353db3f9c816a96faab8bd7",
-            "0x4b89073bdd67e67dc58de7ee850deab317434590d313db1f903308ef0a45a271",
-            "0x944b49e84c19b8c7971822dccedf73200ec7cab5900d5d513d6438f27eb9bd1b",
-            "0x8dedeb4feb7110a5b05d47f2b99d352a20eb8a15c87a6eb867ec8eb4f0aa3170",
-            "0x727ae8346350e336674111ddfca6a4319a5bdba6cbdea6d0a1bdad017123d7fb",
-            "0xabcf3451bb0d7e54d3fbf184ae815de20759841b5ca3cc114c872c311f640da6",
-            "0xc4d91738c6c4498a81b206aad23279bc0f584b24d3d4d4e9b70c0c0f6a844d72",
-            "0x55059719d827abad5a71a4ab938eb093b46ba33ed86d555cf6aea56ffc969700",
-            "0x94bcfd3eed747df7b496db58b6a163d5be186bfddf0b0fdb335dd85deac6bd95",
-            "0x038db41ca1ee069670f4af2d48edc5467c70ec376a58da3b490c675778ee1ead",
-            "0x78da356e43abb31caaafeb9d8f9499143458a0227653a67f7252a5fb387269d5",
-            "0xbb59378d844dd5553480cee5780dd02eda41b5db62ade88f0efd92e4017f7438",
-            "0xbd562e984ab24122e5c49a5986e19d8071f9fc8e3dd973d610670576208ce7a0",
-            "0x91b16fd948039054a6ccf8d2368da69ce7dce7df91e7cb10dfac9e9473beadc1",
-            "0x396a41b8f0a1f261dc918ac11cf339a8dc2e35c31ccb54e3a99d594c430a5715",
-            "0x7bdd10d69feee4540c860c772b8e451487fe694f8a23eb4607583fb52791c9bb",
-            "0x0dcb819c786ad6b543645383e2ca9c069bcfc74e887686e42f6a61974ed06c7d",
-            "0x2ac094c9a16c8357cccbe9b15a486c6ce00e779eb4038603483fc85c3f6902aa",
-            "0xa7c91cb3ad8dfbc05d86f3b9c6a93648be12b160aa425e2f3466737425d46fed",
-            "0x9c0a6120de11a9d97391d82471badd236aff5530fc43e806032d6d72e3689237",
-            "0x0125c58a6cac57ff9848059413bb3ce6fdd93d4f26ed487f2a531f991188748e",
-            "0x36aad6cd8ff894b67ab474df73a0f9abe9ee6252b11ca2e23aeb4dc2ff99278a",
-            "0x858b72093e4880f7496574e8b9e2101fb1ae3b64c09f684ac7e309f625f39834",
-            "0x9afbfc64ac46daeae1ed5ebfbeec7c4bfc324d6e0b785b24831d3e758de716f9",
-            "0x60a1ec74decf456a57a2b311578506ae583faa4e3de47122db342613119ecc5f",
-            "0x097032efb8248ec6fc221611f60efdc371a1830cc3453ebde09a92238b3b1e30",
-            "0xa7a0fd846665d92e66be6155c6221b3acd7145ca7c4e4b67a594e4c516969400",
-            "0xa7a0fd846665d92e66be6155c6221b3acd7145ca7c4e4b67a594e4c516969400",
-=======
             "0x398636fa77d4880195b7900b994a4b5a8ae0a487806fa505df86b0bd2838cd05"
         ],
         "1": [
@@ -1266,7 +936,6 @@
             "0x1b5b74e54b990ddf8eb649fff755d4f72a36298b9919083693e1adecd7d32e55",
             "0x6aa5fb2e39f87e8e2c315f47bf0c7a6a8bf8e70fb02a9e06ef10228110abd878",
             "0x9a109b159ac2b391a31d20bc1fb1c2cdf1df756f1574504efcb47690c02f95bf",
->>>>>>> 56b46e22
             "0xa7a0fd846665d92e66be6155c6221b3acd7145ca7c4e4b67a594e4c516969400",
             "0xa7a0fd846665d92e66be6155c6221b3acd7145ca7c4e4b67a594e4c516969400"
         ]
