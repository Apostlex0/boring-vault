// SPDX-License-Identifier: UNLICENSED
pragma solidity 0.8.21;

import {FixedPointMathLib} from "@solmate/utils/FixedPointMathLib.sol";
import {ERC20} from "@solmate/tokens/ERC20.sol";
import {Strings} from "lib/openzeppelin-contracts/contracts/utils/Strings.sol";
import {ERC4626} from "@solmate/tokens/ERC4626.sol";
import {ManagerWithMerkleVerification} from "src/base/Roles/ManagerWithMerkleVerification.sol";
import {MerkleTreeHelper} from "test/resources/MerkleTreeHelper/MerkleTreeHelper.sol";
import "forge-std/Script.sol";

/**
 *  source .env && forge script script/MerkleRootCreation/Mainnet/CreateLiquidBtcMerkleRoot.s.sol:CreateLiquidBtcMerkleRoot --rpc-url $MAINNET_RPC_URL --gas-limit 100000000000000000
 */
contract CreateLiquidBtcMerkleRoot is Script, MerkleTreeHelper {
    using FixedPointMathLib for uint256;

    address public boringVault = 0x5f46d540b6eD704C3c8789105F30E075AA900726;
    address public managerAddress = 0xaFa8c08bedB2eC1bbEb64A7fFa44c604e7cca68d;
    address public accountantAddress = 0xEa23aC6D7D11f6b181d6B98174D334478ADAe6b0;
    address public rawDataDecoderAndSanitizer = 0xC0D08701123Dc96962F3CF76891686071958bFaf;
    address public scrollBridgeDecoderAndSanitizer = 0xA66a6B289FB5559b7e4ebf598B8e0A97C776c200; 

    function setUp() external {}

    /**
     * @notice Uncomment which script you want to run.
     */
    function run() external {
        /// NOTE Only have 1 function run at a time, otherwise the merkle root created will be wrong.
        generateAdminStrategistMerkleRoot();
    }

    function generateAdminStrategistMerkleRoot() public {
        setSourceChainName(mainnet);
        setAddress(false, mainnet, "boringVault", boringVault);
        setAddress(false, mainnet, "managerAddress", managerAddress);
        setAddress(false, mainnet, "accountantAddress", accountantAddress);
        setAddress(false, mainnet, "rawDataDecoderAndSanitizer", rawDataDecoderAndSanitizer);

        ManageLeaf[] memory leafs = new ManageLeaf[](4096);

        // ========================== UniswapV3 ==========================
        address[] memory token0 = new address[](18);
        token0[0] = getAddress(sourceChain, "WBTC");
        token0[1] = getAddress(sourceChain, "WBTC");
        token0[2] = getAddress(sourceChain, "LBTC");

        token0[3] = getAddress(sourceChain, "USDC");
        token0[4] = getAddress(sourceChain, "USDT");

        token0[5] = getAddress(sourceChain, "WBTC");
        token0[6] = getAddress(sourceChain, "cbBTC");
        token0[7] = getAddress(sourceChain, "LBTC");

        token0[8] = getAddress(sourceChain, "WBTC");
        token0[9] = getAddress(sourceChain, "cbBTC");
        token0[10] = getAddress(sourceChain, "LBTC");

        token0[11] = getAddress(sourceChain, "USD0");
        token0[12] = getAddress(sourceChain, "SUSDE");
        token0[13] = getAddress(sourceChain, "USDE");

        token0[14] = getAddress(sourceChain, "WBTC");

        token0[15] = getAddress(sourceChain, "WETH");

        token0[16] = getAddress(sourceChain, "USDC");
        token0[17] = getAddress(sourceChain, "USDC");

        address[] memory token1 = new address[](18);
        token1[0] = getAddress(sourceChain, "LBTC");
        token1[1] = getAddress(sourceChain, "cbBTC");
        token1[2] = getAddress(sourceChain, "cbBTC");

        token1[3] = getAddress(sourceChain, "USDT");
        token1[4] = getAddress(sourceChain, "USD0_plus");

        token1[5] = getAddress(sourceChain, "USDC");
        token1[6] = getAddress(sourceChain, "USDC");
        token1[7] = getAddress(sourceChain, "USDC");

        token1[8] = getAddress(sourceChain, "USDT");
        token1[9] = getAddress(sourceChain, "USDT");
        token1[10] = getAddress(sourceChain, "USDT");

        token1[11] = getAddress(sourceChain, "USDT");
        token1[12] = getAddress(sourceChain, "USDT");
        token1[13] = getAddress(sourceChain, "USDT");

        token1[14] = getAddress(sourceChain, "eBTC");

        token1[15] = getAddress(sourceChain, "beraSTONE");

        token1[16] = getAddress(sourceChain, "USR");
        token1[17] = getAddress(sourceChain, "rUSD");

        _addUniswapV3Leafs(leafs, token0, token1, false);

        // ========================== 1inch ==========================
        address[] memory assets = new address[](36);
        SwapKind[] memory kind = new SwapKind[](36);
        assets[0] = getAddress(sourceChain, "WBTC");
        kind[0] = SwapKind.BuyAndSell;
        assets[1] = getAddress(sourceChain, "LBTC");
        kind[1] = SwapKind.BuyAndSell;
        assets[2] = getAddress(sourceChain, "cbBTC");
        kind[2] = SwapKind.BuyAndSell;
        assets[3] = getAddress(sourceChain, "USDC");
        kind[3] = SwapKind.BuyAndSell;
        assets[4] = getAddress(sourceChain, "USDT");
        kind[4] = SwapKind.BuyAndSell;
        assets[5] = getAddress(sourceChain, "USD0");
        kind[5] = SwapKind.BuyAndSell;
        assets[6] = getAddress(sourceChain, "USD0_plus");
        kind[6] = SwapKind.BuyAndSell;
        assets[7] = getAddress(sourceChain, "SUSDE");
        kind[7] = SwapKind.BuyAndSell;
        assets[8] = getAddress(sourceChain, "USDE");
        kind[8] = SwapKind.BuyAndSell;
        assets[9] = getAddress(sourceChain, "eBTC");
        kind[9] = SwapKind.BuyAndSell;
        assets[10] = getAddress(sourceChain, "PENDLE");
        kind[10] = SwapKind.Sell;
        assets[11] = getAddress(sourceChain, "USUAL");
        kind[11] = SwapKind.Sell;
        assets[12] = getAddress(sourceChain, "MORPHO");
        kind[12] = SwapKind.Sell;
        assets[13] = getAddress(sourceChain, "ETHFI");
        kind[13] = SwapKind.Sell;
        assets[14] = getAddress(sourceChain, "USR");
        kind[14] = SwapKind.BuyAndSell;
        assets[15] = getAddress(sourceChain, "beraSTONE");
        kind[15] = SwapKind.BuyAndSell;
        assets[16] = getAddress(sourceChain, "WETH");
        kind[16] = SwapKind.BuyAndSell;
        assets[17] = getAddress(sourceChain, "PXETH");
        kind[17] = SwapKind.BuyAndSell;
        assets[18] = getAddress(sourceChain, "STETH");
        kind[18] = SwapKind.BuyAndSell;
        assets[19] = getAddress(sourceChain, "FXUSD");
        kind[19] = SwapKind.BuyAndSell;
        assets[20] = getAddress(sourceChain, "FXN");
        kind[20] = SwapKind.Sell;
        assets[21] = getAddress(sourceChain, "CRV");
        kind[21] = SwapKind.Sell;
        assets[22] = getAddress(sourceChain, "WSTETH");
        kind[22] = SwapKind.Sell;
        assets[23] = getAddress(sourceChain, "CVX");
        kind[23] = SwapKind.Sell;
        assets[24] = getAddress(sourceChain, "GHO");
        kind[24] = SwapKind.BuyAndSell;
        assets[25] = getAddress(sourceChain, "TBTC");
        kind[25] = SwapKind.BuyAndSell;
        assets[26] = getAddress(sourceChain, "FRAX");
        kind[26] = SwapKind.BuyAndSell;
        assets[27] = getAddress(sourceChain, "FRXUSD");
        kind[27] = SwapKind.BuyAndSell;
        assets[28] = getAddress(sourceChain, "syrupUSDC");
        kind[28] = SwapKind.BuyAndSell;
        assets[29] = getAddress(sourceChain, "EUSDE");
        kind[29] = SwapKind.BuyAndSell;
        assets[30] = getAddress(sourceChain, "USDS");
        kind[30] = SwapKind.BuyAndSell;
        assets[31] = getAddress(sourceChain, "rUSD");
        kind[31] = SwapKind.BuyAndSell;
        assets[32] = getAddress(sourceChain, "srUSD");
        kind[32] = SwapKind.BuyAndSell;
        assets[33] = getAddress(sourceChain, "solvBTC");
        kind[33] = SwapKind.BuyAndSell;
        assets[34] = getAddress(sourceChain, "deUSD");
        kind[34] = SwapKind.BuyAndSell;
        assets[35] = getAddress(sourceChain, "sdeUSD");
        kind[35] = SwapKind.BuyAndSell;

        _addLeafsFor1InchGeneralSwapping(leafs, assets, kind);

        // ========================== Odos ==========================
        _addOdosSwapLeafs(leafs, assets, kind);  

        // ========================== Aave ==========================
        ERC20[] memory supplyAssets = new ERC20[](5);
        supplyAssets[0] = getERC20(sourceChain, "WBTC");
        supplyAssets[1] = getERC20(sourceChain, "LBTC");
        supplyAssets[2] = getERC20(sourceChain, "cbBTC");
        supplyAssets[3] = getERC20(sourceChain, "USDC");
        supplyAssets[4] = getERC20(sourceChain, "USDT");

        ERC20[] memory borrowAssets = new ERC20[](4);
        borrowAssets[0] = getERC20(sourceChain, "USDC");
        borrowAssets[1] = getERC20(sourceChain, "USDT");
        borrowAssets[2] = getERC20(sourceChain, "WBTC");
        borrowAssets[3] = getERC20(sourceChain, "WETH");

        _addAaveV3Leafs(leafs, supplyAssets, borrowAssets);

        // ========================== MetaMorpho ==========================
        _addERC4626Leafs(leafs, ERC4626(getAddress(sourceChain, "usualBoostedUSDC")));
        _addERC4626Leafs(leafs, ERC4626(getAddress(sourceChain, "PendleWBTC")));
        _addERC4626Leafs(leafs, ERC4626(getAddress(sourceChain, "MCwBTC")));
        _addERC4626Leafs(leafs, ERC4626(getAddress(sourceChain, "MCcbBTC")));
        _addERC4626Leafs(leafs, ERC4626(getAddress(sourceChain, "MCUSR")));

        // ========================== MorphoBlue ==========================
        _addMorphoBlueSupplyLeafs(leafs, getBytes32(sourceChain, "WBTC_USDC_86"));
        _addMorphoBlueSupplyLeafs(leafs, getBytes32(sourceChain, "WBTC_USDT_86"));
        _addMorphoBlueSupplyLeafs(leafs, getBytes32(sourceChain, "Corn_eBTC_PT03_LBTC_915"));
        _addMorphoBlueSupplyLeafs(leafs, getBytes32(sourceChain, "LBTC_PT03_LBTC_915"));
        _addMorphoBlueSupplyLeafs(leafs, getBytes32(sourceChain, "LBTC_PT03_WBTC_915"));
        _addMorphoBlueSupplyLeafs(leafs, getBytes32(sourceChain, "LBTC_PT03_WBTC_86"));
        _addMorphoBlueSupplyLeafs(leafs, getBytes32(sourceChain, "EBTC_USDC_86"));
        _addMorphoBlueSupplyLeafs(leafs, getBytes32(sourceChain, "EBTC_USR_86"));
        _addMorphoBlueSupplyLeafs(leafs, getBytes32(sourceChain, "Corn_eBTC_PT03_2025_WETH_915"));
        _addMorphoBlueSupplyLeafs(leafs, getBytes32(sourceChain, "WBTC_USR_86"));
        _addMorphoBlueSupplyLeafs(leafs, getBytes32(sourceChain, "Corn_eBTC_PT03_2025_WBTC_915"));
        _addMorphoBlueSupplyLeafs(leafs, getBytes32(sourceChain, "eUSDe_PT05_2025_USDC_915"));
        _addMorphoBlueSupplyLeafs(leafs, getBytes32(sourceChain, "MCUSR_USD0_915"));
        _addMorphoBlueSupplyLeafs(leafs, getBytes32(sourceChain, "MCUSR_USDC_915"));
        _addMorphoBlueSupplyLeafs(leafs, getBytes32(sourceChain, "EBTC_PT06_26_25_LBTC_915"));
        _addMorphoBlueSupplyLeafs(leafs, getBytes32(sourceChain, "sdeUSD_USDC_915"));

        _addMorphoBlueCollateralLeafs(leafs, getBytes32(sourceChain, "WBTC_USDC_86"));
        _addMorphoBlueCollateralLeafs(leafs, getBytes32(sourceChain, "WBTC_USDT_86"));
        _addMorphoBlueCollateralLeafs(leafs, getBytes32(sourceChain, "Corn_eBTC_PT03_LBTC_915"));
        _addMorphoBlueCollateralLeafs(leafs, getBytes32(sourceChain, "LBTC_PT03_LBTC_915"));
        _addMorphoBlueCollateralLeafs(leafs, getBytes32(sourceChain, "LBTC_PT03_WBTC_915"));
        _addMorphoBlueCollateralLeafs(leafs, getBytes32(sourceChain, "LBTC_PT03_WBTC_86"));
        _addMorphoBlueCollateralLeafs(leafs, getBytes32(sourceChain, "EBTC_USDC_86"));
        _addMorphoBlueCollateralLeafs(leafs, getBytes32(sourceChain, "wstUSR_PT03_USR_915"));
        _addMorphoBlueCollateralLeafs(leafs, getBytes32(sourceChain, "WBTC_USR_86"));
        _addMorphoBlueCollateralLeafs(leafs, getBytes32(sourceChain, "EBTC_USR_86"));
        _addMorphoBlueCollateralLeafs(leafs, getBytes32(sourceChain, "Corn_eBTC_PT03_2025_WETH_915"));
        _addMorphoBlueCollateralLeafs(leafs, getBytes32(sourceChain, "WBTC_USR_86"));
        _addMorphoBlueCollateralLeafs(leafs, getBytes32(sourceChain, "Corn_eBTC_PT03_2025_WBTC_915"));
        _addMorphoBlueCollateralLeafs(leafs, getBytes32(sourceChain, "eUSDe_PT05_2025_USDC_915"));
        _addMorphoBlueCollateralLeafs(leafs, getBytes32(sourceChain, "MCUSR_USD0_915"));
        _addMorphoBlueCollateralLeafs(leafs, getBytes32(sourceChain, "MCUSR_USDC_915"));
        _addMorphoBlueCollateralLeafs(leafs, getBytes32(sourceChain, "EBTC_PT06_26_25_LBTC_915"));
        _addMorphoBlueCollateralLeafs(leafs, getBytes32(sourceChain, "sdeUSD_USDC_915"));

        // ========================== MorphoRewards ==========================
        _addMorphoRewardWrapperLeafs(leafs);
        _addMorphoRewardMerkleClaimerLeafs(leafs, 0x330eefa8a787552DC5cAd3C3cA644844B1E61Ddb);

        // ========================== Pendle ==========================
        _addPendleMarketLeafs(leafs, getAddress(sourceChain, "pendle_USD0++_market_01_29_25"), true);
        _addPendleMarketLeafs(leafs, getAddress(sourceChain, "pendle_USD0++_market_06_25_25"), true);
        _addPendleMarketLeafs(leafs, getAddress(sourceChain, "pendle_eBTC_corn_market_3_26_25"), true);
        _addPendleMarketLeafs(leafs, getAddress(sourceChain, "pendle_eBTC_market_12_26_24"), true);
        _addPendleMarketLeafs(leafs, getAddress(sourceChain, "pendle_LBTC_market_03_26_25"), true);
        _addPendleMarketLeafs(leafs, getAddress(sourceChain, "pendle_LBTC_corn_market_02_26_25"), true);
        _addPendleMarketLeafs(leafs, getAddress(sourceChain, "pendle_liquidBeraBTC_04_09_25"), true);
        _addPendleMarketLeafs(leafs, getAddress(sourceChain, "pendle_eBTC_market_06_25_25"), true);
        _addPendleMarketLeafs(leafs, getAddress(sourceChain, "pendle_wstUSR_market_03_26_25"), true);
        _addPendleMarketLeafs(leafs, getAddress(sourceChain, "pendle_tETH_03_28_2025"), true);
        _addPendleMarketLeafs(leafs, getAddress(sourceChain, "pendle_beraSTONE_04_09_2025"), true);
        _addPendleMarketLeafs(leafs, getAddress(sourceChain, "pendle_syrupUSDC_04_23_2025"), true);
        _addPendleMarketLeafs(leafs, getAddress(sourceChain, "pendle_eUSDe_05_28_2025"), true);

        // ========================== Native Wrapping ==========================
        _addNativeLeafs(leafs, getAddress(sourceChain, "WETH"));

        // ========================== Teller ==========================
        {
            ERC20[] memory eBTCTellerAssets = new ERC20[](3);
            eBTCTellerAssets[0] = getERC20(sourceChain, "WBTC");
            eBTCTellerAssets[1] = getERC20(sourceChain, "LBTC");
            eBTCTellerAssets[2] = getERC20(sourceChain, "cbBTC");
            _addTellerLeafs(leafs, getAddress(sourceChain, "eBTCTeller"), eBTCTellerAssets, false, true);

            address[] memory eBTCTellerAssets2 = new address[](3);
            eBTCTellerAssets2[0] = getAddress(sourceChain, "WBTC");
            eBTCTellerAssets2[1] = getAddress(sourceChain, "LBTC");
            eBTCTellerAssets2[2] = getAddress(sourceChain, "cbBTC");
            address[] memory feeAssets = new address[](1);
            feeAssets[0] = getAddress(sourceChain, "ETH"); 
            _addCrossChainTellerLeafs(leafs, getAddress(sourceChain, "eBTCTeller"), eBTCTellerAssets2, feeAssets, abi.encode(layerZeroBerachainEndpointId));
<<<<<<< HEAD

=======
        
            address newLiquidBeraBTCTeller = 0xe238e253b67f42ee3aF194BaF7Aba5E2eaddA1B8;  
>>>>>>> b0395f22
            ERC20[] memory liquidBeraBTCTellerAssets = new ERC20[](4);
            liquidBeraBTCTellerAssets[0] = getERC20(sourceChain, "WBTC");
            liquidBeraBTCTellerAssets[1] = getERC20(sourceChain, "LBTC");
            liquidBeraBTCTellerAssets[2] = getERC20(sourceChain, "cbBTC");
            liquidBeraBTCTellerAssets[3] = getERC20(sourceChain, "eBTC");
            _addTellerLeafs(leafs, newLiquidBeraBTCTeller, liquidBeraBTCTellerAssets, false, true);

            ERC20[] memory tacBTCAssets = new ERC20[](1);
            tacBTCAssets[0] = getERC20(sourceChain, "cbBTC");
            _addTellerLeafs(leafs, getAddress(sourceChain, "TurtleTACBTCTeller"), tacBTCAssets, false, false);
            _addWithdrawQueueLeafs(leafs, getAddress(sourceChain, "TurtleTACBTCQueue"), getAddress(sourceChain, "TurtleTACBTC"), tacBTCAssets);

            ERC20[] memory tacLBTCvAssets = new ERC20[](2);
            tacLBTCvAssets[0] = getERC20(sourceChain, "LBTC");
            tacLBTCvAssets[1] = getERC20(sourceChain, "cbBTC");
            _addTellerLeafs(leafs, getAddress(sourceChain, "TACLBTCvTeller"), tacLBTCvAssets, false, false);
            _addWithdrawQueueLeafs(leafs, getAddress(sourceChain, "TACLBTCvQueue"), getAddress(sourceChain, "TACLBTCv"), tacLBTCvAssets);

        }

        // ========================== Resolv ==========================
        _addAllResolvLeafs(leafs);  

        // ========================== Curve ==========================
        _addCurveLeafs(leafs, getAddress(sourceChain, "fxUSD_USDC_Curve_Pool"), 2, getAddress(sourceChain, "fxUSD_USDC_Curve_Gauge"));   
        _addLeafsForCurveSwapping(leafs, getAddress(sourceChain, "fxUSD_USDC_Curve_Pool")); 

        _addCurveLeafs(leafs, getAddress(sourceChain, "WETH_PXETH_Curve_Pool"), 2, getAddress(sourceChain, "WETH_PXETH_Curve_Gauge"));   
        _addLeafsForCurveSwapping(leafs, getAddress(sourceChain, "WETH_PXETH_Curve_Pool"));   

        _addCurveLeafs(leafs, getAddress(sourceChain, "STETH_PXETH_Curve_Pool"), 2, getAddress(sourceChain, "STETH_PXETH_Curve_Gauge"));   
        _addLeafsForCurveSwapping(leafs, getAddress(sourceChain, "STETH_PXETH_Curve_Pool"));   

        _addCurveLeafs(leafs, getAddress(sourceChain, "FXUSD_GHO_Curve_Pool"), 2, getAddress(sourceChain, "FXUSD_GHO_Curve_Gauge")); 
        _addLeafsForCurveSwapping(leafs, getAddress(sourceChain, "FXUSD_GHO_Curve_Pool"));   
        
        //tBTC/eBTC
        _addCurveLeafs(leafs, getAddress(sourceChain, "TBTC_EBTC_Curve_Pool"), 2, getAddress(sourceChain, "TBTC_EBTC_Curve_Gauge")); 
        _addLeafsForCurveSwapping(leafs, getAddress(sourceChain, "TBTC_EBTC_Curve_Pool"));   
        
        //tBTC/cbBTC
        _addCurveLeafs(leafs, getAddress(sourceChain, "TBTC_CBBTC_Curve_Pool"), 2, getAddress(sourceChain, "TBTC_CBBTC_Curve_Gauge")); 
        _addLeafsForCurveSwapping(leafs, getAddress(sourceChain, "TBTC_CBBTC_Curve_Pool"));   

        //frxUSD/FRAX
        _addCurveLeafs(leafs, getAddress(sourceChain, "frxUSD_FRAX_Curve_Pool"), 2, address(0)); //no gauge currently
        _addLeafsForCurveSwapping(leafs, getAddress(sourceChain, "frxUSD_FRAX_Curve_Pool"));   

        //frxUSD/SUSDS
        _addCurveLeafs(leafs, getAddress(sourceChain, "frxUSD_SUSDS_Curve_Pool"), 2, getAddress(sourceChain, "frxUSD_SUSDS_Curve_Gauge")); 
        _addLeafsForCurveSwapping(leafs, getAddress(sourceChain, "frxUSD_SUSDS_Curve_Pool"));   

        //frxUSD/USDE
        _addCurveLeafs(leafs, getAddress(sourceChain, "frxUSD_USDE_Curve_Pool"), 2, getAddress(sourceChain, "frxUSD_USDE_Curve_Gauge")); 
        _addLeafsForCurveSwapping(leafs, getAddress(sourceChain, "frxUSD_USDE_Curve_Pool"));   
        
        //triBTCFi
        _addCurveLeafs(leafs, getAddress(sourceChain, "triBTCFi_Curve_Pool"), 3, getAddress(sourceChain, "triBTCFi_Curve_Gauge")); 
        _addLeafsForCurveSwapping(leafs, getAddress(sourceChain, "triBTCFi_Curve_Pool"));   
       
        // ========================== Convex ==========================
        // F(x) booster
        //step 1)
        _addConvexFXBoosterLeafs(
            leafs, 
            getAddress(sourceChain, "convexFX_gauge_USDC_fxUSD"),
            getAddress(sourceChain, "convexFX_lp_USDC_fxUSD")
        );
        //step 2) (after vault creation)
        address expectedVaultAddress = 0x7bA41E927caed25bD8D25f5e6c82813Bb1d51310; 
        _addConvexFXVaultLeafs(leafs, expectedVaultAddress); 

        _addConvexFXBoosterLeafs(
            leafs, 
            getAddress(sourceChain, "convexFX_gauge_fxUSD_GHO"),
            getAddress(sourceChain, "convexFX_lp_fxUSD_GHO")
        );
        //step 2) (after vault creation)
        //address expectedVaultAddress2 = 0x123...; 
        //_addConvexFXVaultLeafs(leafs, expectedVaultAddress2); 

        
        //leafs, lpToken, rewardsContract
        _addConvexLeafs(leafs, getERC20(sourceChain, "WETH_PXETH_Curve_Pool"), getAddress(sourceChain, "WETH_PXETH_Convex_Rewards"));  
        _addConvexLeafs(leafs, getERC20(sourceChain, "STETH_PXETH_Curve_Pool"), getAddress(sourceChain, "STETH_PXETH_Convex_Rewards"));  
        _addConvexLeafs(leafs, getERC20(sourceChain, "FXUSD_GHO_Curve_Pool"), getAddress(sourceChain, "FXUSD_GHO_Convex_Rewards")); 
        _addConvexLeafs(leafs, getERC20(sourceChain, "TBTC_EBTC_Curve_Pool"), getAddress(sourceChain, "TBTC_EBTC_Convex_Rewards")); 
        _addConvexLeafs(leafs, getERC20(sourceChain, "TBTC_CBBTC_Curve_Pool"), getAddress(sourceChain, "TBTC_CBBTC_Convex_Rewards")); 
        _addConvexLeafs(leafs, getERC20(sourceChain, "frxUSD_SUSDS_Curve_Pool"), getAddress(sourceChain, "frxUSD_SUSDS_Convex_Rewards")); 
        _addConvexLeafs(leafs, getERC20(sourceChain, "frxUSD_USDE_Curve_Pool"), getAddress(sourceChain, "frxUSD_USDE_Convex_Rewards")); 


        // ========================== Fluid Dex ==========================
        {
            uint256 dexType = 4000; 
            ERC20[] memory supplyTokens = new ERC20[](2);    
            supplyTokens[0] = getERC20(sourceChain, "WBTC"); 
            supplyTokens[1] = getERC20(sourceChain, "cbBTC"); 

            ERC20[] memory borrowTokens = new ERC20[](2);    
            borrowTokens[0] = getERC20(sourceChain, "WBTC"); 
            borrowTokens[1] = getERC20(sourceChain, "cbBTC"); 
            _addFluidDexLeafs(
                leafs,
                getAddress(sourceChain, "wBTC_cbBTCDex_wBTC_cbBTC"),
                dexType,
                supplyTokens,
                borrowTokens,
                false
            ); 
        }

        // ========================== Syrup ==========================
        _addAllSyrupLeafs(leafs);   


        // ========================== Sky Money ==========================
        _addAllSkyMoneyLeafs(leafs); //for better swaps between stables (USDC/SUSDS) 


        // ========================== Spectra ==========================
        _addSpectraLeafs(
            leafs,
            getAddress(sourceChain, "spectra_stkGHO_Pool_04_28_25"),
            getAddress(sourceChain, "spectra_stkGHO_PT_04_28_25"),
            getAddress(sourceChain, "spectra_stkGHO_YT_04_28_25"),
            getAddress(sourceChain, "spectra_stkGHO_IBT_04_28_25") //IBT or swToken 
        );  

        // ========================== EUSDE ==========================
        _addERC4626Leafs(leafs, ERC4626(getAddress(sourceChain, "EUSDE"))); 

        // ========================== SUSDS ==========================
        _addERC4626Leafs(leafs, ERC4626(getAddress(sourceChain, "SUSDS")));

        // ========================== LayerZero/Stargate ==========================
        // Berachain
        _addLayerZeroLeafs(leafs, getERC20(sourceChain, "WBTC"), getAddress(sourceChain, "WBTCOFTAdapter"), layerZeroBerachainEndpointId, bytes32(uint256(uint160(address(boringVault)))));   
        _addLayerZeroLeafs(leafs, getERC20(sourceChain, "solvBTC"), getAddress(sourceChain, "stargateSolvBTC"), layerZeroBerachainEndpointId, bytes32(uint256(uint160(address(boringVault)))));   
        _addLayerZeroLeafs(leafs, getERC20(sourceChain, "srUSD"), getAddress(sourceChain, "stargatesrUSD"), layerZeroBerachainEndpointId, bytes32(uint256(uint160(address(boringVault)))));   
        _addLayerZeroLeafs(leafs, getERC20(sourceChain, "USDC"), getAddress(sourceChain, "stargateUSDC"), layerZeroBerachainEndpointId, bytes32(uint256(uint160(address(boringVault)))));   

        //Scroll
        _addLayerZeroLeafs(leafs, getERC20(sourceChain, "WBTC"), getAddress(sourceChain, "WBTCOFTAdapter"), layerZeroScrollEndpointId, bytes32(uint256(uint160(address(boringVault)))));   

        // ========================== Scroll Native Bridge==========================
        setAddress(true, mainnet, "rawDataDecoderAndSanitizer", scrollBridgeDecoderAndSanitizer);
        ERC20[] memory tokens = new ERC20[](1); 
        tokens[0] = getERC20(sourceChain, "WBTC"); 
        _addScrollNativeBridgeLeafs(leafs, "scroll", tokens);  

        // ========================== Elixir ==========================
        /**
         * deposit, withdraw
         */
        setAddress(true, mainnet, "rawDataDecoderAndSanitizer", rawDataDecoderAndSanitizer);
        _addERC4626Leafs(leafs, ERC4626(getAddress(sourceChain, "sdeUSD")));

        // ========================== Verify ==========================

        _verifyDecoderImplementsLeafsFunctionSelectors(leafs);

        string memory filePath = "./leafs/Mainnet/LiquidBtcStrategistLeafs.json";

        bytes32[][] memory manageTree = _generateMerkleTree(leafs);

        _generateLeafs(filePath, leafs, manageTree[manageTree.length - 1][0], manageTree);
    }
}<|MERGE_RESOLUTION|>--- conflicted
+++ resolved
@@ -275,12 +275,9 @@
             address[] memory feeAssets = new address[](1);
             feeAssets[0] = getAddress(sourceChain, "ETH"); 
             _addCrossChainTellerLeafs(leafs, getAddress(sourceChain, "eBTCTeller"), eBTCTellerAssets2, feeAssets, abi.encode(layerZeroBerachainEndpointId));
-<<<<<<< HEAD
-
-=======
+
         
             address newLiquidBeraBTCTeller = 0xe238e253b67f42ee3aF194BaF7Aba5E2eaddA1B8;  
->>>>>>> b0395f22
             ERC20[] memory liquidBeraBTCTellerAssets = new ERC20[](4);
             liquidBeraBTCTellerAssets[0] = getERC20(sourceChain, "WBTC");
             liquidBeraBTCTellerAssets[1] = getERC20(sourceChain, "LBTC");
