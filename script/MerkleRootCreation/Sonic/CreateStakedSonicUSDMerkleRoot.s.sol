--- conflicted
+++ resolved
@@ -108,16 +108,7 @@
         incentivesControllers[1] = address(0);
         _addSiloV2Leafs(leafs, getAddress(sourceChain, "silo_wS_USDC_id20_config"), incentivesControllers);
 
-<<<<<<< HEAD
-        // ========================== SiloV2 ==========================
-        //_addSiloV2Leafs(leafs, getAddress(sourceChain, "silo_S_scUSD_config"));
-        //_addSiloV2Leafs(leafs, getAddress(sourceChain, "silo_S_USDC_config"));
-        //_addSiloV2Leafs(leafs, getAddress(sourceChain, "silo_wS_USDC_id8_config"));
-        //_addSiloV2Leafs(leafs, getAddress(sourceChain, "silo_wS_USDC_id20_config"));
-        //_addSiloV2Leafs(leafs, getAddress(sourceChain, "silo_USDC_wstkscUSD_id23_config"));
 
-=======
->>>>>>> c6ae7a4d
         // USDC/wstkscUSD id23
         incentivesControllers[0] = getAddress(sourceChain, "silo_USDC_wstkscUSD_id23_USDC_IncentivesController"); 
         incentivesControllers[1] = address(0);  
