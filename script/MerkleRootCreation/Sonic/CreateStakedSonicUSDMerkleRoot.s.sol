// SPDX-License-Identifier: UNLICENSED
pragma solidity 0.8.21;

import {FixedPointMathLib} from "@solmate/utils/FixedPointMathLib.sol";
import {ERC20} from "@solmate/tokens/ERC20.sol";
import {Strings} from "lib/openzeppelin-contracts/contracts/utils/Strings.sol";
import {ERC4626} from "@solmate/tokens/ERC4626.sol";
import {ManagerWithMerkleVerification} from "src/base/Roles/ManagerWithMerkleVerification.sol";
import {MerkleTreeHelper} from "test/resources/MerkleTreeHelper/MerkleTreeHelper.sol";
import "forge-std/Script.sol";

/**
 *  source .env && forge script script/MerkleRootCreation/Sonic/CreateStakedSonicUSDMerkleRoot.s.sol:CreateStakedSonicUSDMerkleRoot --rpc-url $SONIC_MAINNET_RPC_URL
 */
contract CreateStakedSonicUSDMerkleRoot is Script, MerkleTreeHelper {
    using FixedPointMathLib for uint256;

    address public boringVault = 0x4D85bA8c3918359c78Ed09581E5bc7578ba932ba;
    address public managerAddress = 0x5F7f5205A3E7c63c3bd287EecBe7879687D4c698;
    address public accountantAddress = 0x13cCc810DfaA6B71957F2b87060aFE17e6EB8034;
<<<<<<< HEAD
    address public rawDataDecoderAndSanitizer = 0x9a40361334f01F97582667aa475f7Db86D532363;
=======
    address public rawDataDecoderAndSanitizer = 0xf1BeC14BB66F5349Fe42C14fEb66BA1fa53F869b;
>>>>>>> bdc64672

    function setUp() external {}

    /**
     * @notice Uncomment which script you want to run.
     */
    function run() external {
        /// NOTE Only have 1 function run at a time, otherwise the merkle root created will be wrong.
        generateAdminStrategistMerkleRoot();
    }

    function generateAdminStrategistMerkleRoot() public {
        setSourceChainName(sonicMainnet);
        setAddress(false, sonicMainnet, "boringVault", boringVault);
        setAddress(false, sonicMainnet, "managerAddress", managerAddress);
        setAddress(false, sonicMainnet, "accountantAddress", accountantAddress);
        setAddress(false, sonicMainnet, "rawDataDecoderAndSanitizer", rawDataDecoderAndSanitizer);

<<<<<<< HEAD
        ManageLeaf[] memory leafs = new ManageLeaf[](128);

        // ========================== UniswapV3 ==========================
        address[] memory token0 = new address[](1);
        token0[0] = getAddress(sourceChain, "scUSD");

        address[] memory token1 = new address[](1);
        token1[0] = getAddress(sourceChain, "USDC");

        _addUniswapV3Leafs(leafs, token0, token1, false);
=======
        ManageLeaf[] memory leafs = new ManageLeaf[](256);

        // ========================== Fee Claiming ==========================
        ERC20[] memory feeAssets = new ERC20[](2);
        feeAssets[0] = getERC20(sourceChain, "USDC");
        feeAssets[1] = getERC20(sourceChain, "scUSD");
        _addLeafsForFeeClaiming(leafs, getAddress(sourceChain, "accountantAddress"), feeAssets, true);
>>>>>>> bdc64672

        // ========================== Beets ==========================
        _addBalancerLeafs(
            leafs, getBytes32(sourceChain, "scUSD_USDC_PoolId"), getAddress(sourceChain, "scUSD_USDC_gauge")
        );
        _addBalancerSwapLeafs(leafs, getBytes32(sourceChain, "USDC_stS_PoolId")); //USDC, stS
        _addBalancerSwapLeafs(leafs, getBytes32(sourceChain, "USDC_wS_PoolId")); //USDC, wS
        _addBalancerSwapLeafs(leafs, getBytes32(sourceChain, "stS_BEETS_PoolId")); //stS, BEETS (swap BEETS for stS, then USDC, swap function leaves only support 2 token pools atm)

        // ========================== Teller ==========================
        ERC20[] memory tellerAssets = new ERC20[](1);
        tellerAssets[0] = getERC20(sourceChain, "USDC");
        _addTellerLeafs(leafs, getAddress(sourceChain, "scUSDTeller"), tellerAssets, false);

<<<<<<< HEAD
        // ========================== SiloV2 ==========================
        _addSiloV2Leafs(leafs, getAddress(sourceChain, "silo_S_scUSD_config"));
        _addSiloV2Leafs(leafs, getAddress(sourceChain, "silo_S_USDC_config"));
=======
        // ========================== Silo ==========================

        _addSiloV2Leafs(leafs, getAddress(sourceChain, "silo_wS_USDC_id8_config"));
        _addSiloV2Leafs(leafs, getAddress(sourceChain, "silo_wS_USDC_id20_config"));
        _addSiloV2Leafs(leafs, getAddress(sourceChain, "silo_USDC_wstkscUSD_id23_config"));

        // ========================== Curve =========================

        _addCurveLeafs(
            leafs,
            getAddress(sourceChain, "curve_USDC_scUSD_pool"),
            2,
            getAddress(sourceChain, "curve_USDC_scUSD_gauge")
        );
        _addLeafsForCurveSwapping(leafs, getAddress(sourceChain, "curve_USDC_scUSD_pool"));

        // ========================== Euler =========================

        ERC4626[] memory depositVaults = new ERC4626[](2);
        depositVaults[0] = ERC4626(getAddress(sourceChain, "euler_scUSD_MEV"));
        depositVaults[1] = ERC4626(getAddress(sourceChain, "euler_USDC_MEV"));

        address[] memory subaccounts = new address[](1);
        subaccounts[0] = address(boringVault);

        _addEulerDepositLeafs(leafs, depositVaults, subaccounts);

        // ========================== Native =========================
        _addNativeLeafs(leafs, getAddress(sourceChain, "wS"));

        // ========================== Verify =========================
>>>>>>> bdc64672

        _verifyDecoderImplementsLeafsFunctionSelectors(leafs);

        string memory filePath = "./leafs/Sonic/StakedSonicUSDStrategistLeafs.json";

        bytes32[][] memory manageTree = _generateMerkleTree(leafs);

        _generateLeafs(filePath, leafs, manageTree[manageTree.length - 1][0], manageTree);
    }
}<|MERGE_RESOLUTION|>--- conflicted
+++ resolved
@@ -18,11 +18,7 @@
     address public boringVault = 0x4D85bA8c3918359c78Ed09581E5bc7578ba932ba;
     address public managerAddress = 0x5F7f5205A3E7c63c3bd287EecBe7879687D4c698;
     address public accountantAddress = 0x13cCc810DfaA6B71957F2b87060aFE17e6EB8034;
-<<<<<<< HEAD
-    address public rawDataDecoderAndSanitizer = 0x9a40361334f01F97582667aa475f7Db86D532363;
-=======
     address public rawDataDecoderAndSanitizer = 0xf1BeC14BB66F5349Fe42C14fEb66BA1fa53F869b;
->>>>>>> bdc64672
 
     function setUp() external {}
 
@@ -41,8 +37,7 @@
         setAddress(false, sonicMainnet, "accountantAddress", accountantAddress);
         setAddress(false, sonicMainnet, "rawDataDecoderAndSanitizer", rawDataDecoderAndSanitizer);
 
-<<<<<<< HEAD
-        ManageLeaf[] memory leafs = new ManageLeaf[](128);
+        ManageLeaf[] memory leafs = new ManageLeaf[](256);
 
         // ========================== UniswapV3 ==========================
         address[] memory token0 = new address[](1);
@@ -52,15 +47,12 @@
         token1[0] = getAddress(sourceChain, "USDC");
 
         _addUniswapV3Leafs(leafs, token0, token1, false);
-=======
-        ManageLeaf[] memory leafs = new ManageLeaf[](256);
 
         // ========================== Fee Claiming ==========================
         ERC20[] memory feeAssets = new ERC20[](2);
         feeAssets[0] = getERC20(sourceChain, "USDC");
         feeAssets[1] = getERC20(sourceChain, "scUSD");
         _addLeafsForFeeClaiming(leafs, getAddress(sourceChain, "accountantAddress"), feeAssets, true);
->>>>>>> bdc64672
 
         // ========================== Beets ==========================
         _addBalancerLeafs(
@@ -75,13 +67,9 @@
         tellerAssets[0] = getERC20(sourceChain, "USDC");
         _addTellerLeafs(leafs, getAddress(sourceChain, "scUSDTeller"), tellerAssets, false);
 
-<<<<<<< HEAD
         // ========================== SiloV2 ==========================
         _addSiloV2Leafs(leafs, getAddress(sourceChain, "silo_S_scUSD_config"));
         _addSiloV2Leafs(leafs, getAddress(sourceChain, "silo_S_USDC_config"));
-=======
-        // ========================== Silo ==========================
-
         _addSiloV2Leafs(leafs, getAddress(sourceChain, "silo_wS_USDC_id8_config"));
         _addSiloV2Leafs(leafs, getAddress(sourceChain, "silo_wS_USDC_id20_config"));
         _addSiloV2Leafs(leafs, getAddress(sourceChain, "silo_USDC_wstkscUSD_id23_config"));
@@ -111,7 +99,6 @@
         _addNativeLeafs(leafs, getAddress(sourceChain, "wS"));
 
         // ========================== Verify =========================
->>>>>>> bdc64672
 
         _verifyDecoderImplementsLeafsFunctionSelectors(leafs);
 
