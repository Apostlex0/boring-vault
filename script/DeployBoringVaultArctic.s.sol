--- conflicted
+++ resolved
@@ -47,22 +47,6 @@
     AtomicQueue public atomicQueue;
     AtomicSolverV2 public atomicSolver;
     EtherFiLiquid1 public etherFiLiquid1 = EtherFiLiquid1(0xeA1A6307D9b18F8d1cbf1c3Dd6aad8416C06a221);
-<<<<<<< HEAD
-=======
-    CellarMigrationAdaptor public migrationAdaptor;
-    CellarMigrationAdaptor2 public migrationAdaptor2;
-    GenericRateProvider public ptEethRateProvider;
-    GenericRateProvider public ytEethRateProvider;
-    GenericRateProvider public lpEethRateProvider;
-    GenericRateProvider public ptZeethRateProvider;
-    GenericRateProvider public ytZeethRateProvider;
-    GenericRateProvider public lpZeethRateProvider;
-    GenericRateProvider public auraRETHWeETHBptRateProvider;
-    GenericRateProvider public wstethRateProvider;
-    ParitySharePriceOracle public paritySharePriceOracle;
-    CellarMigratorWithSharePriceParity public cellarMigratorWithSharePriceParity;
-
->>>>>>> 30d47e27
     // Deployment parameters
     string public boringVaultName = "Test ETH Vault";
     string public boringVaultSymbol = "TEV";
@@ -125,69 +109,7 @@
 
         // creationCode = type(EtherFiLiquidEthDecoderAndSanitizer).creationCode;
         // constructorArgs = abi.encode(address(boringVault), uniswapV3NonFungiblePositionManager);
-<<<<<<< HEAD
         // rawDataDecoderAndSanitizer = deployer.getAddress(EtherFiLiquidEthDecoderAndSanitizerName);
-=======
-        rawDataDecoderAndSanitizer = deployer.getAddress(EtherFiLiquidEthDecoderAndSanitizerName);
-
-        // Migration
-        creationCode = type(CellarMigrationAdaptor).creationCode;
-        constructorArgs = abi.encode(address(boringVault), address(accountant), address(teller));
-        migrationAdaptor = CellarMigrationAdaptor(
-            deployer.deployContract(CellarMigrationAdaptorName, creationCode, constructorArgs, 0)
-        );
-
-        creationCode = type(CellarMigrationAdaptor2).creationCode;
-        constructorArgs = abi.encode(address(boringVault), address(accountant), address(teller));
-        migrationAdaptor2 = CellarMigrationAdaptor2(
-            deployer.deployContract(CellarMigrationAdaptorName2, creationCode, constructorArgs, 0)
-        );
-
-        creationCode = type(ParitySharePriceOracle).creationCode;
-        constructorArgs = abi.encode(address(etherFiLiquid1), address(accountant));
-        paritySharePriceOracle = ParitySharePriceOracle(
-            deployer.deployContract(ParitySharePriceOracleName, creationCode, constructorArgs, 0)
-        );
-
-        creationCode = type(CellarMigratorWithSharePriceParity).creationCode;
-        constructorArgs = abi.encode(address(boringVault), ERC4626(address(etherFiLiquid1)), accountant, liquidMultisig);
-        cellarMigratorWithSharePriceParity = CellarMigratorWithSharePriceParity(
-            deployer.deployContract(CellarMigratorWithSharePriceParityName, creationCode, constructorArgs, 0)
-        );
-
-        // Deploy Generic Rate Providers.
-        bytes4 selector = bytes4(keccak256(abi.encodePacked("getValue(address,uint256,address)")));
-        uint256 amount = 1e18;
-        bytes32 base = 0x000000000000000000000000c69Ad9baB1dEE23F4605a82b3354F8E40d1E5966; // pendleEethPt
-        bytes32 quote = 0x000000000000000000000000C02aaA39b223FE8D0A0e5C4F27eAD9083C756Cc2; // wETH
-
-        creationCode = type(GenericRateProvider).creationCode;
-        constructorArgs = abi.encode(liquidV1PriceRouter, selector, base, bytes32(amount), quote, 0, 0, 0, 0, 0);
-        ptEethRateProvider = GenericRateProvider(deployer.getAddress(PendlePTweETHRateProviderName));
-
-        base = 0x000000000000000000000000fb35Fd0095dD1096b1Ca49AD44d8C5812A201677; // pendleEethYt
-        constructorArgs = abi.encode(liquidV1PriceRouter, selector, base, bytes32(amount), quote, 0, 0, 0, 0, 0);
-        ytEethRateProvider = GenericRateProvider(deployer.getAddress(PendleYTweETHRateProviderName));
-
-        base = 0x000000000000000000000000F32e58F92e60f4b0A37A69b95d642A471365EAe8; // pendleEethLp
-        constructorArgs = abi.encode(liquidV1PriceRouter, selector, base, bytes32(amount), quote, 0, 0, 0, 0, 0);
-        lpEethRateProvider = GenericRateProvider(deployer.getAddress(PendleLPweETHRateProviderName));
-
-        base = 0x0000000000000000000000004AE5411F3863CdB640309e84CEDf4B08B8b33FfF; // pendleZeethPt
-        constructorArgs = abi.encode(liquidV1PriceRouter, selector, base, bytes32(amount), quote, 0, 0, 0, 0, 0);
-        ptZeethRateProvider = GenericRateProvider(deployer.getAddress(PendleZircuitPTweETHRateProviderName));
-
-        base = 0x0000000000000000000000007C2D26182adeEf96976035986cF56474feC03bDa; // pendleZeethYt
-        constructorArgs = abi.encode(liquidV1PriceRouter, selector, base, bytes32(amount), quote, 0, 0, 0, 0, 0);
-        ytZeethRateProvider = GenericRateProvider(deployer.getAddress(PendleZircuitYTweETHRateProviderName));
-
-        base = 0x000000000000000000000000e26D7f9409581f606242300fbFE63f56789F2169; // pendleZeethLp
-        constructorArgs = abi.encode(liquidV1PriceRouter, selector, base, bytes32(amount), quote, 0, 0, 0, 0, 0);
-        lpZeethRateProvider = GenericRateProvider(deployer.getAddress(PendleZircuitLPweETHRateProviderName));
-
-        auraRETHWeETHBptRateProvider = GenericRateProvider(deployer.getAddress(AuraRETHWeETHBptRateProviderName));
-        wstethRateProvider = GenericRateProvider(deployer.getAddress(WstETHRateProviderName));
->>>>>>> 30d47e27
 
         // Setup roles.
         // MANAGER_ROLE
