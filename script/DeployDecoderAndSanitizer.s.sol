--- conflicted
+++ resolved
@@ -73,14 +73,10 @@
 
     function setUp() external {
         privateKey = vm.envUint("BORING_DEVELOPER");
-<<<<<<< HEAD
 
         vm.createSelectFork("mainnet");
         setSourceChainName("mainnet"); 
-=======
-        vm.createSelectFork("berachain");
-        setSourceChainName("berachain"); 
->>>>>>> 68ef87a8
+
     }
 
     function run() external {
@@ -111,7 +107,6 @@
         //constructorArgs = abi.encode(getAddress(sourceChain, "uniswapV3NonFungiblePositionManager"));
         //deployer.deployContract("Staked BTCN Decoder And Sanitizer V0.4", creationCode, constructorArgs, 0);
         
-<<<<<<< HEAD
         //creationCode = type(CamelotFullDecoderAndSanitizer).creationCode;
         //constructorArgs = abi.encode(getAddress(sourceChain, "camelotNonFungiblePositionManager"));
         //deployer.deployContract("Camelot Decoder And Sanitizer V0.0", creationCode, constructorArgs, 0);
@@ -120,11 +115,7 @@
         constructorArgs = abi.encode(getAddress(sourceChain, "uniswapV3NonFungiblePositionManager"), getAddress(sourceChain, "odosRouterV2"));
         deployer.deployContract("Sonic ETH Decoder And Sanitizer V0.7", creationCode, constructorArgs, 0);
 
-=======
-        creationCode = type(UnichainEtherFiLiquidEthDecoderAndSanitizer).creationCode;
-        constructorArgs = abi.encode(getAddress(sourceChain, "uniV4PositionManager"));
-        deployer.deployContract("LiquidUSD Unichain Decoder And Sanitizer V0.0", creationCode, constructorArgs, 0);
->>>>>>> 68ef87a8
+
 
         vm.stopBroadcast();
     }
