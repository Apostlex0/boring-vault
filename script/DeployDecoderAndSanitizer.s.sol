--- conflicted
+++ resolved
@@ -85,28 +85,14 @@
     function setUp() external {
         privateKey = vm.envUint("BORING_DEVELOPER");
         
-<<<<<<< HEAD
-        vm.createSelectFork("base");
-        setSourceChainName("base"); 
-=======
         vm.createSelectFork("scroll");
         setSourceChainName("scroll"); 
-
->>>>>>> c38bc674
 
     }
 
     function run() external {
         bytes memory creationCode; bytes memory constructorArgs;
         vm.startBroadcast(privateKey);
-<<<<<<< HEAD
-        
-        //creationCode = type(ScrollVaultsDecoderAndSanitizer).creationCode;
-        //constructorArgs = abi.encode();
-        //deployer.deployContract("Scroll Vaults Decoder And Sanitizer V0.0", creationCode, constructorArgs, 0);
-=======
-       
->>>>>>> c38bc674
 
         //creationCode = type(LBTCvBNBDecoderAndSanitizer).creationCode;
         //constructorArgs = abi.encode(getAddress(sourceChain, "pancakeSwapV3NonFungiblePositionManager"), getAddress(sourceChain, "pancakeSwapV3MasterChefV3"), getAddress(sourceChain, "odosRouterV2"));
