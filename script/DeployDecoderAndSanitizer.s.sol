--- conflicted
+++ resolved
@@ -83,11 +83,7 @@
 import "forge-std/StdJson.sol";
 
 /**
-<<<<<<< HEAD
- *  source .env && forge script script/DeployDecoderAndSanitizer.s.sol:DeployDecoderAndSanitizerScript --broadcast --rpc-url $UNICHAIN_RPC_URL --with-gas-price 50000
-=======
  *  source .env && forge script script/DeployDecoderAndSanitizer.s.sol:DeployDecoderAndSanitizerScript --broadcast --etherscan-api-key $ETHERSCAN_API_KEY --verify --verifier-url 'https://api.routescan.io/v2/network/mainnet/evm/21000000/etherscan'
->>>>>>> a77df882
  * @dev Optionally can change `--with-gas-price` to something more reasonable
  * @dev For Unichain verification, use appropriate block explorer when available
  */
@@ -111,16 +107,11 @@
 
         address uniswapV4PositionManager = getAddress(sourceChain, "uniV4PositionManager");
         address odosRouter = getAddress(sourceChain, "odosRouterV2");
-<<<<<<< HEAD
-        creationCode = type(PrimeGoldenGooseUnichainDecoderAndSanitizer).creationCode;
-        constructorArgs = abi.encode(uniswapV4PositionManager, odosRouter);
-        deployer.deployContract("Prime Golden Goose Decoder And Sanitizer v0.2", creationCode, constructorArgs, 0);
-=======
+
         address dvStETHVault = getAddress(sourceChain, "dvStETHVault");
         creationCode = type(GoldenGooseDecoderAndSanitizer).creationCode;
         constructorArgs = abi.encode(uniswapV4PositionManager, uniswapV3NonFungiblePositionManager, odosRouter, dvStETHVault);
         deployer.deployContract("Golden Goose Decoder And Sanitizer v0.2", creationCode, constructorArgs, 0);
->>>>>>> a77df882
 
         vm.stopBroadcast();
     }
