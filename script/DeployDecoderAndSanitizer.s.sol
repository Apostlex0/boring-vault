// SPDX-License-Identifier: UNLICENSED
pragma solidity 0.8.21;
<<<<<<< HEAD

=======
>>>>>>> d21c3203
import {ChainValues} from "test/resources/ChainValues.sol";
import {MerkleTreeHelper} from "test/resources/MerkleTreeHelper/MerkleTreeHelper.sol";
import {ITBPositionDecoderAndSanitizer} from
    "src/base/DecodersAndSanitizers/Protocols/ITB/ITBPositionDecoderAndSanitizer.sol";
import {EtherFiLiquidUsdDecoderAndSanitizer} from
    "src/base/DecodersAndSanitizers/EtherFiLiquidUsdDecoderAndSanitizer.sol";
import {PancakeSwapV3FullDecoderAndSanitizer} from
    "src/base/DecodersAndSanitizers/PancakeSwapV3FullDecoderAndSanitizer.sol";
import {AerodromeDecoderAndSanitizer} from "src/base/DecodersAndSanitizers/AerodromeDecoderAndSanitizer.sol";
import {EtherFiLiquidEthDecoderAndSanitizer} from
    "src/base/DecodersAndSanitizers/EtherFiLiquidEthDecoderAndSanitizer.sol";
import {OnlyKarakDecoderAndSanitizer} from "src/base/DecodersAndSanitizers/OnlyKarakDecoderAndSanitizer.sol";
import {Deployer} from "src/helper/Deployer.sol";
import {MainnetAddresses} from "test/resources/MainnetAddresses.sol";
import {ContractNames} from "resources/ContractNames.sol";
import {PointFarmingDecoderAndSanitizer} from "src/base/DecodersAndSanitizers/PointFarmingDecoderAndSanitizer.sol";
import {OnlyHyperlaneDecoderAndSanitizer} from "src/base/DecodersAndSanitizers/OnlyHyperlaneDecoderAndSanitizer.sol";
import {SwellEtherFiLiquidEthDecoderAndSanitizer} from
    "src/base/DecodersAndSanitizers/SwellEtherFiLiquidEthDecoderAndSanitizer.sol";
import {sBTCNMaizenetDecoderAndSanitizer} from "src/base/DecodersAndSanitizers/sBTCNMaizenetDecoderAndSanitizer.sol";
import {UniBTCDecoderAndSanitizer} from "src/base/DecodersAndSanitizers/UniBTCDecoderAndSanitizer.sol";
import {EdgeCapitalDecoderAndSanitizer} from "src/base/DecodersAndSanitizers/EdgeCapitalDecoderAndSanitizer.sol";
import {EtherFiLiquidBtcDecoderAndSanitizer} from
    "src/base/DecodersAndSanitizers/EtherFiLiquidBtcDecoderAndSanitizer.sol";
import {SonicMainnetDecoderAndSanitizer} from "src/base/DecodersAndSanitizers/SonicEthMainnetDecoderAndSanitizer.sol";
import {AaveV3FullDecoderAndSanitizer} from "src/base/DecodersAndSanitizers/AaveV3FullDecoderAndSanitizer.sol"; 
import {LombardBtcDecoderAndSanitizer} from "src/base/DecodersAndSanitizers/LombardBtcDecoderAndSanitizer.sol"; 
import {TestVaultDecoderAndSanitizer} from "src/base/DecodersAndSanitizers/TestVaultDecoderAndSanitizer.sol";
import {LiquidBeraEthDecoderAndSanitizer} from "src/base/DecodersAndSanitizers/LiquidBeraEthDecoderAndSanitizer.sol"; 
import {SonicMainnetDecoderAndSanitizer} from "src/base/DecodersAndSanitizers/SonicEthMainnetDecoderAndSanitizer.sol"; 
import {SonicIncentivesHandlerDecoderAndSanitizer} from "src/base/DecodersAndSanitizers/SonicIncentivesHandlerDecoderAndSanitizer.sol";
import {AaveV3FullDecoderAndSanitizer} from "src/base/DecodersAndSanitizers/AaveV3FullDecoderAndSanitizer.sol";
import {LombardBtcDecoderAndSanitizer} from "src/base/DecodersAndSanitizers/LombardBtcDecoderAndSanitizer.sol";
import {EtherFiBtcDecoderAndSanitizer} from "src/base/DecodersAndSanitizers/EtherFiBtcDecoderAndSanitizer.sol";
import {SymbioticLRTDecoderAndSanitizer} from "src/base/DecodersAndSanitizers/SymbioticLRTDecoderAndSanitizer.sol";
import {BerachainDecoderAndSanitizer} from "src/base/DecodersAndSanitizers/BerachainDecoderAndSanitizer.sol"; 
<<<<<<< HEAD
=======
import {PrimeLiquidBeraBtcDecoderAndSanitizer} from "src/base/DecodersAndSanitizers/PrimeLiquidBeraBtcDecoderAndSanitizer.sol"; 
import {StakedSonicDecoderAndSanitizer} from "src/base/DecodersAndSanitizers/StakedSonicDecoderAndSanitizer.sol";

>>>>>>> d21c3203

import {BoringDrone} from "src/base/Drones/BoringDrone.sol";

import "forge-std/Script.sol";
import "forge-std/StdJson.sol";
/**
 *  source .env && forge script script/DeployDecoderAndSanitizer.s.sol:DeployDecoderAndSanitizerScript --with-gas-price 30000000000 --broadcast --etherscan-api-key $ETHERSCAN_KEY --verify
 * @dev Optionally can change `--with-gas-price` to something more reasonable
 */

contract DeployDecoderAndSanitizerScript is Script, ContractNames, MainnetAddresses, MerkleTreeHelper {
    uint256 public privateKey;
    Deployer public deployer = Deployer(deployerAddress);

    function setUp() external {
        privateKey = vm.envUint("BORING_DEVELOPER");
<<<<<<< HEAD
        vm.createSelectFork("berachain");
        setSourceChainName("berachain"); 
=======
<<<<<<< HEAD
        vm.createSelectFork("berachain");
        setSourceChainName("berachain"); 
=======
        vm.createSelectFork("sonicMainnet");
>>>>>>> dev/jan-2025
>>>>>>> d21c3203
    }

    function run() external {
        bytes memory creationCode; bytes memory constructorArgs;
        vm.startBroadcast(privateKey);
<<<<<<< HEAD

        // creationCode = type(AerodromeDecoderAndSanitizer).creationCode;
        // constructorArgs =
        //     abi.encode(0xf0bb20865277aBd641a307eCe5Ee04E79073416C, 0x416b433906b1B72FA758e166e239c43d68dC6F29);
        // deployer.deployContract(EtherFiLiquidEthAerodromeDecoderAndSanitizerName, creationCode, constructorArgs, 0);

        // creationCode = type(OnlyKarakDecoderAndSanitizer).creationCode;
        // constructorArgs = abi.encode(boringVault);
        // deployer.deployContract(EtherFiLiquidEthDecoderAndSanitizerName, creationCode, constructorArgs, 0);

        // creationCode = type(PancakeSwapV3FullDecoderAndSanitizer).creationCode;
        // constructorArgs = abi.encode(boringVault, pancakeSwapV3NonFungiblePositionManager, pancakeSwapV3MasterChefV3);
        // deployer.deployContract(LombardPancakeSwapDecoderAndSanitizerName, creationCode, constructorArgs, 0);

        // creationCode = type(ITBPositionDecoderAndSanitizer).creationCode;
        // constructorArgs = abi.encode(eEigen);
        // deployer.deployContract(
        //     "ITB Eigen Position Manager Decoder and Sanitizer V0.1", creationCode, constructorArgs, 0
        // );
        // creationCode = type(ITBPositionDecoderAndSanitizer).creationCode;
        // constructorArgs = abi.encode(liquidUsd);
        // deployer.deployContract(ItbPositionDecoderAndSanitizerName, creationCode, constructorArgs, 0);

        //creationCode = type(EtherFiLiquidUsdDecoderAndSanitizer).creationCode;
        //constructorArgs = abi.encode(uniswapV3NonFungiblePositionManager);
        //deployer.deployContract(EtherFiLiquidUsdDecoderAndSanitizerName, creationCode, constructorArgs, 0);

        //creationCode = type(OnlyHyperlaneDecoderAndSanitizer).creationCode;
        //constructorArgs = abi.encode(address(0));
        //deployer.deployContract("Hyperlane Decoder and Sanitizer V0.0", creationCode, constructorArgs, 0);

        //creationCode = type(sBTCNMaizenetDecoderAndSanitizer).creationCode;
        //constructorArgs = abi.encode(boringVault);
        //version is not synced w/ current deployed version anymore
        //deployer.deployContract("Staked BTCN Decoder and Sanitizer V0.4", creationCode, constructorArgs, 0);

        //creationCode = type(SwellEtherFiLiquidEthDecoderAndSanitizer).creationCode;
        //constructorArgs = abi.encode(boringVault);
        //deployer.deployContract("EtherFi Liquid ETH Decoder and Sanitizer V0.1", creationCode, constructorArgs, 0);

        //creationCode = type(sBTCNMaizenetDecoderAndSanitizer).creationCode;
        //constructorArgs = abi.encode(boringVault);
        //version is synced w/ current deployed version
        //deployer.deployContract("Staked BTCN Decoder and Sanitizer V0.2", creationCode, constructorArgs, 0);

        //creationCode = type(UniBTCDecoderAndSanitizer).creationCode;
        //constructorArgs = abi.encode(boringVault, uniswapV3NonFungiblePositionManager);
        //deployer.deployContract("Bedrock BTC DeFi Vault Decoder And Sanitizer V0.0", creationCode, constructorArgs, 0);

        //creationCode = type(EdgeCapitalDecoderAndSanitizer).creationCode;
        //constructorArgs = abi.encode(ultraUSDBoringVault, uniswapV3NonFungiblePositionManager);
        //deployer.deployContract("Ultra Yield Stablecoin Vault Decoder And Sanitizer V0.0", creationCode, constructorArgs, 0);

        //creationCode = type(SonicMainnetDecoderAndSanitizer).creationCode;
        //constructorArgs = abi.encode(boringVault, uniswapV3NonFungiblePositionManager);
        // deployer.deployContract("Sonic ETH Decoder and Sanitizer V0.0", creationCode, constructorArgs, 0);

        //creationCode = type(EtherFiLiquidBtcDecoderAndSanitizer).creationCode;
        //constructorArgs = abi.encode(boringVault, uniswapV3NonFungiblePositionManager);
        //deployer.deployContract("EtherFi Liquid BTC Decoder And Sanitizer V0.0", creationCode, constructorArgs, 0);

        //creationCode = type(LombardBtcDecoderAndSanitizer).creationCode;
        //constructorArgs = abi.encode(uniswapV3NonFungiblePositionManager);
        //deployer.deployContract("Lombard BTC Decoder And Sanitizer V0.2", creationCode, constructorArgs, 0);

       //creationCode = type(EtherFiBtcDecoderAndSanitizer).creationCode;
       //constructorArgs = abi.encode(uniswapV3NonFungiblePositionManager);
       //deployer.deployContract("ether.fi BTC Decoder and Sanitizer V0.2", creationCode, constructorArgs, 0);
        
        address kodiakNonFungiblePositionManager = getAddress(sourceChain, "uniswapV3NonFungiblePositionManager"); 
        address dolomiteMargin = getAddress(sourceChain, "dolomiteMargin"); 
        creationCode = type(BerachainDecoderAndSanitizer).creationCode;
        constructorArgs = abi.encode(kodiakNonFungiblePositionManager, dolomiteMargin);
        deployer.deployContract("Berachain Decoder and Sanitizer V0.2", creationCode, constructorArgs, 0);

        //creationCode = type(EtherFiBtcDecoderAndSanitizer).creationCode;
        //constructorArgs = abi.encode(uniswapV3NonFungiblePositionManager);
        //deployer.deployContract("ether.fi BTC Decoder and Sanitizer V0.2", creationCode, constructorArgs, 0);


        // address pancakeswapV3nfpm = 0x46A15B0b27311cedF172AB29E4f4766fbE7F4364;
        // address pancakeswapV3chef = 0x556B9306565093C855AEA9AE92A594704c2Cd59e;
        // creationCode = type(PancakeSwapV3FullDecoderAndSanitizer).creationCode;
        // constructorArgs = abi.encode(pancakeswapV3nfpm, pancakeswapV3chef);
        // deployer.deployContract("PancakeSwapV3 Decoder And Sanitizer V0.1", creationCode, constructorArgs, 0);

        //creationCode = type(EtherFiLiquidEthDecoderAndSanitizer).creationCode;
        //constructorArgs = abi.encode(uniswapV3NonFungiblePositionManager);
        //deployer.deployContract("EtherFi Liquid ETH Decoder And Sanitizer V0.8", creationCode, constructorArgs, 0);
=======
       
        address sonicUniV3 = 0x743E03cceB4af2efA3CC76838f6E8B50B63F184c; 
        creationCode = type(StakedSonicDecoderAndSanitizer).creationCode;
        constructorArgs = abi.encode(sonicUniV3);
        deployer.deployContract("Staked Sonic Decoder And Sanitizer V0.0", creationCode, constructorArgs, 0);
>>>>>>> d21c3203

        vm.stopBroadcast();
    }
}<|MERGE_RESOLUTION|>--- conflicted
+++ resolved
@@ -1,9 +1,7 @@
 // SPDX-License-Identifier: UNLICENSED
 pragma solidity 0.8.21;
-<<<<<<< HEAD
 
-=======
->>>>>>> d21c3203
+
 import {ChainValues} from "test/resources/ChainValues.sol";
 import {MerkleTreeHelper} from "test/resources/MerkleTreeHelper/MerkleTreeHelper.sol";
 import {ITBPositionDecoderAndSanitizer} from
@@ -40,12 +38,9 @@
 import {EtherFiBtcDecoderAndSanitizer} from "src/base/DecodersAndSanitizers/EtherFiBtcDecoderAndSanitizer.sol";
 import {SymbioticLRTDecoderAndSanitizer} from "src/base/DecodersAndSanitizers/SymbioticLRTDecoderAndSanitizer.sol";
 import {BerachainDecoderAndSanitizer} from "src/base/DecodersAndSanitizers/BerachainDecoderAndSanitizer.sol"; 
-<<<<<<< HEAD
-=======
 import {PrimeLiquidBeraBtcDecoderAndSanitizer} from "src/base/DecodersAndSanitizers/PrimeLiquidBeraBtcDecoderAndSanitizer.sol"; 
 import {StakedSonicDecoderAndSanitizer} from "src/base/DecodersAndSanitizers/StakedSonicDecoderAndSanitizer.sol";
 
->>>>>>> d21c3203
 
 import {BoringDrone} from "src/base/Drones/BoringDrone.sol";
 
@@ -62,119 +57,18 @@
 
     function setUp() external {
         privateKey = vm.envUint("BORING_DEVELOPER");
-<<<<<<< HEAD
         vm.createSelectFork("berachain");
         setSourceChainName("berachain"); 
-=======
-<<<<<<< HEAD
-        vm.createSelectFork("berachain");
-        setSourceChainName("berachain"); 
-=======
-        vm.createSelectFork("sonicMainnet");
->>>>>>> dev/jan-2025
->>>>>>> d21c3203
     }
 
     function run() external {
         bytes memory creationCode; bytes memory constructorArgs;
         vm.startBroadcast(privateKey);
-<<<<<<< HEAD
 
-        // creationCode = type(AerodromeDecoderAndSanitizer).creationCode;
-        // constructorArgs =
-        //     abi.encode(0xf0bb20865277aBd641a307eCe5Ee04E79073416C, 0x416b433906b1B72FA758e166e239c43d68dC6F29);
-        // deployer.deployContract(EtherFiLiquidEthAerodromeDecoderAndSanitizerName, creationCode, constructorArgs, 0);
-
-        // creationCode = type(OnlyKarakDecoderAndSanitizer).creationCode;
-        // constructorArgs = abi.encode(boringVault);
-        // deployer.deployContract(EtherFiLiquidEthDecoderAndSanitizerName, creationCode, constructorArgs, 0);
-
-        // creationCode = type(PancakeSwapV3FullDecoderAndSanitizer).creationCode;
-        // constructorArgs = abi.encode(boringVault, pancakeSwapV3NonFungiblePositionManager, pancakeSwapV3MasterChefV3);
-        // deployer.deployContract(LombardPancakeSwapDecoderAndSanitizerName, creationCode, constructorArgs, 0);
-
-        // creationCode = type(ITBPositionDecoderAndSanitizer).creationCode;
-        // constructorArgs = abi.encode(eEigen);
-        // deployer.deployContract(
-        //     "ITB Eigen Position Manager Decoder and Sanitizer V0.1", creationCode, constructorArgs, 0
-        // );
-        // creationCode = type(ITBPositionDecoderAndSanitizer).creationCode;
-        // constructorArgs = abi.encode(liquidUsd);
-        // deployer.deployContract(ItbPositionDecoderAndSanitizerName, creationCode, constructorArgs, 0);
-
-        //creationCode = type(EtherFiLiquidUsdDecoderAndSanitizer).creationCode;
-        //constructorArgs = abi.encode(uniswapV3NonFungiblePositionManager);
-        //deployer.deployContract(EtherFiLiquidUsdDecoderAndSanitizerName, creationCode, constructorArgs, 0);
-
-        //creationCode = type(OnlyHyperlaneDecoderAndSanitizer).creationCode;
-        //constructorArgs = abi.encode(address(0));
-        //deployer.deployContract("Hyperlane Decoder and Sanitizer V0.0", creationCode, constructorArgs, 0);
-
-        //creationCode = type(sBTCNMaizenetDecoderAndSanitizer).creationCode;
-        //constructorArgs = abi.encode(boringVault);
-        //version is not synced w/ current deployed version anymore
-        //deployer.deployContract("Staked BTCN Decoder and Sanitizer V0.4", creationCode, constructorArgs, 0);
-
-        //creationCode = type(SwellEtherFiLiquidEthDecoderAndSanitizer).creationCode;
-        //constructorArgs = abi.encode(boringVault);
-        //deployer.deployContract("EtherFi Liquid ETH Decoder and Sanitizer V0.1", creationCode, constructorArgs, 0);
-
-        //creationCode = type(sBTCNMaizenetDecoderAndSanitizer).creationCode;
-        //constructorArgs = abi.encode(boringVault);
-        //version is synced w/ current deployed version
-        //deployer.deployContract("Staked BTCN Decoder and Sanitizer V0.2", creationCode, constructorArgs, 0);
-
-        //creationCode = type(UniBTCDecoderAndSanitizer).creationCode;
-        //constructorArgs = abi.encode(boringVault, uniswapV3NonFungiblePositionManager);
-        //deployer.deployContract("Bedrock BTC DeFi Vault Decoder And Sanitizer V0.0", creationCode, constructorArgs, 0);
-
-        //creationCode = type(EdgeCapitalDecoderAndSanitizer).creationCode;
-        //constructorArgs = abi.encode(ultraUSDBoringVault, uniswapV3NonFungiblePositionManager);
-        //deployer.deployContract("Ultra Yield Stablecoin Vault Decoder And Sanitizer V0.0", creationCode, constructorArgs, 0);
-
-        //creationCode = type(SonicMainnetDecoderAndSanitizer).creationCode;
-        //constructorArgs = abi.encode(boringVault, uniswapV3NonFungiblePositionManager);
-        // deployer.deployContract("Sonic ETH Decoder and Sanitizer V0.0", creationCode, constructorArgs, 0);
-
-        //creationCode = type(EtherFiLiquidBtcDecoderAndSanitizer).creationCode;
-        //constructorArgs = abi.encode(boringVault, uniswapV3NonFungiblePositionManager);
-        //deployer.deployContract("EtherFi Liquid BTC Decoder And Sanitizer V0.0", creationCode, constructorArgs, 0);
-
-        //creationCode = type(LombardBtcDecoderAndSanitizer).creationCode;
-        //constructorArgs = abi.encode(uniswapV3NonFungiblePositionManager);
-        //deployer.deployContract("Lombard BTC Decoder And Sanitizer V0.2", creationCode, constructorArgs, 0);
-
-       //creationCode = type(EtherFiBtcDecoderAndSanitizer).creationCode;
-       //constructorArgs = abi.encode(uniswapV3NonFungiblePositionManager);
-       //deployer.deployContract("ether.fi BTC Decoder and Sanitizer V0.2", creationCode, constructorArgs, 0);
-        
-        address kodiakNonFungiblePositionManager = getAddress(sourceChain, "uniswapV3NonFungiblePositionManager"); 
-        address dolomiteMargin = getAddress(sourceChain, "dolomiteMargin"); 
-        creationCode = type(BerachainDecoderAndSanitizer).creationCode;
-        constructorArgs = abi.encode(kodiakNonFungiblePositionManager, dolomiteMargin);
-        deployer.deployContract("Berachain Decoder and Sanitizer V0.2", creationCode, constructorArgs, 0);
-
-        //creationCode = type(EtherFiBtcDecoderAndSanitizer).creationCode;
-        //constructorArgs = abi.encode(uniswapV3NonFungiblePositionManager);
-        //deployer.deployContract("ether.fi BTC Decoder and Sanitizer V0.2", creationCode, constructorArgs, 0);
-
-
-        // address pancakeswapV3nfpm = 0x46A15B0b27311cedF172AB29E4f4766fbE7F4364;
-        // address pancakeswapV3chef = 0x556B9306565093C855AEA9AE92A594704c2Cd59e;
-        // creationCode = type(PancakeSwapV3FullDecoderAndSanitizer).creationCode;
-        // constructorArgs = abi.encode(pancakeswapV3nfpm, pancakeswapV3chef);
-        // deployer.deployContract("PancakeSwapV3 Decoder And Sanitizer V0.1", creationCode, constructorArgs, 0);
-
-        //creationCode = type(EtherFiLiquidEthDecoderAndSanitizer).creationCode;
-        //constructorArgs = abi.encode(uniswapV3NonFungiblePositionManager);
-        //deployer.deployContract("EtherFi Liquid ETH Decoder And Sanitizer V0.8", creationCode, constructorArgs, 0);
-=======
-       
         address sonicUniV3 = 0x743E03cceB4af2efA3CC76838f6E8B50B63F184c; 
         creationCode = type(StakedSonicDecoderAndSanitizer).creationCode;
         constructorArgs = abi.encode(sonicUniV3);
         deployer.deployContract("Staked Sonic Decoder And Sanitizer V0.0", creationCode, constructorArgs, 0);
->>>>>>> d21c3203
 
         vm.stopBroadcast();
     }
