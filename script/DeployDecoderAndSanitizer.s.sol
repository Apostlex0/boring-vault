--- conflicted
+++ resolved
@@ -1,11 +1,8 @@
 // SPDX-License-Identifier: UNLICENSED
 pragma solidity 0.8.21;
 
-<<<<<<< HEAD
-=======
 
 import {ChainValues} from "test/resources/ChainValues.sol";
->>>>>>> bdc64672
 import {MerkleTreeHelper} from "test/resources/MerkleTreeHelper/MerkleTreeHelper.sol";
 import {ITBPositionDecoderAndSanitizer} from
     "src/base/DecodersAndSanitizers/Protocols/ITB/ITBPositionDecoderAndSanitizer.sol";
@@ -32,9 +29,7 @@
 import {SonicMainnetDecoderAndSanitizer} from "src/base/DecodersAndSanitizers/SonicEthMainnetDecoderAndSanitizer.sol";
 import {AaveV3FullDecoderAndSanitizer} from "src/base/DecodersAndSanitizers/AaveV3FullDecoderAndSanitizer.sol"; 
 import {LombardBtcDecoderAndSanitizer} from "src/base/DecodersAndSanitizers/LombardBtcDecoderAndSanitizer.sol"; 
-<<<<<<< HEAD
 import {StakedSonicUSDDecoderAndSanitizer} from "src/base/DecodersAndSanitizers/StakedSonicUSDDecoderAndSanitizer.sol"; 
-=======
 import {TestVaultDecoderAndSanitizer} from "src/base/DecodersAndSanitizers/TestVaultDecoderAndSanitizer.sol";
 import {LiquidBeraEthDecoderAndSanitizer} from "src/base/DecodersAndSanitizers/LiquidBeraEthDecoderAndSanitizer.sol"; 
 import {SonicMainnetDecoderAndSanitizer} from "src/base/DecodersAndSanitizers/SonicEthMainnetDecoderAndSanitizer.sol"; 
@@ -48,7 +43,6 @@
 import {BerachainDecoderAndSanitizer} from "src/base/DecodersAndSanitizers/BerachainDecoderAndSanitizer.sol"; 
 import {PrimeLiquidBeraBtcDecoderAndSanitizer} from "src/base/DecodersAndSanitizers/PrimeLiquidBeraBtcDecoderAndSanitizer.sol"; 
 import {StakedSonicDecoderAndSanitizer} from "src/base/DecodersAndSanitizers/StakedSonicDecoderAndSanitizer.sol";
->>>>>>> bdc64672
 
 import {BoringDrone} from "src/base/Drones/BoringDrone.sol";
 
@@ -65,102 +59,22 @@
 
     function setUp() external {
         privateKey = vm.envUint("BORING_DEVELOPER");
-<<<<<<< HEAD
-        vm.createSelectFork("sonicMainnet");
-        setSourceChainName(sonicMainnet);
-=======
         vm.createSelectFork("mainnet");
         setSourceChainName("mainnet"); 
->>>>>>> bdc64672
     }
 
     function run() external {
         bytes memory creationCode; bytes memory constructorArgs;
         vm.startBroadcast(privateKey);
-<<<<<<< HEAD
-
-        // creationCode = type(AerodromeDecoderAndSanitizer).creationCode;
-        // constructorArgs =
-        //     abi.encode(0xf0bb20865277aBd641a307eCe5Ee04E79073416C, 0x416b433906b1B72FA758e166e239c43d68dC6F29);
-        // deployer.deployContract(EtherFiLiquidEthAerodromeDecoderAndSanitizerName, creationCode, constructorArgs, 0);
-
-        // creationCode = type(OnlyKarakDecoderAndSanitizer).creationCode;
-        // constructorArgs = abi.encode(boringVault);
-        // deployer.deployContract(EtherFiLiquidEthDecoderAndSanitizerName, creationCode, constructorArgs, 0);
-
-        // creationCode = type(PancakeSwapV3FullDecoderAndSanitizer).creationCode;
-        // constructorArgs = abi.encode(boringVault, pancakeSwapV3NonFungiblePositionManager, pancakeSwapV3MasterChefV3);
-        // deployer.deployContract(LombardPancakeSwapDecoderAndSanitizerName, creationCode, constructorArgs, 0);
-
-        // creationCode = type(ITBPositionDecoderAndSanitizer).creationCode;
-        // constructorArgs = abi.encode(eEigen);
-        // deployer.deployContract(
-        //     "ITB Eigen Position Manager Decoder and Sanitizer V0.1", creationCode, constructorArgs, 0
-        // );
-        // creationCode = type(ITBPositionDecoderAndSanitizer).creationCode;
-        // constructorArgs = abi.encode(liquidUsd);
-        // deployer.deployContract(ItbPositionDecoderAndSanitizerName, creationCode, constructorArgs, 0);
-
-        //creationCode = type(EtherFiLiquidUsdDecoderAndSanitizer).creationCode;
-        //constructorArgs = abi.encode(uniswapV3NonFungiblePositionManager);
-        //deployer.deployContract(EtherFiLiquidUsdDecoderAndSanitizerName, creationCode, constructorArgs, 0);
-
-        //creationCode = type(OnlyHyperlaneDecoderAndSanitizer).creationCode;
-        //constructorArgs = abi.encode(address(0));
-        //deployer.deployContract("Hyperlane Decoder and Sanitizer V0.0", creationCode, constructorArgs, 0);
-
-        //creationCode = type(sBTCNMaizenetDecoderAndSanitizer).creationCode;
-        //constructorArgs = abi.encode(boringVault);
-        //version is not synced w/ current deployed version anymore
-        //deployer.deployContract("Staked BTCN Decoder and Sanitizer V0.4", creationCode, constructorArgs, 0);
-
-        //creationCode = type(SwellEtherFiLiquidEthDecoderAndSanitizer).creationCode;
-        //constructorArgs = abi.encode(boringVault);
-        //deployer.deployContract("EtherFi Liquid ETH Decoder and Sanitizer V0.1", creationCode, constructorArgs, 0);
-
-        //creationCode = type(sBTCNMaizenetDecoderAndSanitizer).creationCode;
-        //constructorArgs = abi.encode(boringVault);
-        //version is synced w/ current deployed version
-        //deployer.deployContract("Staked BTCN Decoder and Sanitizer V0.2", creationCode, constructorArgs, 0);
-
-        //creationCode = type(UniBTCDecoderAndSanitizer).creationCode;
-        //constructorArgs = abi.encode(boringVault, uniswapV3NonFungiblePositionManager);
-        //deployer.deployContract("Bedrock BTC DeFi Vault Decoder And Sanitizer V0.0", creationCode, constructorArgs, 0);
-
-        //creationCode = type(EdgeCapitalDecoderAndSanitizer).creationCode;
-        //constructorArgs = abi.encode(ultraUSDBoringVault, uniswapV3NonFungiblePositionManager);
-        //deployer.deployContract("Ultra Yield Stablecoin Vault Decoder And Sanitizer V0.0", creationCode, constructorArgs, 0);
-
-        //creationCode = type(SonicMainnetDecoderAndSanitizer).creationCode;
-        //constructorArgs = abi.encode(boringVault, uniswapV3NonFungiblePositionManager);
-        // deployer.deployContract("Sonic ETH Decoder and Sanitizer V0.0", creationCode, constructorArgs, 0);
-
-        //creationCode = type(EtherFiLiquidBtcDecoderAndSanitizer).creationCode;
-        //constructorArgs = abi.encode(boringVault, uniswapV3NonFungiblePositionManager);
-        //deployer.deployContract("EtherFi Liquid BTC Decoder And Sanitizer V0.0", creationCode, constructorArgs, 0);
-
+    
         //creationCode = type(LombardBtcDecoderAndSanitizer).creationCode;
-        //constructorArgs = abi.encode(uniswapV3NonFungiblePositionManager); 
-        //deployer.deployContract("Lombard BTC Decoder And Sanitizer V0.2", creationCode, constructorArgs, 0);
-        
-        address univ3 = getAddress(sourceChain, "uniswapV3NonFungiblePositionManager"); 
-        if (univ3 == address(0)) revert("fail"); 
-
-        creationCode = type(StakedSonicUSDDecoderAndSanitizer).creationCode;
-        constructorArgs = abi.encode(univ3); 
-        deployer.deployContract("Staked Sonic USD Decoder And Sanitizer V0.2", creationCode, constructorArgs, 0);
-
-=======
-    
-        creationCode = type(LombardBtcDecoderAndSanitizer).creationCode;
-        constructorArgs = abi.encode(getAddress(sourceChain, "uniswapV3NonFungiblePositionManager"));
-        deployer.deployContract("Liquid BTC Decoder And Sanitizer V0.0", creationCode, constructorArgs, 0);
+        //constructorArgs = abi.encode(getAddress(sourceChain, "uniswapV3NonFungiblePositionManager"));
+        //deployer.deployContract("Liquid BTC Decoder And Sanitizer V0.0", creationCode, constructorArgs, 0);
 
         creationCode = type(SonicMainnetDecoderAndSanitizer).creationCode;
         constructorArgs = abi.encode(uniswapV3NonFungiblePositionManager);
         deployer.deployContract("Sonic BTC Decoder and Sanitizer V0.1", creationCode, constructorArgs, 0);
         
->>>>>>> bdc64672
         vm.stopBroadcast();
     }
 }