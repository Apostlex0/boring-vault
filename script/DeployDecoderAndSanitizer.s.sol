// SPDX-License-Identifier: UNLICENSED
pragma solidity 0.8.21;

import {ITBPositionDecoderAndSanitizer} from
    "src/base/DecodersAndSanitizers/Protocols/ITB/ITBPositionDecoderAndSanitizer.sol";
import {EtherFiLiquidUsdDecoderAndSanitizer} from
    "src/base/DecodersAndSanitizers/EtherFiLiquidUsdDecoderAndSanitizer.sol";
import {PancakeSwapV3FullDecoderAndSanitizer} from
    "src/base/DecodersAndSanitizers/PancakeSwapV3FullDecoderAndSanitizer.sol";
import {AerodromeDecoderAndSanitizer} from "src/base/DecodersAndSanitizers/AerodromeDecoderAndSanitizer.sol";
import {EtherFiLiquidEthDecoderAndSanitizer} from
    "src/base/DecodersAndSanitizers/EtherFiLiquidEthDecoderAndSanitizer.sol";
import {OnlyKarakDecoderAndSanitizer} from "src/base/DecodersAndSanitizers/OnlyKarakDecoderAndSanitizer.sol";
import {Deployer} from "src/helper/Deployer.sol";
import {MainnetAddresses} from "test/resources/MainnetAddresses.sol";
import {ContractNames} from "resources/ContractNames.sol";
import {PointFarmingDecoderAndSanitizer} from "src/base/DecodersAndSanitizers/PointFarmingDecoderAndSanitizer.sol";
import {OnlyHyperlaneDecoderAndSanitizer} from "src/base/DecodersAndSanitizers/OnlyHyperlaneDecoderAndSanitizer.sol";
import {SwellEtherFiLiquidEthDecoderAndSanitizer} from
    "src/base/DecodersAndSanitizers/SwellEtherFiLiquidEthDecoderAndSanitizer.sol";
import {sBTCNMaizenetDecoderAndSanitizer} from "src/base/DecodersAndSanitizers/sBTCNMaizenetDecoderAndSanitizer.sol";
import {UniBTCDecoderAndSanitizer} from "src/base/DecodersAndSanitizers/UniBTCDecoderAndSanitizer.sol";
import {EdgeCapitalDecoderAndSanitizer} from "src/base/DecodersAndSanitizers/EdgeCapitalDecoderAndSanitizer.sol";
import {EtherFiLiquidBtcDecoderAndSanitizer} from
    "src/base/DecodersAndSanitizers/EtherFiLiquidBtcDecoderAndSanitizer.sol";
import {LiquidBeraEthDecoderAndSanitizer} from "src/base/DecodersAndSanitizers/LiquidBeraEthDecoderAndSanitizer.sol"; 
import {SonicMainnetDecoderAndSanitizer} from "src/base/DecodersAndSanitizers/SonicEthMainnetDecoderAndSanitizer.sol"; 
import {SonicIncentivesHandlerDecoderAndSanitizer} from "src/base/DecodersAndSanitizers/SonicIncentivesHandlerDecoderAndSanitizer.sol";
import {AaveV3FullDecoderAndSanitizer} from "src/base/DecodersAndSanitizers/AaveV3FullDecoderAndSanitizer.sol";
import {LombardBtcDecoderAndSanitizer} from "src/base/DecodersAndSanitizers/LombardBtcDecoderAndSanitizer.sol";
import {EtherFiBtcDecoderAndSanitizer} from "src/base/DecodersAndSanitizers/EtherFiBtcDecoderAndSanitizer.sol";
import {SymbioticLRTDecoderAndSanitizer} from "src/base/DecodersAndSanitizers/SymbioticLRTDecoderAndSanitizer.sol";
import {eBTCBerachainDecoderAndSanitizer} from "src/base/DecodersAndSanitizers/eBTCBerachainDecoderAndSanitizer.sol"; 

import {BoringDrone} from "src/base/Drones/BoringDrone.sol";

import "forge-std/Script.sol";
import "forge-std/StdJson.sol";
/**
 *  source .env && forge script script/DeployDecoderAndSanitizer.s.sol:DeployDecoderAndSanitizerScript --with-gas-price 30000000000 --broadcast --etherscan-api-key $ETHERSCAN_KEY --verify
 * @dev Optionally can change `--with-gas-price` to something more reasonable
 */

contract DeployDecoderAndSanitizerScript is Script, ContractNames, MainnetAddresses {
    uint256 public privateKey;
    Deployer public deployer = Deployer(deployerAddress);

    function setUp() external {
        privateKey = vm.envUint("BORING_DEVELOPER");
<<<<<<< HEAD
        vm.createSelectFork("berachain");
=======
        vm.createSelectFork("swell");

>>>>>>> ce5aa346
    }

    function run() external {
        bytes memory creationCode;
        bytes memory constructorArgs;
        vm.startBroadcast(privateKey);

        // creationCode = type(AerodromeDecoderAndSanitizer).creationCode;
        // constructorArgs =
        //     abi.encode(0xf0bb20865277aBd641a307eCe5Ee04E79073416C, 0x416b433906b1B72FA758e166e239c43d68dC6F29);
        // deployer.deployContract(EtherFiLiquidEthAerodromeDecoderAndSanitizerName, creationCode, constructorArgs, 0);

        // creationCode = type(OnlyKarakDecoderAndSanitizer).creationCode;
        // constructorArgs = abi.encode(boringVault);
        // deployer.deployContract(EtherFiLiquidEthDecoderAndSanitizerName, creationCode, constructorArgs, 0);

        // creationCode = type(PancakeSwapV3FullDecoderAndSanitizer).creationCode;
        // constructorArgs = abi.encode(boringVault, pancakeSwapV3NonFungiblePositionManager, pancakeSwapV3MasterChefV3);
        // deployer.deployContract(LombardPancakeSwapDecoderAndSanitizerName, creationCode, constructorArgs, 0);

        // creationCode = type(ITBPositionDecoderAndSanitizer).creationCode;
        // constructorArgs = abi.encode(eEigen);
        // deployer.deployContract(
        //     "ITB Eigen Position Manager Decoder and Sanitizer V0.1", creationCode, constructorArgs, 0
        // );
        // creationCode = type(ITBPositionDecoderAndSanitizer).creationCode;
        // constructorArgs = abi.encode(liquidUsd);
        // deployer.deployContract(ItbPositionDecoderAndSanitizerName, creationCode, constructorArgs, 0);

        //creationCode = type(EtherFiLiquidUsdDecoderAndSanitizer).creationCode;
        //constructorArgs = abi.encode(uniswapV3NonFungiblePositionManager);
        //deployer.deployContract(EtherFiLiquidUsdDecoderAndSanitizerName, creationCode, constructorArgs, 0);

        //creationCode = type(OnlyHyperlaneDecoderAndSanitizer).creationCode;
        //constructorArgs = abi.encode(address(0));
        //deployer.deployContract("Hyperlane Decoder and Sanitizer V0.0", creationCode, constructorArgs, 0);

        //creationCode = type(sBTCNMaizenetDecoderAndSanitizer).creationCode;
        //constructorArgs = abi.encode(boringVault);
        //version is not synced w/ current deployed version anymore
        //deployer.deployContract("Staked BTCN Decoder and Sanitizer V0.4", creationCode, constructorArgs, 0);

        creationCode = type(SwellEtherFiLiquidEthDecoderAndSanitizer).creationCode;
        constructorArgs = hex"";
        deployer.deployContract("EtherFi Liquid ETH Decoder and Sanitizer V0.3", creationCode, constructorArgs, 0);

        //creationCode = type(sBTCNMaizenetDecoderAndSanitizer).creationCode;
        //constructorArgs = abi.encode(boringVault);
        //version is synced w/ current deployed version
        //deployer.deployContract("Staked BTCN Decoder and Sanitizer V0.2", creationCode, constructorArgs, 0);

        //creationCode = type(UniBTCDecoderAndSanitizer).creationCode;
        //constructorArgs = abi.encode(boringVault, uniswapV3NonFungiblePositionManager);
        //deployer.deployContract("Bedrock BTC DeFi Vault Decoder And Sanitizer V0.0", creationCode, constructorArgs, 0);

        //creationCode = type(EdgeCapitalDecoderAndSanitizer).creationCode;
        //constructorArgs = abi.encode(ultraUSDBoringVault, uniswapV3NonFungiblePositionManager);
        //deployer.deployContract("Ultra Yield Stablecoin Vault Decoder And Sanitizer V0.0", creationCode, constructorArgs, 0);

        //creationCode = type(SonicMainnetDecoderAndSanitizer).creationCode;
        //constructorArgs = abi.encode(boringVault, uniswapV3NonFungiblePositionManager);
        // deployer.deployContract("Sonic ETH Decoder and Sanitizer V0.0", creationCode, constructorArgs, 0);

        //creationCode = type(EtherFiLiquidBtcDecoderAndSanitizer).creationCode;
        //constructorArgs = abi.encode(boringVault, uniswapV3NonFungiblePositionManager);
        //deployer.deployContract("EtherFi Liquid BTC Decoder And Sanitizer V0.0", creationCode, constructorArgs, 0);
        

        address mainnetRecipeMarketHub = 0x783251f103555068c1E9D755f69458f39eD937c0;  
        creationCode = type(LiquidBeraEthDecoderAndSanitizer).creationCode;
        constructorArgs = abi.encode(uniswapV3NonFungiblePositionManager, mainnetRecipeMarketHub); 
        deployer.deployContract("Liquid Bera ETH Decoder And Sanitizer V0.1", creationCode, constructorArgs, 0);

        // creationCode = type(EtherFiLiquidEthDecoderAndSanitizer).creationCode;
        // constructorArgs = abi.encode(uniswapV3NonFungiblePositionManager); 
        // deployer.deployContract("EtherFi Liquid ETH Decoder And Sanitizer V0.8", creationCode, constructorArgs, 0);

        //creationCode = type(LombardBtcDecoderAndSanitizer).creationCode;
        //constructorArgs = abi.encode(uniswapV3NonFungiblePositionManager);
        //deployer.deployContract("Lombard BTC Decoder And Sanitizer V0.2", creationCode, constructorArgs, 0);

        //creationCode = type(EtherFiBtcDecoderAndSanitizer).creationCode;
        //constructorArgs = abi.encode(uniswapV3NonFungiblePositionManager);
        //deployer.deployContract("ether.fi BTC Decoder and Sanitizer V0.2", creationCode, constructorArgs, 0);

<<<<<<< HEAD
        creationCode = type(eBTCBerachainDecoderAndSanitizer).creationCode;
        constructorArgs = abi.encode();
        deployer.deployContract("EtherFi BTC Decoder and Sanitizer V0.0", creationCode, constructorArgs, 0);
=======
        //creationCode = type(SymbioticLRTDecoderAndSanitizer).creationCode;
        //constructorArgs = abi.encode(uniswapV3NonFungiblePositionManager);
        //deployer.deployContract("Symbiotic LRT Vault Decoder and Sanitizer V0.4", creationCode, constructorArgs, 0);
>>>>>>> ce5aa346

        // address pancakeswapV3nfpm = 0x46A15B0b27311cedF172AB29E4f4766fbE7F4364;
        // address pancakeswapV3chef = 0x556B9306565093C855AEA9AE92A594704c2Cd59e;
        // creationCode = type(PancakeSwapV3FullDecoderAndSanitizer).creationCode;
        // constructorArgs = abi.encode(pancakeswapV3nfpm, pancakeswapV3chef);
        // deployer.deployContract("PancakeSwapV3 Decoder And Sanitizer V0.1", creationCode, constructorArgs, 0);

        //creationCode = type(EtherFiLiquidEthDecoderAndSanitizer).creationCode;
        //constructorArgs = abi.encode(uniswapV3NonFungiblePositionManager);
        //deployer.deployContract("EtherFi Liquid ETH Decoder And Sanitizer V0.8", creationCode, constructorArgs, 0);


        vm.stopBroadcast();
    }
}<|MERGE_RESOLUTION|>--- conflicted
+++ resolved
@@ -47,12 +47,8 @@
 
     function setUp() external {
         privateKey = vm.envUint("BORING_DEVELOPER");
-<<<<<<< HEAD
         vm.createSelectFork("berachain");
-=======
-        vm.createSelectFork("swell");
 
->>>>>>> ce5aa346
     }
 
     function run() external {
@@ -138,15 +134,10 @@
         //constructorArgs = abi.encode(uniswapV3NonFungiblePositionManager);
         //deployer.deployContract("ether.fi BTC Decoder and Sanitizer V0.2", creationCode, constructorArgs, 0);
 
-<<<<<<< HEAD
         creationCode = type(eBTCBerachainDecoderAndSanitizer).creationCode;
         constructorArgs = abi.encode();
         deployer.deployContract("EtherFi BTC Decoder and Sanitizer V0.0", creationCode, constructorArgs, 0);
-=======
-        //creationCode = type(SymbioticLRTDecoderAndSanitizer).creationCode;
-        //constructorArgs = abi.encode(uniswapV3NonFungiblePositionManager);
-        //deployer.deployContract("Symbiotic LRT Vault Decoder and Sanitizer V0.4", creationCode, constructorArgs, 0);
->>>>>>> ce5aa346
+
 
         // address pancakeswapV3nfpm = 0x46A15B0b27311cedF172AB29E4f4766fbE7F4364;
         // address pancakeswapV3chef = 0x556B9306565093C855AEA9AE92A594704c2Cd59e;
