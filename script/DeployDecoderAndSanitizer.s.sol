// SPDX-License-Identifier: UNLICENSED
pragma solidity 0.8.21;

import {ChainValues} from "test/resources/ChainValues.sol";
import {MerkleTreeHelper} from "test/resources/MerkleTreeHelper/MerkleTreeHelper.sol";
import {ITBPositionDecoderAndSanitizer} from
    "src/base/DecodersAndSanitizers/Protocols/ITB/ITBPositionDecoderAndSanitizer.sol";
import {EtherFiLiquidUsdDecoderAndSanitizer} from
    "src/base/DecodersAndSanitizers/EtherFiLiquidUsdDecoderAndSanitizer.sol";
import {PancakeSwapV3FullDecoderAndSanitizer} from
    "src/base/DecodersAndSanitizers/PancakeSwapV3FullDecoderAndSanitizer.sol";
import {AerodromeDecoderAndSanitizer} from "src/base/DecodersAndSanitizers/AerodromeDecoderAndSanitizer.sol";
import {EtherFiLiquidEthDecoderAndSanitizer} from
    "src/base/DecodersAndSanitizers/EtherFiLiquidEthDecoderAndSanitizer.sol";
import {OnlyKarakDecoderAndSanitizer} from "src/base/DecodersAndSanitizers/OnlyKarakDecoderAndSanitizer.sol";
import {Deployer} from "src/helper/Deployer.sol"; import {MainnetAddresses} from "test/resources/MainnetAddresses.sol";
import {ContractNames} from "resources/ContractNames.sol";
import {PointFarmingDecoderAndSanitizer} from "src/base/DecodersAndSanitizers/PointFarmingDecoderAndSanitizer.sol";
import {OnlyHyperlaneDecoderAndSanitizer} from "src/base/DecodersAndSanitizers/OnlyHyperlaneDecoderAndSanitizer.sol";
import {SwellEtherFiLiquidEthDecoderAndSanitizer} from
    "src/base/DecodersAndSanitizers/SwellEtherFiLiquidEthDecoderAndSanitizer.sol";
import {sBTCNMaizenetDecoderAndSanitizer} from "src/base/DecodersAndSanitizers/sBTCNMaizenetDecoderAndSanitizer.sol";
import {UniBTCDecoderAndSanitizer} from "src/base/DecodersAndSanitizers/UniBTCDecoderAndSanitizer.sol";
import {EdgeCapitalDecoderAndSanitizer} from "src/base/DecodersAndSanitizers/EdgeCapitalDecoderAndSanitizer.sol";
import {EtherFiLiquidBtcDecoderAndSanitizer} from
    "src/base/DecodersAndSanitizers/EtherFiLiquidBtcDecoderAndSanitizer.sol";
import {SonicMainnetDecoderAndSanitizer} from "src/base/DecodersAndSanitizers/SonicEthMainnetDecoderAndSanitizer.sol";
import {AaveV3FullDecoderAndSanitizer} from "src/base/DecodersAndSanitizers/AaveV3FullDecoderAndSanitizer.sol"; 
import {LombardBtcDecoderAndSanitizer} from "src/base/DecodersAndSanitizers/LombardBtcDecoderAndSanitizer.sol"; 
import {TestVaultDecoderAndSanitizer} from "src/base/DecodersAndSanitizers/TestVaultDecoderAndSanitizer.sol";
import {LiquidBeraEthDecoderAndSanitizer} from "src/base/DecodersAndSanitizers/LiquidBeraEthDecoderAndSanitizer.sol"; 
import {SonicMainnetDecoderAndSanitizer} from "src/base/DecodersAndSanitizers/SonicEthMainnetDecoderAndSanitizer.sol"; 
import {SonicIncentivesHandlerDecoderAndSanitizer} from "src/base/DecodersAndSanitizers/SonicIncentivesHandlerDecoderAndSanitizer.sol";
import {AaveV3FullDecoderAndSanitizer} from "src/base/DecodersAndSanitizers/AaveV3FullDecoderAndSanitizer.sol";
import {LombardBtcDecoderAndSanitizer} from "src/base/DecodersAndSanitizers/LombardBtcDecoderAndSanitizer.sol";
import {EtherFiBtcDecoderAndSanitizer} from "src/base/DecodersAndSanitizers/EtherFiBtcDecoderAndSanitizer.sol";
import {SymbioticLRTDecoderAndSanitizer} from "src/base/DecodersAndSanitizers/SymbioticLRTDecoderAndSanitizer.sol";
import {SonicLBTCvSonicDecoderAndSanitizer} from "src/base/DecodersAndSanitizers/SonicLBTCvSonicDecoderAndSanitizer.sol";
import {eBTCBerachainDecoderAndSanitizer} from "src/base/DecodersAndSanitizers/eBTCBerachainDecoderAndSanitizer.sol"; 
import {SonicBTCDecoderAndSanitizer} from "src/base/DecodersAndSanitizers/SonicBTCDecoderAndSanitizer.sol";
import {BerachainDecoderAndSanitizer} from "src/base/DecodersAndSanitizers/BerachainDecoderAndSanitizer.sol"; 
import {PrimeLiquidBeraBtcDecoderAndSanitizer} from "src/base/DecodersAndSanitizers/PrimeLiquidBeraBtcDecoderAndSanitizer.sol"; 
import {StakedSonicDecoderAndSanitizer} from "src/base/DecodersAndSanitizers/StakedSonicDecoderAndSanitizer.sol";
import {HybridBtcBobDecoderAndSanitizer} from "src/base/DecodersAndSanitizers/HybridBtcBobDecoderAndSanitizer.sol";
import {HybridBtcDecoderAndSanitizer} from "src/base/DecodersAndSanitizers/HybridBtcDecoderAndSanitizer.sol";
import {SonicVaultDecoderAndSanitizer} from "src/base/DecodersAndSanitizers/SonicVaultDecoderAndSanitizer.sol";
<<<<<<< HEAD
import {LBTCvBNBDecoderAndSanitizer} from "src/base/DecodersAndSanitizers/LBTCvBNBDecoderAndSanitizer.sol";
=======
import {LBTCvBaseDecoderAndSanitizer} from "src/base/DecodersAndSanitizers/LBTCvBaseDecoderAndSanitizer.sol";
import {SonicLBTCvSonicDecoderAndSanitizer} from "src/base/DecodersAndSanitizers/SonicLBTCvSonicDecoderAndSanitizer.sol";
>>>>>>> 135bf30a

import {BoringDrone} from "src/base/Drones/BoringDrone.sol";

import "forge-std/Script.sol";
import "forge-std/StdJson.sol";

/**
 *  source .env && forge script script/DeployDecoderAndSanitizer.s.sol:DeployDecoderAndSanitizerScript --broadcast --etherscan-api-key $ETHERSCAN_KEY --verify --with-gas-price 30000000000
 * @dev Optionally can change `--with-gas-price` to something more reasonable
 */

contract DeployDecoderAndSanitizerScript is Script, ContractNames, MainnetAddresses, MerkleTreeHelper {
    uint256 public privateKey;
    Deployer public deployer = Deployer(deployerAddress);
    Deployer public bobDeployer = Deployer(0xF3d0672a91Fd56C9ef04C79ec67d60c34c6148a0); 

    function setUp() external {
        privateKey = vm.envUint("BORING_DEVELOPER");
<<<<<<< HEAD
        vm.createSelectFork("bsc");
        setSourceChainName("bsc"); 
=======
        vm.createSelectFork("mainnet");
        setSourceChainName("mainnet"); 
>>>>>>> 135bf30a
    }

    function run() external {
        bytes memory creationCode; bytes memory constructorArgs;
        vm.startBroadcast(privateKey);
    
<<<<<<< HEAD
        creationCode = type(LBTCvBNBDecoderAndSanitizer).creationCode;
        constructorArgs = abi.encode(getAddress(sourceChain, "pancakeSwapV3NonFungiblePositionManager"), getAddress(sourceChain, "pancakeSwapV3MasterChefV3"), getAddress(sourceChain, "odosRouterV2"));
        deployer.deployContract("LBTCv BNB Decoder And Sanitizer V0.1", creationCode, constructorArgs, 0);


        //creationCode = type(LombardBtcDecoderAndSanitizer).creationCode;
        //constructorArgs = abi.encode(getAddress(sourceChain, "uniswapV3NonFungiblePositionManager"), getAddress(sourceChain, "convexFXPoolRegistry"));
        //deployer.deployContract("Liquid BTC Decoder And Sanitizer V0.2", creationCode, constructorArgs, 0);
        
=======
        creationCode = type(LBTCvBaseDecoderAndSanitizer).creationCode;
        constructorArgs = abi.encode(getAddress(sourceChain, "uniswapV3NonFungiblePositionManager"), getAddress(sourceChain, "odosRouterV2"));
        deployer.deployContract("LBTCv Base Decoder And Sanitizer V0.0", creationCode, constructorArgs, 0);

>>>>>>> 135bf30a
        vm.stopBroadcast();

    }
}<|MERGE_RESOLUTION|>--- conflicted
+++ resolved
@@ -44,12 +44,9 @@
 import {HybridBtcBobDecoderAndSanitizer} from "src/base/DecodersAndSanitizers/HybridBtcBobDecoderAndSanitizer.sol";
 import {HybridBtcDecoderAndSanitizer} from "src/base/DecodersAndSanitizers/HybridBtcDecoderAndSanitizer.sol";
 import {SonicVaultDecoderAndSanitizer} from "src/base/DecodersAndSanitizers/SonicVaultDecoderAndSanitizer.sol";
-<<<<<<< HEAD
 import {LBTCvBNBDecoderAndSanitizer} from "src/base/DecodersAndSanitizers/LBTCvBNBDecoderAndSanitizer.sol";
-=======
 import {LBTCvBaseDecoderAndSanitizer} from "src/base/DecodersAndSanitizers/LBTCvBaseDecoderAndSanitizer.sol";
 import {SonicLBTCvSonicDecoderAndSanitizer} from "src/base/DecodersAndSanitizers/SonicLBTCvSonicDecoderAndSanitizer.sol";
->>>>>>> 135bf30a
 
 import {BoringDrone} from "src/base/Drones/BoringDrone.sol";
 
@@ -68,35 +65,19 @@
 
     function setUp() external {
         privateKey = vm.envUint("BORING_DEVELOPER");
-<<<<<<< HEAD
-        vm.createSelectFork("bsc");
-        setSourceChainName("bsc"); 
-=======
         vm.createSelectFork("mainnet");
         setSourceChainName("mainnet"); 
->>>>>>> 135bf30a
     }
 
     function run() external {
         bytes memory creationCode; bytes memory constructorArgs;
         vm.startBroadcast(privateKey);
     
-<<<<<<< HEAD
         creationCode = type(LBTCvBNBDecoderAndSanitizer).creationCode;
         constructorArgs = abi.encode(getAddress(sourceChain, "pancakeSwapV3NonFungiblePositionManager"), getAddress(sourceChain, "pancakeSwapV3MasterChefV3"), getAddress(sourceChain, "odosRouterV2"));
         deployer.deployContract("LBTCv BNB Decoder And Sanitizer V0.1", creationCode, constructorArgs, 0);
 
 
-        //creationCode = type(LombardBtcDecoderAndSanitizer).creationCode;
-        //constructorArgs = abi.encode(getAddress(sourceChain, "uniswapV3NonFungiblePositionManager"), getAddress(sourceChain, "convexFXPoolRegistry"));
-        //deployer.deployContract("Liquid BTC Decoder And Sanitizer V0.2", creationCode, constructorArgs, 0);
-        
-=======
-        creationCode = type(LBTCvBaseDecoderAndSanitizer).creationCode;
-        constructorArgs = abi.encode(getAddress(sourceChain, "uniswapV3NonFungiblePositionManager"), getAddress(sourceChain, "odosRouterV2"));
-        deployer.deployContract("LBTCv Base Decoder And Sanitizer V0.0", creationCode, constructorArgs, 0);
-
->>>>>>> 135bf30a
         vm.stopBroadcast();
 
     }
