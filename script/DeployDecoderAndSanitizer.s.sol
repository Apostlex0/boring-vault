--- conflicted
+++ resolved
@@ -82,11 +82,9 @@
         vm.createSelectFork("unichain");
         setSourceChainName("unichain"); 
 
-<<<<<<< HEAD
         vm.createSelectFork("sonicMainnet");
         setSourceChainName("sonicMainnet"); 
-=======
->>>>>>> d2c01b01
+
     }
 
     function run() external {
@@ -125,18 +123,10 @@
         //constructorArgs = abi.encode(getAddress(sourceChain, "uniswapV3NonFungiblePositionManager"), getAddress(sourceChain, "dolomiteMargin"));
         //deployer.deployContract("PrimeLiquidBeraBTC Berachain Decoder And Sanitizer V0.2", creationCode, constructorArgs, 0);
 
-<<<<<<< HEAD
         creationCode = type(SonicVaultDecoderAndSanitizer).creationCode;
         constructorArgs = abi.encode(getAddress(sourceChain, "odosRouterV2"));
         deployer.deployContract("Sonic Vault Decoder And Sanitizer V0.3", creationCode, constructorArgs, 0);
 
-
-=======
-        creationCode = type(AlphaSTETHDecoderAndSanitizer).creationCode;
-        constructorArgs = abi.encode(address(0), getAddress(sourceChain, "uniV4PositionManager"), address(0), address(0));
-        deployer.deployContract("Alpha STETH Decoder And Sanitizer V0.1", creationCode, constructorArgs, 0);
-        
->>>>>>> d2c01b01
         vm.stopBroadcast();
     }
 }