--- conflicted
+++ resolved
@@ -20,12 +20,9 @@
 import {sBTCNMaizenetDecoderAndSanitizer} from "src/base/DecodersAndSanitizers/sBTCNMaizenetDecoderAndSanitizer.sol";
 import {UniBTCDecoderAndSanitizer} from "src/base/DecodersAndSanitizers/UniBTCDecoderAndSanitizer.sol";
 import {EdgeCapitalDecoderAndSanitizer} from "src/base/DecodersAndSanitizers/EdgeCapitalDecoderAndSanitizer.sol";
-<<<<<<< HEAD
 import {EtherFiLiquidBtcDecoderAndSanitizer} from "src/base/DecodersAndSanitizers/EtherFiLiquidBtcDecoderAndSanitizer.sol"; 
-=======
 import {SonicMainnetDecoderAndSanitizer} from "src/base/DecodersAndSanitizers/SonicEthMainnetDecoderAndSanitizer.sol"; 
 
->>>>>>> 8c5fe91d
 
 import {BoringDrone} from "src/base/Drones/BoringDrone.sol";
 
@@ -39,13 +36,11 @@
 contract DeployDecoderAndSanitizerScript is Script, ContractNames, MainnetAddresses {
     uint256 public privateKey;
     Deployer public deployer = Deployer(deployerAddress);
-<<<<<<< HEAD
 
-    address boringVault = 0x5f46d540b6eD704C3c8789105F30E075AA900726;
-=======
+    //address boringVault = 0x5f46d540b6eD704C3c8789105F30E075AA900726;
+
     
     address boringVault = 0xf0bb20865277aBd641a307eCe5Ee04E79073416C; 
->>>>>>> 8c5fe91d
 
     function setUp() external {
         privateKey = vm.envUint("BORING_DEVELOPER");
@@ -110,9 +105,9 @@
         //constructorArgs = abi.encode(ultraUSDBoringVault, uniswapV3NonFungiblePositionManager);
         //deployer.deployContract("Ultra Yield Stablecoin Vault Decoder And Sanitizer V0.0", creationCode, constructorArgs, 0);
         
-        creationCode = type(SonicMainnetDecoderAndSanitizer).creationCode; 
-        constructorArgs = abi.encode(boringVault, uniswapV3NonFungiblePositionManager); 
-        deployer.deployContract("Sonic ETH Decoder and Sanitizer V0.0", creationCode, constructorArgs, 0);
+        //creationCode = type(SonicMainnetDecoderAndSanitizer).creationCode; 
+        //constructorArgs = abi.encode(boringVault, uniswapV3NonFungiblePositionManager); 
+       // deployer.deployContract("Sonic ETH Decoder and Sanitizer V0.0", creationCode, constructorArgs, 0);
 
 
         creationCode = type(EtherFiLiquidBtcDecoderAndSanitizer).creationCode;
