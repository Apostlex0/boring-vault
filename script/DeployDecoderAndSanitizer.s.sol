// SPDX-License-Identifier: UNLICENSED
pragma solidity 0.8.21;


import {ChainValues} from "test/resources/ChainValues.sol";
import {MerkleTreeHelper} from "test/resources/MerkleTreeHelper/MerkleTreeHelper.sol";
import {ITBPositionDecoderAndSanitizer} from
    "src/base/DecodersAndSanitizers/Protocols/ITB/ITBPositionDecoderAndSanitizer.sol";
import {EtherFiLiquidUsdDecoderAndSanitizer} from
    "src/base/DecodersAndSanitizers/EtherFiLiquidUsdDecoderAndSanitizer.sol";
import {PancakeSwapV3FullDecoderAndSanitizer} from
    "src/base/DecodersAndSanitizers/PancakeSwapV3FullDecoderAndSanitizer.sol";
import {AerodromeDecoderAndSanitizer} from "src/base/DecodersAndSanitizers/AerodromeDecoderAndSanitizer.sol";
import {EtherFiLiquidEthDecoderAndSanitizer} from
    "src/base/DecodersAndSanitizers/EtherFiLiquidEthDecoderAndSanitizer.sol";
import {OnlyKarakDecoderAndSanitizer} from "src/base/DecodersAndSanitizers/OnlyKarakDecoderAndSanitizer.sol";
import {Deployer} from "src/helper/Deployer.sol";
import {MainnetAddresses} from "test/resources/MainnetAddresses.sol";
import {ContractNames} from "resources/ContractNames.sol";
import {PointFarmingDecoderAndSanitizer} from "src/base/DecodersAndSanitizers/PointFarmingDecoderAndSanitizer.sol";
import {OnlyHyperlaneDecoderAndSanitizer} from "src/base/DecodersAndSanitizers/OnlyHyperlaneDecoderAndSanitizer.sol";
import {SwellEtherFiLiquidEthDecoderAndSanitizer} from
    "src/base/DecodersAndSanitizers/SwellEtherFiLiquidEthDecoderAndSanitizer.sol";
import {sBTCNMaizenetDecoderAndSanitizer} from "src/base/DecodersAndSanitizers/sBTCNMaizenetDecoderAndSanitizer.sol";
import {UniBTCDecoderAndSanitizer} from "src/base/DecodersAndSanitizers/UniBTCDecoderAndSanitizer.sol";
import {EdgeCapitalDecoderAndSanitizer} from "src/base/DecodersAndSanitizers/EdgeCapitalDecoderAndSanitizer.sol";
import {EtherFiLiquidBtcDecoderAndSanitizer} from
    "src/base/DecodersAndSanitizers/EtherFiLiquidBtcDecoderAndSanitizer.sol";
import {SonicMainnetDecoderAndSanitizer} from "src/base/DecodersAndSanitizers/SonicEthMainnetDecoderAndSanitizer.sol";
import {AaveV3FullDecoderAndSanitizer} from "src/base/DecodersAndSanitizers/AaveV3FullDecoderAndSanitizer.sol"; 
import {LombardBtcDecoderAndSanitizer} from "src/base/DecodersAndSanitizers/LombardBtcDecoderAndSanitizer.sol"; 
import {StakedSonicUSDDecoderAndSanitizer} from "src/base/DecodersAndSanitizers/StakedSonicUSDDecoderAndSanitizer.sol"; 
import {TestVaultDecoderAndSanitizer} from "src/base/DecodersAndSanitizers/TestVaultDecoderAndSanitizer.sol";
import {LiquidBeraEthDecoderAndSanitizer} from "src/base/DecodersAndSanitizers/LiquidBeraEthDecoderAndSanitizer.sol"; 
import {SonicMainnetDecoderAndSanitizer} from "src/base/DecodersAndSanitizers/SonicEthMainnetDecoderAndSanitizer.sol"; 
import {SonicIncentivesHandlerDecoderAndSanitizer} from "src/base/DecodersAndSanitizers/SonicIncentivesHandlerDecoderAndSanitizer.sol";
import {AaveV3FullDecoderAndSanitizer} from "src/base/DecodersAndSanitizers/AaveV3FullDecoderAndSanitizer.sol";
import {LombardBtcDecoderAndSanitizer} from "src/base/DecodersAndSanitizers/LombardBtcDecoderAndSanitizer.sol";
import {EtherFiBtcDecoderAndSanitizer} from "src/base/DecodersAndSanitizers/EtherFiBtcDecoderAndSanitizer.sol";
import {SymbioticLRTDecoderAndSanitizer} from "src/base/DecodersAndSanitizers/SymbioticLRTDecoderAndSanitizer.sol";
import {SonicLBTCvSonicDecoderAndSanitizer} from "src/base/DecodersAndSanitizers/SonicLBTCvSonicDecoderAndSanitizer.sol";
import {eBTCBerachainDecoderAndSanitizer} from "src/base/DecodersAndSanitizers/eBTCBerachainDecoderAndSanitizer.sol"; 
import {SonicBTCDecoderAndSanitizer} from "src/base/DecodersAndSanitizers/SonicBTCDecoderAndSanitizer.sol";
import {BerachainDecoderAndSanitizer} from "src/base/DecodersAndSanitizers/BerachainDecoderAndSanitizer.sol"; 
import {PrimeLiquidBeraBtcDecoderAndSanitizer} from "src/base/DecodersAndSanitizers/PrimeLiquidBeraBtcDecoderAndSanitizer.sol"; 
import {StakedSonicDecoderAndSanitizer} from "src/base/DecodersAndSanitizers/StakedSonicDecoderAndSanitizer.sol";

import {BoringDrone} from "src/base/Drones/BoringDrone.sol";

import "forge-std/Script.sol";
import "forge-std/StdJson.sol";
/**
 *  source .env && forge script script/DeployDecoderAndSanitizer.s.sol:DeployDecoderAndSanitizerScript --with-gas-price 30000000000 --broadcast --etherscan-api-key $ETHERSCAN_KEY --verify
 * @dev Optionally can change `--with-gas-price` to something more reasonable
 */

contract DeployDecoderAndSanitizerScript is Script, ContractNames, MainnetAddresses, MerkleTreeHelper {
    uint256 public privateKey;
    Deployer public deployer = Deployer(deployerAddress);

    function setUp() external {
        privateKey = vm.envUint("BORING_DEVELOPER");
        vm.createSelectFork("mainnet");
        setSourceChainName("mainnet"); 
    }

    function run() external {
        bytes memory creationCode; bytes memory constructorArgs;
        vm.startBroadcast(privateKey);
<<<<<<< HEAD

        //address sonicUniV3 = 0x743E03cceB4af2efA3CC76838f6E8B50B63F184c; 
        creationCode = type(SonicLBTCvSonicDecoderAndSanitizer).creationCode;
        constructorArgs = abi.encode();
        deployer.deployContract("Sonic LBTCv Decoder And Sanitizer V0.3", creationCode, constructorArgs, 0);

        creationCode = type(LombardBtcDecoderAndSanitizer).creationCode;
        constructorArgs = abi.encode(getAddress(sourceChain, "uniswapV3NonFungiblePositionManager"));
        deployer.deployContract("Liquid BTC Decoder And Sanitizer V0.0", creationCode, constructorArgs, 0)
=======
    
        //creationCode = type(LombardBtcDecoderAndSanitizer).creationCode;
        //constructorArgs = abi.encode(getAddress(sourceChain, "uniswapV3NonFungiblePositionManager"));
        //deployer.deployContract("Liquid BTC Decoder And Sanitizer V0.0", creationCode, constructorArgs, 0);
>>>>>>> 495a3d01

        creationCode = type(SonicMainnetDecoderAndSanitizer).creationCode;
        constructorArgs = abi.encode(uniswapV3NonFungiblePositionManager);
        deployer.deployContract("Sonic BTC Decoder and Sanitizer V0.1", creationCode, constructorArgs, 0);
        
        vm.stopBroadcast();
    }
}<|MERGE_RESOLUTION|>--- conflicted
+++ resolved
@@ -67,22 +67,10 @@
     function run() external {
         bytes memory creationCode; bytes memory constructorArgs;
         vm.startBroadcast(privateKey);
-<<<<<<< HEAD
 
-        //address sonicUniV3 = 0x743E03cceB4af2efA3CC76838f6E8B50B63F184c; 
-        creationCode = type(SonicLBTCvSonicDecoderAndSanitizer).creationCode;
-        constructorArgs = abi.encode();
-        deployer.deployContract("Sonic LBTCv Decoder And Sanitizer V0.3", creationCode, constructorArgs, 0);
-
-        creationCode = type(LombardBtcDecoderAndSanitizer).creationCode;
-        constructorArgs = abi.encode(getAddress(sourceChain, "uniswapV3NonFungiblePositionManager"));
-        deployer.deployContract("Liquid BTC Decoder And Sanitizer V0.0", creationCode, constructorArgs, 0)
-=======
-    
         //creationCode = type(LombardBtcDecoderAndSanitizer).creationCode;
         //constructorArgs = abi.encode(getAddress(sourceChain, "uniswapV3NonFungiblePositionManager"));
         //deployer.deployContract("Liquid BTC Decoder And Sanitizer V0.0", creationCode, constructorArgs, 0);
->>>>>>> 495a3d01
 
         creationCode = type(SonicMainnetDecoderAndSanitizer).creationCode;
         constructorArgs = abi.encode(uniswapV3NonFungiblePositionManager);
