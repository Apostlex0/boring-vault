--- conflicted
+++ resolved
@@ -63,13 +63,8 @@
 
     function setUp() external {
         privateKey = vm.envUint("BORING_DEVELOPER");
-<<<<<<< HEAD
         vm.createSelectFork("berachain");
         setSourceChainName("berachain"); 
-=======
-        vm.createSelectFork("sonicMainnet");
-        setSourceChainName("sonicMainnet"); 
->>>>>>> 075d0d93
     }
 
     function run() external {
@@ -80,12 +75,6 @@
         //creationCode = type(LombardBtcDecoderAndSanitizer).creationCode;
         //constructorArgs = abi.encode(getAddress(sourceChain, "uniswapV3NonFungiblePositionManager"));
         //deployer.deployContract("Liquid BTC Decoder And Sanitizer V0.0", creationCode, constructorArgs, 0);
-<<<<<<< HEAD
-
-        creationCode = type(BerachainDecoderAndSanitizer).creationCode;
-        constructorArgs = abi.encode(getAddress(sourceChain, "uniswapV3NonFungiblePositionManager"), getAddress(sourceChain, "dolomiteMargin"));
-        deployer.deployContract("Berachain Decoder and Sanitizer V0.3", creationCode, constructorArgs, 0);
-=======
 
 
         creationCode = type(HybridBtcBobDecoderAndSanitizer).creationCode;
@@ -126,7 +115,6 @@
         creationCode = type(SwellEtherFiLiquidEthDecoderAndSanitizer).creationCode;
         constructorArgs = abi.encode(getAddress(sourceChain, "velodromeNonFungiblePositionManager"));
         deployer.deployContract("Swell EtherFi Liquid ETH Decoder And Sanitizer V0.2", creationCode, constructorArgs, 0);
->>>>>>> 075d0d93
         
         vm.stopBroadcast();
     }
