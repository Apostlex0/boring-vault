// SPDX-License-Identifier: UNLICENSED
pragma solidity 0.8.21;

import {ITBPositionDecoderAndSanitizer} from
    "src/base/DecodersAndSanitizers/Protocols/ITB/ITBPositionDecoderAndSanitizer.sol";
import {EtherFiLiquidUsdDecoderAndSanitizer} from
    "src/base/DecodersAndSanitizers/EtherFiLiquidUsdDecoderAndSanitizer.sol";
import {PancakeSwapV3FullDecoderAndSanitizer} from
    "src/base/DecodersAndSanitizers/PancakeSwapV3FullDecoderAndSanitizer.sol";
import {AerodromeDecoderAndSanitizer} from "src/base/DecodersAndSanitizers/AerodromeDecoderAndSanitizer.sol";
import {EtherFiLiquidEthDecoderAndSanitizer} from
    "src/base/DecodersAndSanitizers/EtherFiLiquidEthDecoderAndSanitizer.sol";
import {OnlyKarakDecoderAndSanitizer} from "src/base/DecodersAndSanitizers/OnlyKarakDecoderAndSanitizer.sol";
import {Deployer} from "src/helper/Deployer.sol";
import {MainnetAddresses} from "test/resources/MainnetAddresses.sol";
import {ContractNames} from "resources/ContractNames.sol";
import {PointFarmingDecoderAndSanitizer} from "src/base/DecodersAndSanitizers/PointFarmingDecoderAndSanitizer.sol";
import {OnlyHyperlaneDecoderAndSanitizer} from "src/base/DecodersAndSanitizers/OnlyHyperlaneDecoderAndSanitizer.sol";
import {SwellEtherFiLiquidEthDecoderAndSanitizer} from
    "src/base/DecodersAndSanitizers/SwellEtherFiLiquidEthDecoderAndSanitizer.sol";
import {sBTCNMaizenetDecoderAndSanitizer} from "src/base/DecodersAndSanitizers/sBTCNMaizenetDecoderAndSanitizer.sol";
import {UniBTCDecoderAndSanitizer} from "src/base/DecodersAndSanitizers/UniBTCDecoderAndSanitizer.sol";
import {EdgeCapitalDecoderAndSanitizer} from "src/base/DecodersAndSanitizers/EdgeCapitalDecoderAndSanitizer.sol";
import {EtherFiLiquidBtcDecoderAndSanitizer} from
    "src/base/DecodersAndSanitizers/EtherFiLiquidBtcDecoderAndSanitizer.sol";
import {LiquidBeraEthDecoderAndSanitizer} from "src/base/DecodersAndSanitizers/LiquidBeraEthDecoderAndSanitizer.sol"; 
import {SonicMainnetDecoderAndSanitizer} from "src/base/DecodersAndSanitizers/SonicEthMainnetDecoderAndSanitizer.sol"; 
import {SonicIncentivesHandlerDecoderAndSanitizer} from "src/base/DecodersAndSanitizers/SonicIncentivesHandlerDecoderAndSanitizer.sol";
import {AaveV3FullDecoderAndSanitizer} from "src/base/DecodersAndSanitizers/AaveV3FullDecoderAndSanitizer.sol";
import {LombardBtcDecoderAndSanitizer} from "src/base/DecodersAndSanitizers/LombardBtcDecoderAndSanitizer.sol";
import {EtherFiBtcDecoderAndSanitizer} from "src/base/DecodersAndSanitizers/EtherFiBtcDecoderAndSanitizer.sol";
import {SymbioticLRTDecoderAndSanitizer} from "src/base/DecodersAndSanitizers/SymbioticLRTDecoderAndSanitizer.sol";
import {eBTCBerachainDecoderAndSanitizer} from "src/base/DecodersAndSanitizers/eBTCBerachainDecoderAndSanitizer.sol"; 

import {BoringDrone} from "src/base/Drones/BoringDrone.sol";

import "forge-std/Script.sol";
import "forge-std/StdJson.sol";
/**
 *  source .env && forge script script/DeployDecoderAndSanitizer.s.sol:DeployDecoderAndSanitizerScript --with-gas-price 30000000000 --broadcast --etherscan-api-key $ETHERSCAN_KEY --verify
 * @dev Optionally can change `--with-gas-price` to something more reasonable
 */

contract DeployDecoderAndSanitizerScript is Script, ContractNames, MainnetAddresses {
    uint256 public privateKey;
    Deployer public deployer = Deployer(deployerAddress);

    function setUp() external {
        privateKey = vm.envUint("BORING_DEVELOPER");
        vm.createSelectFork("berachain");

    }

    function run() external {
        bytes memory creationCode;
        bytes memory constructorArgs;
        vm.startBroadcast(privateKey);

        // creationCode = type(AerodromeDecoderAndSanitizer).creationCode;
        // constructorArgs =
        //     abi.encode(0xf0bb20865277aBd641a307eCe5Ee04E79073416C, 0x416b433906b1B72FA758e166e239c43d68dC6F29);
        // deployer.deployContract(EtherFiLiquidEthAerodromeDecoderAndSanitizerName, creationCode, constructorArgs, 0);

        // creationCode = type(OnlyKarakDecoderAndSanitizer).creationCode;
        // constructorArgs = abi.encode(boringVault);
        // deployer.deployContract(EtherFiLiquidEthDecoderAndSanitizerName, creationCode, constructorArgs, 0);

        // creationCode = type(PancakeSwapV3FullDecoderAndSanitizer).creationCode;
        // constructorArgs = abi.encode(boringVault, pancakeSwapV3NonFungiblePositionManager, pancakeSwapV3MasterChefV3);
        // deployer.deployContract(LombardPancakeSwapDecoderAndSanitizerName, creationCode, constructorArgs, 0);

        // creationCode = type(ITBPositionDecoderAndSanitizer).creationCode;
        // constructorArgs = abi.encode(eEigen);
        // deployer.deployContract(
        //     "ITB Eigen Position Manager Decoder and Sanitizer V0.1", creationCode, constructorArgs, 0
        // );
        // creationCode = type(ITBPositionDecoderAndSanitizer).creationCode;
        // constructorArgs = abi.encode(liquidUsd);
        // deployer.deployContract(ItbPositionDecoderAndSanitizerName, creationCode, constructorArgs, 0);

        //creationCode = type(EtherFiLiquidUsdDecoderAndSanitizer).creationCode;
        //constructorArgs = abi.encode(uniswapV3NonFungiblePositionManager);
        //deployer.deployContract(EtherFiLiquidUsdDecoderAndSanitizerName, creationCode, constructorArgs, 0);

        //creationCode = type(OnlyHyperlaneDecoderAndSanitizer).creationCode;
        //constructorArgs = abi.encode(address(0));
        //deployer.deployContract("Hyperlane Decoder and Sanitizer V0.0", creationCode, constructorArgs, 0);

        //creationCode = type(sBTCNMaizenetDecoderAndSanitizer).creationCode;
        //constructorArgs = abi.encode(boringVault);
        //version is not synced w/ current deployed version anymore
        //deployer.deployContract("Staked BTCN Decoder and Sanitizer V0.4", creationCode, constructorArgs, 0);

        creationCode = type(SwellEtherFiLiquidEthDecoderAndSanitizer).creationCode;
        constructorArgs = hex"";
        deployer.deployContract("EtherFi Liquid ETH Decoder and Sanitizer V0.4", creationCode, constructorArgs, 0);

        //creationCode = type(sBTCNMaizenetDecoderAndSanitizer).creationCode;
        //constructorArgs = abi.encode(boringVault);
        //version is synced w/ current deployed version
        //deployer.deployContract("Staked BTCN Decoder and Sanitizer V0.2", creationCode, constructorArgs, 0);

        //creationCode = type(UniBTCDecoderAndSanitizer).creationCode;
        //constructorArgs = abi.encode(boringVault, uniswapV3NonFungiblePositionManager);
        //deployer.deployContract("Bedrock BTC DeFi Vault Decoder And Sanitizer V0.0", creationCode, constructorArgs, 0);

        //creationCode = type(EdgeCapitalDecoderAndSanitizer).creationCode;
        //constructorArgs = abi.encode(ultraUSDBoringVault, uniswapV3NonFungiblePositionManager);
        //deployer.deployContract("Ultra Yield Stablecoin Vault Decoder And Sanitizer V0.0", creationCode, constructorArgs, 0);

        //creationCode = type(SonicMainnetDecoderAndSanitizer).creationCode;
        //constructorArgs = abi.encode(boringVault, uniswapV3NonFungiblePositionManager);
        // deployer.deployContract("Sonic ETH Decoder and Sanitizer V0.0", creationCode, constructorArgs, 0);

        //creationCode = type(EtherFiLiquidBtcDecoderAndSanitizer).creationCode;
        //constructorArgs = abi.encode(boringVault, uniswapV3NonFungiblePositionManager);
        //deployer.deployContract("EtherFi Liquid BTC Decoder And Sanitizer V0.0", creationCode, constructorArgs, 0);
        

        address mainnetRecipeMarketHub = 0x783251f103555068c1E9D755f69458f39eD937c0;  
        creationCode = type(LiquidBeraEthDecoderAndSanitizer).creationCode;
        constructorArgs = abi.encode(uniswapV3NonFungiblePositionManager, mainnetRecipeMarketHub); 
        deployer.deployContract("Liquid Bera ETH Decoder And Sanitizer V0.1", creationCode, constructorArgs, 0);

        // creationCode = type(EtherFiLiquidEthDecoderAndSanitizer).creationCode;
        // constructorArgs = abi.encode(uniswapV3NonFungiblePositionManager); 
        // deployer.deployContract("EtherFi Liquid ETH Decoder And Sanitizer V0.8", creationCode, constructorArgs, 0);

        //creationCode = type(LombardBtcDecoderAndSanitizer).creationCode;
        //constructorArgs = abi.encode(uniswapV3NonFungiblePositionManager);
        //deployer.deployContract("Lombard BTC Decoder And Sanitizer V0.2", creationCode, constructorArgs, 0);

        //creationCode = type(EtherFiBtcDecoderAndSanitizer).creationCode;
        //constructorArgs = abi.encode(uniswapV3NonFungiblePositionManager);
        //deployer.deployContract("ether.fi BTC Decoder and Sanitizer V0.2", creationCode, constructorArgs, 0);

<<<<<<< HEAD
        //creationCode = type(SymbioticLRTDecoderAndSanitizer).creationCode;
        //constructorArgs = abi.encode(uniswapV3NonFungiblePositionManager);
        //deployer.deployContract("Symbiotic LRT Vault Decoder and Sanitizer V0.4", creationCode, constructorArgs, 0);
        
        //creationCode = type(SwellEtherFiLiquidEthDecoderAndSanitizer).creationCode;
        //constructorArgs = abi.encode();
        //deployer.deployContract("EtherFi Liquid ETH Decoder and Sanitizer V0.15", creationCode, constructorArgs, 0);
=======
        creationCode = type(eBTCBerachainDecoderAndSanitizer).creationCode;
        constructorArgs = abi.encode();
        deployer.deployContract("EtherFi BTC Decoder and Sanitizer V0.0", creationCode, constructorArgs, 0);

>>>>>>> 1de0b780

        // address pancakeswapV3nfpm = 0x46A15B0b27311cedF172AB29E4f4766fbE7F4364;
        // address pancakeswapV3chef = 0x556B9306565093C855AEA9AE92A594704c2Cd59e;
        // creationCode = type(PancakeSwapV3FullDecoderAndSanitizer).creationCode;
        // constructorArgs = abi.encode(pancakeswapV3nfpm, pancakeswapV3chef);
        // deployer.deployContract("PancakeSwapV3 Decoder And Sanitizer V0.1", creationCode, constructorArgs, 0);

        //creationCode = type(EtherFiLiquidEthDecoderAndSanitizer).creationCode;
        //constructorArgs = abi.encode(uniswapV3NonFungiblePositionManager);
        //deployer.deployContract("EtherFi Liquid ETH Decoder And Sanitizer V0.8", creationCode, constructorArgs, 0);


        vm.stopBroadcast();
    }
}<|MERGE_RESOLUTION|>--- conflicted
+++ resolved
@@ -134,7 +134,6 @@
         //constructorArgs = abi.encode(uniswapV3NonFungiblePositionManager);
         //deployer.deployContract("ether.fi BTC Decoder and Sanitizer V0.2", creationCode, constructorArgs, 0);
 
-<<<<<<< HEAD
         //creationCode = type(SymbioticLRTDecoderAndSanitizer).creationCode;
         //constructorArgs = abi.encode(uniswapV3NonFungiblePositionManager);
         //deployer.deployContract("Symbiotic LRT Vault Decoder and Sanitizer V0.4", creationCode, constructorArgs, 0);
@@ -142,12 +141,6 @@
         //creationCode = type(SwellEtherFiLiquidEthDecoderAndSanitizer).creationCode;
         //constructorArgs = abi.encode();
         //deployer.deployContract("EtherFi Liquid ETH Decoder and Sanitizer V0.15", creationCode, constructorArgs, 0);
-=======
-        creationCode = type(eBTCBerachainDecoderAndSanitizer).creationCode;
-        constructorArgs = abi.encode();
-        deployer.deployContract("EtherFi BTC Decoder and Sanitizer V0.0", creationCode, constructorArgs, 0);
-
->>>>>>> 1de0b780
 
         // address pancakeswapV3nfpm = 0x46A15B0b27311cedF172AB29E4f4766fbE7F4364;
         // address pancakeswapV3chef = 0x556B9306565093C855AEA9AE92A594704c2Cd59e;
