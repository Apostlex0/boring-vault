--- conflicted
+++ resolved
@@ -113,15 +113,9 @@
         //constructorArgs = abi.encode(getAddress(sourceChain, "camelotNonFungiblePositionManager"));
         //deployer.deployContract("Camelot Decoder And Sanitizer V0.0", creationCode, constructorArgs, 0);
 
-<<<<<<< HEAD
-        creationCode = type(SonicEthMainnetDecoderAndSanitizer).creationCode;
-        constructorArgs = abi.encode(getAddress(sourceChain, "uniswapV3NonFungiblePositionManager"), getAddress(sourceChain, "odosRouterV2"));
-        deployer.deployContract("Sonic Eth Mainnet Decoder And Sanitizer V0.3", creationCode, constructorArgs, 0);
-=======
         creationCode = type(EtherFiEigenDecoderAndSanitizer).creationCode;
         constructorArgs = abi.encode();
         deployer.deployContract("EtherFi Eigen Decoder And Sanitizer V0.2", creationCode, constructorArgs, 0);
->>>>>>> d42eda96
 
         vm.stopBroadcast();
     }
