// SPDX-License-Identifier: UNLICENSED
pragma solidity 0.8.21;

import {ChainValues} from "test/resources/ChainValues.sol";
import {MerkleTreeHelper} from "test/resources/MerkleTreeHelper/MerkleTreeHelper.sol";
import {ITBPositionDecoderAndSanitizer} from
    "src/base/DecodersAndSanitizers/Protocols/ITB/ITBPositionDecoderAndSanitizer.sol";
import {EtherFiLiquidUsdDecoderAndSanitizer} from
    "src/base/DecodersAndSanitizers/EtherFiLiquidUsdDecoderAndSanitizer.sol";
import {PancakeSwapV3FullDecoderAndSanitizer} from
    "src/base/DecodersAndSanitizers/PancakeSwapV3FullDecoderAndSanitizer.sol";
import {AerodromeDecoderAndSanitizer} from "src/base/DecodersAndSanitizers/AerodromeDecoderAndSanitizer.sol";
import {EtherFiLiquidEthDecoderAndSanitizer} from
    "src/base/DecodersAndSanitizers/EtherFiLiquidEthDecoderAndSanitizer.sol";
import {OnlyKarakDecoderAndSanitizer} from "src/base/DecodersAndSanitizers/OnlyKarakDecoderAndSanitizer.sol";
import {Deployer} from "src/helper/Deployer.sol"; import {MainnetAddresses} from "test/resources/MainnetAddresses.sol";
import {ContractNames} from "resources/ContractNames.sol";
import {PointFarmingDecoderAndSanitizer} from "src/base/DecodersAndSanitizers/PointFarmingDecoderAndSanitizer.sol";
import {OnlyHyperlaneDecoderAndSanitizer} from "src/base/DecodersAndSanitizers/OnlyHyperlaneDecoderAndSanitizer.sol";
import {SwellEtherFiLiquidEthDecoderAndSanitizer} from
    "src/base/DecodersAndSanitizers/SwellEtherFiLiquidEthDecoderAndSanitizer.sol";
import {sBTCNMaizenetDecoderAndSanitizer} from "src/base/DecodersAndSanitizers/sBTCNMaizenetDecoderAndSanitizer.sol";
import {UniBTCDecoderAndSanitizer} from "src/base/DecodersAndSanitizers/UniBTCDecoderAndSanitizer.sol";
import {EdgeCapitalDecoderAndSanitizer} from "src/base/DecodersAndSanitizers/EdgeCapitalDecoderAndSanitizer.sol";
import {EtherFiLiquidBtcDecoderAndSanitizer} from
    "src/base/DecodersAndSanitizers/EtherFiLiquidBtcDecoderAndSanitizer.sol";
import {SonicMainnetDecoderAndSanitizer} from "src/base/DecodersAndSanitizers/SonicEthMainnetDecoderAndSanitizer.sol";
import {AaveV3FullDecoderAndSanitizer} from "src/base/DecodersAndSanitizers/AaveV3FullDecoderAndSanitizer.sol"; 
import {LombardBtcDecoderAndSanitizer} from "src/base/DecodersAndSanitizers/LombardBtcDecoderAndSanitizer.sol"; 
import {TestVaultDecoderAndSanitizer} from "src/base/DecodersAndSanitizers/TestVaultDecoderAndSanitizer.sol";
import {LiquidBeraEthDecoderAndSanitizer} from "src/base/DecodersAndSanitizers/LiquidBeraEthDecoderAndSanitizer.sol"; 
import {SonicMainnetDecoderAndSanitizer} from "src/base/DecodersAndSanitizers/SonicEthMainnetDecoderAndSanitizer.sol"; 
import {SonicIncentivesHandlerDecoderAndSanitizer} from "src/base/DecodersAndSanitizers/SonicIncentivesHandlerDecoderAndSanitizer.sol";
import {AaveV3FullDecoderAndSanitizer} from "src/base/DecodersAndSanitizers/AaveV3FullDecoderAndSanitizer.sol";
import {LombardBtcDecoderAndSanitizer} from "src/base/DecodersAndSanitizers/LombardBtcDecoderAndSanitizer.sol";
import {EtherFiBtcDecoderAndSanitizer} from "src/base/DecodersAndSanitizers/EtherFiBtcDecoderAndSanitizer.sol";
import {SymbioticLRTDecoderAndSanitizer} from "src/base/DecodersAndSanitizers/SymbioticLRTDecoderAndSanitizer.sol";
import {SonicLBTCvSonicDecoderAndSanitizer} from "src/base/DecodersAndSanitizers/SonicLBTCvSonicDecoderAndSanitizer.sol";
import {eBTCBerachainDecoderAndSanitizer} from "src/base/DecodersAndSanitizers/eBTCBerachainDecoderAndSanitizer.sol"; 
import {SonicBTCDecoderAndSanitizer} from "src/base/DecodersAndSanitizers/SonicBTCDecoderAndSanitizer.sol";
import {BerachainDecoderAndSanitizer} from "src/base/DecodersAndSanitizers/BerachainDecoderAndSanitizer.sol"; 
import {PrimeLiquidBeraBtcDecoderAndSanitizer} from "src/base/DecodersAndSanitizers/PrimeLiquidBeraBtcDecoderAndSanitizer.sol"; 
import {StakedSonicDecoderAndSanitizer} from "src/base/DecodersAndSanitizers/StakedSonicDecoderAndSanitizer.sol";
import {HybridBtcBobDecoderAndSanitizer} from "src/base/DecodersAndSanitizers/HybridBtcBobDecoderAndSanitizer.sol";
import {HybridBtcDecoderAndSanitizer} from "src/base/DecodersAndSanitizers/HybridBtcDecoderAndSanitizer.sol";
import {SonicVaultDecoderAndSanitizer} from "src/base/DecodersAndSanitizers/SonicVaultDecoderAndSanitizer.sol";
<<<<<<< HEAD
import {LBTCvBaseDecoderAndSanitizer} from "src/base/DecodersAndSanitizers/LBTCvBaseDecoderAndSanitizer.sol";
=======
import {SonicLBTCvSonicDecoderAndSanitizer} from "src/base/DecodersAndSanitizers/SonicLBTCvSonicDecoderAndSanitizer.sol";
>>>>>>> dd5f202a

import {BoringDrone} from "src/base/Drones/BoringDrone.sol";

import "forge-std/Script.sol";
import "forge-std/StdJson.sol";

/**
 *  source .env && forge script script/DeployDecoderAndSanitizer.s.sol:DeployDecoderAndSanitizerScript --broadcast --etherscan-api-key $ETHERSCAN_KEY --verify --with-gas-price 30000000000
 * @dev Optionally can change `--with-gas-price` to something more reasonable
 */

contract DeployDecoderAndSanitizerScript is Script, ContractNames, MainnetAddresses, MerkleTreeHelper {
    uint256 public privateKey;
    Deployer public deployer = Deployer(deployerAddress);
    Deployer public bobDeployer = Deployer(0xF3d0672a91Fd56C9ef04C79ec67d60c34c6148a0); 

    function setUp() external {
        privateKey = vm.envUint("BORING_DEVELOPER");
<<<<<<< HEAD
        vm.createSelectFork("base");
        setSourceChainName("base"); 
=======
        vm.createSelectFork("mainnet");
        setSourceChainName("mainnet"); 
>>>>>>> dd5f202a
    }

    function run() external {
        bytes memory creationCode; bytes memory constructorArgs;
        vm.startBroadcast(privateKey);

<<<<<<< HEAD
    
        creationCode = type(LBTCvBaseDecoderAndSanitizer).creationCode;
        constructorArgs = abi.encode(getAddress(sourceChain, "uniswapV3NonFungiblePositionManager"), getAddress(sourceChain, "odosRouterV2"));
        deployer.deployContract("LBTCv Base Decoder And Sanitizer V0.0", creationCode, constructorArgs, 0);


=======
        //creationCode = type(LombardBtcDecoderAndSanitizer).creationCode;
        //constructorArgs = abi.encode(getAddress(sourceChain, "uniswapV3NonFungiblePositionManager"));
        //deployer.deployContract("Liquid BTC Decoder And Sanitizer V0.0", creationCode, constructorArgs, 0);

        //creationCode = type(HybridBtcBobDecoderAndSanitizer).creationCode;
        //constructorArgs = hex""; 
        //bobDeployer.deployContract("Hybrid BTC Decoder and Sanitizer V0.0", creationCode, constructorArgs, 0);


        creationCode = type(LombardBtcDecoderAndSanitizer).creationCode;
        constructorArgs = abi.encode(getAddress(sourceChain, "uniswapV3NonFungiblePositionManager"), getAddress(sourceChain, "convexFXPoolRegistry"), getAddress(sourceChain, "odosRouterV2"));
        deployer.deployContract("Lombard BTC Decoder And Sanitizer V0.5", creationCode, constructorArgs, 0);
        
>>>>>>> dd5f202a
        vm.stopBroadcast();

    }
}<|MERGE_RESOLUTION|>--- conflicted
+++ resolved
@@ -44,11 +44,8 @@
 import {HybridBtcBobDecoderAndSanitizer} from "src/base/DecodersAndSanitizers/HybridBtcBobDecoderAndSanitizer.sol";
 import {HybridBtcDecoderAndSanitizer} from "src/base/DecodersAndSanitizers/HybridBtcDecoderAndSanitizer.sol";
 import {SonicVaultDecoderAndSanitizer} from "src/base/DecodersAndSanitizers/SonicVaultDecoderAndSanitizer.sol";
-<<<<<<< HEAD
 import {LBTCvBaseDecoderAndSanitizer} from "src/base/DecodersAndSanitizers/LBTCvBaseDecoderAndSanitizer.sol";
-=======
 import {SonicLBTCvSonicDecoderAndSanitizer} from "src/base/DecodersAndSanitizers/SonicLBTCvSonicDecoderAndSanitizer.sol";
->>>>>>> dd5f202a
 
 import {BoringDrone} from "src/base/Drones/BoringDrone.sol";
 
@@ -67,41 +64,18 @@
 
     function setUp() external {
         privateKey = vm.envUint("BORING_DEVELOPER");
-<<<<<<< HEAD
-        vm.createSelectFork("base");
-        setSourceChainName("base"); 
-=======
         vm.createSelectFork("mainnet");
         setSourceChainName("mainnet"); 
->>>>>>> dd5f202a
     }
 
     function run() external {
         bytes memory creationCode; bytes memory constructorArgs;
         vm.startBroadcast(privateKey);
-
-<<<<<<< HEAD
     
         creationCode = type(LBTCvBaseDecoderAndSanitizer).creationCode;
         constructorArgs = abi.encode(getAddress(sourceChain, "uniswapV3NonFungiblePositionManager"), getAddress(sourceChain, "odosRouterV2"));
         deployer.deployContract("LBTCv Base Decoder And Sanitizer V0.0", creationCode, constructorArgs, 0);
 
-
-=======
-        //creationCode = type(LombardBtcDecoderAndSanitizer).creationCode;
-        //constructorArgs = abi.encode(getAddress(sourceChain, "uniswapV3NonFungiblePositionManager"));
-        //deployer.deployContract("Liquid BTC Decoder And Sanitizer V0.0", creationCode, constructorArgs, 0);
-
-        //creationCode = type(HybridBtcBobDecoderAndSanitizer).creationCode;
-        //constructorArgs = hex""; 
-        //bobDeployer.deployContract("Hybrid BTC Decoder and Sanitizer V0.0", creationCode, constructorArgs, 0);
-
-
-        creationCode = type(LombardBtcDecoderAndSanitizer).creationCode;
-        constructorArgs = abi.encode(getAddress(sourceChain, "uniswapV3NonFungiblePositionManager"), getAddress(sourceChain, "convexFXPoolRegistry"), getAddress(sourceChain, "odosRouterV2"));
-        deployer.deployContract("Lombard BTC Decoder And Sanitizer V0.5", creationCode, constructorArgs, 0);
-        
->>>>>>> dd5f202a
         vm.stopBroadcast();
 
     }
