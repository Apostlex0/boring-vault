--- conflicted
+++ resolved
@@ -81,14 +81,9 @@
 
     function setUp() external {
         privateKey = vm.envUint("BORING_DEVELOPER");
-<<<<<<< HEAD
+        
         vm.createSelectFork("berachain");
         setSourceChainName("berachain"); 
-=======
->>>>>>> b49cb96e
-
-        vm.createSelectFork("scroll");
-        setSourceChainName("scroll"); 
     }
 
     function run() external {
@@ -126,15 +121,12 @@
         //creationCode = type(BerachainDecoderAndSanitizer).creationCode;
         //constructorArgs = abi.encode(getAddress(sourceChain, "uniswapV3NonFungiblePositionManager"), getAddress(sourceChain, "dolomiteMargin"));
         //deployer.deployContract("PrimeLiquidBeraBTC Berachain Decoder And Sanitizer V0.2", creationCode, constructorArgs, 0);
-<<<<<<< HEAD
-        
-=======
+
 
         creationCode = type(SonicVaultDecoderAndSanitizer).creationCode;
         constructorArgs = abi.encode(getAddress(sourceChain, "odosRouterV2"));
         deployer.deployContract("Sonic Vault Decoder And Sanitizer V0.3", creationCode, constructorArgs, 0);
-
->>>>>>> b49cb96e
+        
         vm.stopBroadcast();
     }
 }