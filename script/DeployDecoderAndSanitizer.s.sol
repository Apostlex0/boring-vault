// SPDX-License-Identifier: UNLICENSED
pragma solidity 0.8.21;

import {ChainValues} from "test/resources/ChainValues.sol";
import {MerkleTreeHelper} from "test/resources/MerkleTreeHelper/MerkleTreeHelper.sol";
import {ITBPositionDecoderAndSanitizer} from
    "src/base/DecodersAndSanitizers/Protocols/ITB/ITBPositionDecoderAndSanitizer.sol";
import {EtherFiLiquidUsdDecoderAndSanitizer} from
    "src/base/DecodersAndSanitizers/EtherFiLiquidUsdDecoderAndSanitizer.sol";
import {PancakeSwapV3FullDecoderAndSanitizer} from
    "src/base/DecodersAndSanitizers/PancakeSwapV3FullDecoderAndSanitizer.sol";
import {AerodromeDecoderAndSanitizer} from "src/base/DecodersAndSanitizers/AerodromeDecoderAndSanitizer.sol";
import {EtherFiLiquidEthDecoderAndSanitizer} from
    "src/base/DecodersAndSanitizers/EtherFiLiquidEthDecoderAndSanitizer.sol";
import {OnlyKarakDecoderAndSanitizer} from "src/base/DecodersAndSanitizers/OnlyKarakDecoderAndSanitizer.sol";
import {Deployer} from "src/helper/Deployer.sol"; import {MainnetAddresses} from "test/resources/MainnetAddresses.sol";
import {ContractNames} from "resources/ContractNames.sol";
import {PointFarmingDecoderAndSanitizer} from "src/base/DecodersAndSanitizers/PointFarmingDecoderAndSanitizer.sol";
import {OnlyHyperlaneDecoderAndSanitizer} from "src/base/DecodersAndSanitizers/OnlyHyperlaneDecoderAndSanitizer.sol";
import {SwellEtherFiLiquidEthDecoderAndSanitizer} from
    "src/base/DecodersAndSanitizers/SwellEtherFiLiquidEthDecoderAndSanitizer.sol";
import {sBTCNMaizenetDecoderAndSanitizer} from "src/base/DecodersAndSanitizers/sBTCNMaizenetDecoderAndSanitizer.sol";
import {UniBTCDecoderAndSanitizer} from "src/base/DecodersAndSanitizers/UniBTCDecoderAndSanitizer.sol";
import {EdgeCapitalDecoderAndSanitizer} from "src/base/DecodersAndSanitizers/EdgeCapitalDecoderAndSanitizer.sol";
import {EtherFiLiquidBtcDecoderAndSanitizer} from
    "src/base/DecodersAndSanitizers/EtherFiLiquidBtcDecoderAndSanitizer.sol";
import {SonicEthMainnetDecoderAndSanitizer} from "src/base/DecodersAndSanitizers/SonicEthMainnetDecoderAndSanitizer.sol";
import {AaveV3FullDecoderAndSanitizer} from "src/base/DecodersAndSanitizers/AaveV3FullDecoderAndSanitizer.sol"; 
import {LombardBtcDecoderAndSanitizer} from "src/base/DecodersAndSanitizers/LombardBtcDecoderAndSanitizer.sol"; 
import {StakedSonicUSDDecoderAndSanitizer} from "src/base/DecodersAndSanitizers/StakedSonicUSDDecoderAndSanitizer.sol"; 
import {TestVaultDecoderAndSanitizer} from "src/base/DecodersAndSanitizers/TestVaultDecoderAndSanitizer.sol";
import {LiquidBeraEthDecoderAndSanitizer} from "src/base/DecodersAndSanitizers/LiquidBeraEthDecoderAndSanitizer.sol"; 
import {SonicIncentivesHandlerDecoderAndSanitizer} from "src/base/DecodersAndSanitizers/SonicIncentivesHandlerDecoderAndSanitizer.sol";
import {AaveV3FullDecoderAndSanitizer} from "src/base/DecodersAndSanitizers/AaveV3FullDecoderAndSanitizer.sol";
import {EtherFiBtcDecoderAndSanitizer} from "src/base/DecodersAndSanitizers/EtherFiBtcDecoderAndSanitizer.sol";
import {SymbioticLRTDecoderAndSanitizer} from "src/base/DecodersAndSanitizers/SymbioticLRTDecoderAndSanitizer.sol";
import {SonicLBTCvSonicDecoderAndSanitizer} from "src/base/DecodersAndSanitizers/SonicLBTCvSonicDecoderAndSanitizer.sol";
import {eBTCBerachainDecoderAndSanitizer} from "src/base/DecodersAndSanitizers/eBTCBerachainDecoderAndSanitizer.sol"; 
import {SonicBTCDecoderAndSanitizer} from "src/base/DecodersAndSanitizers/SonicBTCDecoderAndSanitizer.sol";
import {BerachainDecoderAndSanitizer} from "src/base/DecodersAndSanitizers/BerachainDecoderAndSanitizer.sol"; 
import {PrimeLiquidBeraBtcDecoderAndSanitizer} from "src/base/DecodersAndSanitizers/PrimeLiquidBeraBtcDecoderAndSanitizer.sol"; 
import {StakedSonicDecoderAndSanitizer} from "src/base/DecodersAndSanitizers/StakedSonicDecoderAndSanitizer.sol";
import {HybridBtcBobDecoderAndSanitizer} from "src/base/DecodersAndSanitizers/HybridBtcBobDecoderAndSanitizer.sol";
import {HybridBtcDecoderAndSanitizer} from "src/base/DecodersAndSanitizers/HybridBtcDecoderAndSanitizer.sol";
import {SonicVaultDecoderAndSanitizer} from "src/base/DecodersAndSanitizers/SonicVaultDecoderAndSanitizer.sol";
import {LBTCvBNBDecoderAndSanitizer} from "src/base/DecodersAndSanitizers/LBTCvBNBDecoderAndSanitizer.sol";
import {LBTCvBaseDecoderAndSanitizer} from "src/base/DecodersAndSanitizers/LBTCvBaseDecoderAndSanitizer.sol";
import {SonicLBTCvSonicDecoderAndSanitizer} from "src/base/DecodersAndSanitizers/SonicLBTCvSonicDecoderAndSanitizer.sol";
import {RoyUSDCMainnetDecoderAndSanitizer} from "src/base/DecodersAndSanitizers/RoyUSDCMainnetDecoderAndSanitizer.sol";
import {RoyUSDCSonicDecoderAndSanitizer} from "src/base/DecodersAndSanitizers/RoyUSDCSonicDecoderAndSanitizer.sol";
import {RoySonicUSDCDecoderAndSanitizer} from "src/base/DecodersAndSanitizers/RoySonicUSDCDecoderAndSanitizer.sol";
import {TacETHDecoderAndSanitizer} from "src/base/DecodersAndSanitizers/TacETHDecoderAndSanitizer.sol";
import {TacUSDDecoderAndSanitizer} from "src/base/DecodersAndSanitizers/TacUSDDecoderAndSanitizer.sol";
import {TacLBTCvDecoderAndSanitizer} from "src/base/DecodersAndSanitizers/TacLBTCvDecoderAndSanitizer.sol";
import {sBTCNDecoderAndSanitizer} from "src/base/DecodersAndSanitizers/sBTCNDecoderAndSanitizer.sol";
import {CamelotFullDecoderAndSanitizer} from "src/base/DecodersAndSanitizers/CamelotFullDecoderAndSanitizer.sol";
import {EtherFiEigenDecoderAndSanitizer} from "src/base/DecodersAndSanitizers/EtherFiEigenDecoderAndSanitizer.sol";
import {UnichainEtherFiLiquidEthDecoderAndSanitizer} from "src/base/DecodersAndSanitizers/UnichainEtherFiLiquidEthDecoderAndSanitizer.sol";
import {LiquidBeraDecoderAndSanitizer} from "src/base/DecodersAndSanitizers/LiquidBeraDecoderAndSanitizer.sol";
import {LiquidBeraEthBerachainDecoderAndSanitizer} from "src/base/DecodersAndSanitizers/LiquidBeraEthBerachainDecoderAndSanitizer.sol";
import {FullCorkDecoderAndSanitizer} from "src/base/DecodersAndSanitizers/Protocols/ITB/cork/FullCorkDecoderAndSanitizer.sol";
import {AlphaSTETHDecoderAndSanitizer} from "src/base/DecodersAndSanitizers/AlphaSTETHDecoderAndSanitizer.sol";

import {BoringDrone} from "src/base/Drones/BoringDrone.sol";

import "forge-std/Script.sol";
import "forge-std/StdJson.sol";

/**
 *  source .env && forge script script/DeployDecoderAndSanitizer.s.sol:DeployDecoderAndSanitizerScript --broadcast --etherscan-api-key $ETHERSCAN_KEY --verify --with-gas-price 30000000000
 * @dev Optionally can change `--with-gas-price` to something more reasonable
 */

contract DeployDecoderAndSanitizerScript is Script, ContractNames, MainnetAddresses, MerkleTreeHelper {
    uint256 public privateKey;
    Deployer public deployer = Deployer(deployerAddress);
    //Deployer public bobDeployer = Deployer(0xF3d0672a91Fd56C9ef04C79ec67d60c34c6148a0); 

    function setUp() external {
        privateKey = vm.envUint("BORING_DEVELOPER");

<<<<<<< HEAD
        vm.createSelectFork("unichain");
        setSourceChainName("unichain"); 
=======
        vm.createSelectFork("berachain");
        setSourceChainName("berachain"); 
>>>>>>> eba61c19
    }

    function run() external {
        bytes memory creationCode; bytes memory constructorArgs;
        vm.startBroadcast(privateKey);
        
        //creationCode = type(EtherFiLiquidEthDecoderAndSanitizer).creationCode;
        //constructorArgs = abi.encode(getAddress(sourceChain, "uniswapV3NonFungiblePositionManager"), getAddress(sourceChain, "odosRouterV2"));
        //deployer.deployContract("EtherFi Liquid ETH Decoder And Sanitizer V0.9", creationCode, constructorArgs, 0);

        //creationCode = type(LBTCvBNBDecoderAndSanitizer).creationCode;
        //constructorArgs = abi.encode(getAddress(sourceChain, "pancakeSwapV3NonFungiblePositionManager"), getAddress(sourceChain, "pancakeSwapV3MasterChefV3"), getAddress(sourceChain, "odosRouterV2"));
        //deployer.deployContract("LBTCv BNB Decoder And Sanitizer V0.1", creationCode, constructorArgs, 0);

        // creationCode = type(HybridBtcBobDecoderAndSanitizer).creationCode;
        // constructorArgs = abi.encode();
        // bobDeployer.deployContract("Hybrid BTC Decoder And Sanitizer V0.2", creationCode, constructorArgs, 0);
        
        // creationCode = type(RoyUSDCMainnetDecoderAndSanitizer).creationCode;
        // constructorArgs = abi.encode(getAddress(sourceChain, "odosRouterV2"));
        // deployer.deployContract("Royco USDC Mainnet Decoder And Sanitizer V0.1", creationCode, constructorArgs, 0);

        // creationCode = type(sBTCNDecoderAndSanitizer).creationCode;
        // constructorArgs = abi.encode(getAddress(sourceChain, "uniswapV3NonFungiblePositionManager"), getAddress(sourceChain, "odosRouterV2"));
        // deployer.deployContract("Staked BTCN Decoder And Sanitizer V0.3", creationCode, constructorArgs, 0);

        //creationCode = type(sBTCNMaizenetDecoderAndSanitizer).creationCode;
        //constructorArgs = abi.encode(getAddress(sourceChain, "uniswapV3NonFungiblePositionManager"));
        //deployer.deployContract("Staked BTCN Decoder And Sanitizer V0.4", creationCode, constructorArgs, 0);
        
        //creationCode = type(CamelotFullDecoderAndSanitizer).creationCode;
        //constructorArgs = abi.encode(getAddress(sourceChain, "camelotNonFungiblePositionManager"));
        //deployer.deployContract("Camelot Decoder And Sanitizer V0.0", creationCode, constructorArgs, 0);

<<<<<<< HEAD
        creationCode = type(AlphaSTETHDecoderAndSanitizer).creationCode;
        constructorArgs = abi.encode(address(0), getAddress(sourceChain, "uniV4PositionManager"), address(0), address(0));
        deployer.deployContract("Alpha STETH Decoder And Sanitizer V0.1", creationCode, constructorArgs, 0);
=======
        creationCode = type(BerachainDecoderAndSanitizer).creationCode;
        constructorArgs = abi.encode(getAddress(sourceChain, "uniswapV3NonFungiblePositionManager"), getAddress(sourceChain, "dolomiteMargin"));
        deployer.deployContract("LiquidBTC Berachain Decoder And Sanitizer V0.3", creationCode, constructorArgs, 0);
        
        creationCode = type(EtherFiLiquidUsdDecoderAndSanitizer).creationCode;
        constructorArgs = abi.encode(getAddress(sourceChain, "uniswapV3NonFungiblePositionManager"), getAddress(sourceChain, "odosRouterV2"));
        deployer.deployContract("EtherFi Liquid USD Decoder And Sanitizer V0.1", creationCode, constructorArgs, 0);

>>>>>>> eba61c19

        vm.stopBroadcast();
    }
}<|MERGE_RESOLUTION|>--- conflicted
+++ resolved
@@ -78,14 +78,9 @@
 
     function setUp() external {
         privateKey = vm.envUint("BORING_DEVELOPER");
-
-<<<<<<< HEAD
         vm.createSelectFork("unichain");
         setSourceChainName("unichain"); 
-=======
-        vm.createSelectFork("berachain");
-        setSourceChainName("berachain"); 
->>>>>>> eba61c19
+
     }
 
     function run() external {
@@ -120,21 +115,10 @@
         //constructorArgs = abi.encode(getAddress(sourceChain, "camelotNonFungiblePositionManager"));
         //deployer.deployContract("Camelot Decoder And Sanitizer V0.0", creationCode, constructorArgs, 0);
 
-<<<<<<< HEAD
         creationCode = type(AlphaSTETHDecoderAndSanitizer).creationCode;
         constructorArgs = abi.encode(address(0), getAddress(sourceChain, "uniV4PositionManager"), address(0), address(0));
         deployer.deployContract("Alpha STETH Decoder And Sanitizer V0.1", creationCode, constructorArgs, 0);
-=======
-        creationCode = type(BerachainDecoderAndSanitizer).creationCode;
-        constructorArgs = abi.encode(getAddress(sourceChain, "uniswapV3NonFungiblePositionManager"), getAddress(sourceChain, "dolomiteMargin"));
-        deployer.deployContract("LiquidBTC Berachain Decoder And Sanitizer V0.3", creationCode, constructorArgs, 0);
         
-        creationCode = type(EtherFiLiquidUsdDecoderAndSanitizer).creationCode;
-        constructorArgs = abi.encode(getAddress(sourceChain, "uniswapV3NonFungiblePositionManager"), getAddress(sourceChain, "odosRouterV2"));
-        deployer.deployContract("EtherFi Liquid USD Decoder And Sanitizer V0.1", creationCode, constructorArgs, 0);
-
->>>>>>> eba61c19
-
         vm.stopBroadcast();
     }
 }