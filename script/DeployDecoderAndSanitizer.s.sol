--- conflicted
+++ resolved
@@ -81,11 +81,7 @@
         vm.createSelectFork("unichain");
         setSourceChainName("unichain"); 
 
-<<<<<<< HEAD
-        vm.createSelectFork("swell");
-        setSourceChainName("swell"); 
-=======
->>>>>>> e6ede57a
+
     }
 
     function run() external {
@@ -120,18 +116,10 @@
         //constructorArgs = abi.encode(getAddress(sourceChain, "camelotNonFungiblePositionManager"));
         //deployer.deployContract("Camelot Decoder And Sanitizer V0.0", creationCode, constructorArgs, 0);
 
-<<<<<<< HEAD
-        creationCode = type(SwellEtherFiLiquidEthDecoderAndSanitizer).creationCode;
-        constructorArgs = abi.encode(getAddress(sourceChain, "velodromeNonFungiblePositionManager"));
-        deployer.deployContract("EtherFi LiquidETH Swell Decoder And Sanitizer V0.3", creationCode, constructorArgs, 0);
-
-
-=======
         creationCode = type(AlphaSTETHDecoderAndSanitizer).creationCode;
         constructorArgs = abi.encode(address(0), getAddress(sourceChain, "uniV4PositionManager"), address(0), address(0));
         deployer.deployContract("Alpha STETH Decoder And Sanitizer V0.1", creationCode, constructorArgs, 0);
         
->>>>>>> e6ede57a
         vm.stopBroadcast();
     }
 }