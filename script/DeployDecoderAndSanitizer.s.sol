// SPDX-License-Identifier: UNLICENSED
pragma solidity 0.8.21;

import {ChainValues} from "test/resources/ChainValues.sol";
import {MerkleTreeHelper} from "test/resources/MerkleTreeHelper/MerkleTreeHelper.sol";
import {ITBPositionDecoderAndSanitizer} from
    "src/base/DecodersAndSanitizers/Protocols/ITB/ITBPositionDecoderAndSanitizer.sol";
import {EtherFiLiquidUsdDecoderAndSanitizer} from
    "src/base/DecodersAndSanitizers/EtherFiLiquidUsdDecoderAndSanitizer.sol";
import {PancakeSwapV3FullDecoderAndSanitizer} from
    "src/base/DecodersAndSanitizers/PancakeSwapV3FullDecoderAndSanitizer.sol";
import {AerodromeDecoderAndSanitizer} from "src/base/DecodersAndSanitizers/AerodromeDecoderAndSanitizer.sol";
import {EtherFiLiquidEthDecoderAndSanitizer} from
    "src/base/DecodersAndSanitizers/EtherFiLiquidEthDecoderAndSanitizer.sol";
import {OnlyKarakDecoderAndSanitizer} from "src/base/DecodersAndSanitizers/OnlyKarakDecoderAndSanitizer.sol";
import {Deployer} from "src/helper/Deployer.sol"; import {MainnetAddresses} from "test/resources/MainnetAddresses.sol";
import {ContractNames} from "resources/ContractNames.sol";
import {PointFarmingDecoderAndSanitizer} from "src/base/DecodersAndSanitizers/PointFarmingDecoderAndSanitizer.sol";
import {OnlyHyperlaneDecoderAndSanitizer} from "src/base/DecodersAndSanitizers/OnlyHyperlaneDecoderAndSanitizer.sol";
import {SwellEtherFiLiquidEthDecoderAndSanitizer} from
    "src/base/DecodersAndSanitizers/SwellEtherFiLiquidEthDecoderAndSanitizer.sol";
import {sBTCNMaizenetDecoderAndSanitizer} from "src/base/DecodersAndSanitizers/sBTCNMaizenetDecoderAndSanitizer.sol";
import {UniBTCDecoderAndSanitizer} from "src/base/DecodersAndSanitizers/UniBTCDecoderAndSanitizer.sol";
import {EdgeCapitalDecoderAndSanitizer} from "src/base/DecodersAndSanitizers/EdgeCapitalDecoderAndSanitizer.sol";
import {EtherFiLiquidBtcDecoderAndSanitizer} from
    "src/base/DecodersAndSanitizers/EtherFiLiquidBtcDecoderAndSanitizer.sol";
import {SonicEthMainnetDecoderAndSanitizer} from "src/base/DecodersAndSanitizers/SonicEthMainnetDecoderAndSanitizer.sol";
import {AaveV3FullDecoderAndSanitizer} from "src/base/DecodersAndSanitizers/AaveV3FullDecoderAndSanitizer.sol"; 
import {LombardBtcDecoderAndSanitizer} from "src/base/DecodersAndSanitizers/LombardBtcDecoderAndSanitizer.sol"; 
import {StakedSonicUSDDecoderAndSanitizer} from "src/base/DecodersAndSanitizers/StakedSonicUSDDecoderAndSanitizer.sol"; 
import {TestVaultDecoderAndSanitizer} from "src/base/DecodersAndSanitizers/TestVaultDecoderAndSanitizer.sol";
import {LiquidBeraEthDecoderAndSanitizer} from "src/base/DecodersAndSanitizers/LiquidBeraEthDecoderAndSanitizer.sol"; 
import {SonicIncentivesHandlerDecoderAndSanitizer} from "src/base/DecodersAndSanitizers/SonicIncentivesHandlerDecoderAndSanitizer.sol";
import {AaveV3FullDecoderAndSanitizer} from "src/base/DecodersAndSanitizers/AaveV3FullDecoderAndSanitizer.sol";
import {EtherFiBtcDecoderAndSanitizer} from "src/base/DecodersAndSanitizers/EtherFiBtcDecoderAndSanitizer.sol";
import {SymbioticLRTDecoderAndSanitizer} from "src/base/DecodersAndSanitizers/SymbioticLRTDecoderAndSanitizer.sol";
import {SonicLBTCvSonicDecoderAndSanitizer} from "src/base/DecodersAndSanitizers/SonicLBTCvSonicDecoderAndSanitizer.sol";
import {eBTCBerachainDecoderAndSanitizer} from "src/base/DecodersAndSanitizers/eBTCBerachainDecoderAndSanitizer.sol"; 
import {SonicBTCDecoderAndSanitizer} from "src/base/DecodersAndSanitizers/SonicBTCDecoderAndSanitizer.sol";
import {BerachainDecoderAndSanitizer} from "src/base/DecodersAndSanitizers/BerachainDecoderAndSanitizer.sol"; 
import {PrimeLiquidBeraBtcDecoderAndSanitizer} from "src/base/DecodersAndSanitizers/PrimeLiquidBeraBtcDecoderAndSanitizer.sol"; 
import {StakedSonicDecoderAndSanitizer} from "src/base/DecodersAndSanitizers/StakedSonicDecoderAndSanitizer.sol";
import {HybridBtcBobDecoderAndSanitizer} from "src/base/DecodersAndSanitizers/HybridBtcBobDecoderAndSanitizer.sol";
import {HybridBtcDecoderAndSanitizer} from "src/base/DecodersAndSanitizers/HybridBtcDecoderAndSanitizer.sol";
import {SonicVaultDecoderAndSanitizer} from "src/base/DecodersAndSanitizers/SonicVaultDecoderAndSanitizer.sol";
import {LBTCvBNBDecoderAndSanitizer} from "src/base/DecodersAndSanitizers/LBTCvBNBDecoderAndSanitizer.sol";
import {LBTCvBaseDecoderAndSanitizer} from "src/base/DecodersAndSanitizers/LBTCvBaseDecoderAndSanitizer.sol";
import {SonicLBTCvSonicDecoderAndSanitizer} from "src/base/DecodersAndSanitizers/SonicLBTCvSonicDecoderAndSanitizer.sol";
import {RoyUSDCMainnetDecoderAndSanitizer} from "src/base/DecodersAndSanitizers/RoyUSDCMainnetDecoderAndSanitizer.sol";
import {RoyUSDCSonicDecoderAndSanitizer} from "src/base/DecodersAndSanitizers/RoyUSDCSonicDecoderAndSanitizer.sol";
import {RoySonicUSDCDecoderAndSanitizer} from "src/base/DecodersAndSanitizers/RoySonicUSDCDecoderAndSanitizer.sol";
import {TacETHDecoderAndSanitizer} from "src/base/DecodersAndSanitizers/TacETHDecoderAndSanitizer.sol";
import {TacUSDDecoderAndSanitizer} from "src/base/DecodersAndSanitizers/TacUSDDecoderAndSanitizer.sol";
import {TacLBTCvDecoderAndSanitizer} from "src/base/DecodersAndSanitizers/TacLBTCvDecoderAndSanitizer.sol";
import {sBTCNDecoderAndSanitizer} from "src/base/DecodersAndSanitizers/sBTCNDecoderAndSanitizer.sol";
import {CamelotFullDecoderAndSanitizer} from "src/base/DecodersAndSanitizers/CamelotFullDecoderAndSanitizer.sol";
import {EtherFiEigenDecoderAndSanitizer} from "src/base/DecodersAndSanitizers/EtherFiEigenDecoderAndSanitizer.sol";
import {UnichainEtherFiLiquidEthDecoderAndSanitizer} from "src/base/DecodersAndSanitizers/UnichainEtherFiLiquidEthDecoderAndSanitizer.sol";
import {LiquidBeraDecoderAndSanitizer} from "src/base/DecodersAndSanitizers/LiquidBeraDecoderAndSanitizer.sol";
import {LiquidBeraEthBerachainDecoderAndSanitizer} from "src/base/DecodersAndSanitizers/LiquidBeraEthBerachainDecoderAndSanitizer.sol";
import {FullCorkDecoderAndSanitizer} from "src/base/DecodersAndSanitizers/Protocols/ITB/cork/FullCorkDecoderAndSanitizer.sol";
import {LiquidUSDFlareDecoderAndSanitizer} from "src/base/DecodersAndSanitizers/LiquidUSDFlareDecoderAndSanitizer.sol"; 
import {AlphaSTETHDecoderAndSanitizer} from "src/base/DecodersAndSanitizers/AlphaSTETHDecoderAndSanitizer.sol";
import {RoycoUSDDecoderAndSanitizer} from "src/base/DecodersAndSanitizers/RoycoUSDDecoderAndSanitizer.sol";
import {RoycoUSDPlumeDecoderAndSanitizer} from "src/base/DecodersAndSanitizers/RoycoUSDPlumeDecoderAndSanitizer.sol";
import {FullScrollBridgeDecoderAndSanitizer} from "src/base/DecodersAndSanitizers/FullScrollBridgeDecoderAndSanitizer.sol"; 
import {ScrollVaultsDecoderAndSanitizer} from "src/base/DecodersAndSanitizers/ScrollVaultsDecoderAndSanitizer.sol"; 
import {SonicLBTCvDecoderAndSanitizer} from "src/base/DecodersAndSanitizers/SonicLBTCvDecoderAndSanitizer.sol"; 

import {BoringDrone} from "src/base/Drones/BoringDrone.sol";

import "forge-std/Script.sol";
import "forge-std/StdJson.sol";

/**
 *  source .env && forge script script/DeployDecoderAndSanitizer.s.sol:DeployDecoderAndSanitizerScript --broadcast --etherscan-api-key $ETHERSCAN_KEY --verify --with-gas-price 30000000000
 * @dev Optionally can change `--with-gas-price` to something more reasonable
 */

contract DeployDecoderAndSanitizerScript is Script, ContractNames, MainnetAddresses, MerkleTreeHelper {
    uint256 public privateKey;
    Deployer public deployer = Deployer(deployerAddress);
    //Deployer public bobDeployer = Deployer(0xF3d0672a91Fd56C9ef04C79ec67d60c34c6148a0); 

    function setUp() external {
        privateKey = vm.envUint("BORING_DEVELOPER");
<<<<<<< HEAD
        
        vm.createSelectFork("scroll");
        setSourceChainName("scroll"); 
=======
        vm.createSelectFork("plume");
        setSourceChainName("plume"); 
>>>>>>> 063afb92

    }

    function run() external {
        bytes memory creationCode; bytes memory constructorArgs;
        vm.startBroadcast(privateKey);
        
<<<<<<< HEAD
        creationCode = type(ScrollVaultsDecoderAndSanitizer).creationCode;
        constructorArgs = abi.encode();
        deployer.deployContract("Scroll Vaults Decoder And Sanitizer V0.1", creationCode, constructorArgs, 0);
=======
        //creationCode = type(ScrollVaultsDecoderAndSanitizer).creationCode;
        //constructorArgs = abi.encode();
        //deployer.deployContract("Scroll Vaults Decoder And Sanitizer V0.0", creationCode, constructorArgs, 0);
>>>>>>> 063afb92

        //creationCode = type(LBTCvBNBDecoderAndSanitizer).creationCode;
        //constructorArgs = abi.encode(getAddress(sourceChain, "pancakeSwapV3NonFungiblePositionManager"), getAddress(sourceChain, "pancakeSwapV3MasterChefV3"), getAddress(sourceChain, "odosRouterV2"));
        //deployer.deployContract("LBTCv BNB Decoder And Sanitizer V0.1", creationCode, constructorArgs, 0);

        // creationCode = type(HybridBtcBobDecoderAndSanitizer).creationCode;
        // constructorArgs = abi.encode();
        // bobDeployer.deployContract("Hybrid BTC Decoder And Sanitizer V0.2", creationCode, constructorArgs, 0);
        
        // creationCode = type(RoyUSDCMainnetDecoderAndSanitizer).creationCode;
        // constructorArgs = abi.encode(getAddress(sourceChain, "odosRouterV2"));
        // deployer.deployContract("Royco USDC Mainnet Decoder And Sanitizer V0.1", creationCode, constructorArgs, 0);

        // creationCode = type(sBTCNDecoderAndSanitizer).creationCode;
        // constructorArgs = abi.encode(getAddress(sourceChain, "uniswapV3NonFungiblePositionManager"), getAddress(sourceChain, "odosRouterV2"));
        // deployer.deployContract("Staked BTCN Decoder And Sanitizer V0.3", creationCode, constructorArgs, 0);
        
        // creationCode = type(LiquidUSDFlareDecoderAndSanitizer).creationCode;
        // constructorArgs = abi.encode(getAddress(sourceChain, "uniswapV3NonFungiblePositionManager"));
        // deployer.deployContract("Liquid USD Decoder And Sanitizer V0.0", creationCode, constructorArgs, 0);
        
        //creationCode = type(CamelotFullDecoderAndSanitizer).creationCode;
        //constructorArgs = abi.encode(getAddress(sourceChain, "camelotNonFungiblePositionManager"));
        //deployer.deployContract("Camelot Decoder And Sanitizer V0.0", creationCode, constructorArgs, 0);
        
        //creationCode = type(BerachainDecoderAndSanitizer).creationCode;
        //constructorArgs = abi.encode(getAddress(sourceChain, "uniswapV3NonFungiblePositionManager"), getAddress(sourceChain, "dolomiteMargin"));
        //deployer.deployContract("PrimeLiquidBeraBTC Berachain Decoder And Sanitizer V0.2", creationCode, constructorArgs, 0);

        // creationCode = type(AlphaSTETHDecoderAndSanitizer).creationCode;
        // constructorArgs = abi.encode(address(0), getAddress(sourceChain, "uniV4PositionManager"), address(0), address(0));
        // deployer.deployContract("Alpha STETH Decoder And Sanitizer V0.1", creationCode, constructorArgs, 0);
        //creationCode = type(RoycoUSDDecoderAndSanitizer).creationCode;
        //constructorArgs = abi.encode(getAddress(sourceChain, "recipeMarketHub"));
        //deployer.deployContract("Royco USD Decoder And Sanitizer V0.1", creationCode, constructorArgs, 0);

        //creationCode = type(RoycoUSDPlumeDecoderAndSanitizer).creationCode;
        // constructorArgs = abi.encode(getAddress(sourceChain, "recipeMarketHub"));
        // deployer.deployContract("Royco USD Plume Decoder And Sanitizer V0.1", creationCode, constructorArgs, 0);

        //creationCode = type(BerachainDecoderAndSanitizer).creationCode;
        //constructorArgs = abi.encode(getAddress(sourceChain, "uniswapV3NonFungiblePositionManager"), getAddress(sourceChain, "dolomiteMargin"));
        //deployer.deployContract("Berachain Decoder And Sanitizer V0.7", creationCode, constructorArgs, 0);
        
        creationCode = type(SonicLBTCvDecoderAndSanitizer).creationCode;
        constructorArgs = abi.encode(getAddress(sourceChain, "uniswapV3NonFungiblePositionManager"));
        deployer.deployContract("Sonic LBTCv Decoder and Sanitizer V0.1", creationCode, constructorArgs, 0);

<<<<<<< HEAD
        //creationCode = type(BerachainDecoderAndSanitizer).creationCode;
        //constructorArgs = abi.encode(getAddress(sourceChain, "uniswapV3NonFungiblePositionManager"), getAddress(sourceChain, "dolomiteMargin"));
        //deployer.deployContract("Berachain Decoder And Sanitizer V0.7", creationCode, constructorArgs, 0);
=======
        creationCode = type(BerachainDecoderAndSanitizer).creationCode;
        constructorArgs = abi.encode(getAddress(sourceChain, "uniswapV3NonFungiblePositionManager"), getAddress(sourceChain, "dolomiteMargin"));
        deployer.deployContract("Berachain Decoder And Sanitizer V0.7", creationCode, constructorArgs, 0);

>>>>>>> 063afb92
        
        vm.stopBroadcast();
    }
}<|MERGE_RESOLUTION|>--- conflicted
+++ resolved
@@ -84,30 +84,17 @@
 
     function setUp() external {
         privateKey = vm.envUint("BORING_DEVELOPER");
-<<<<<<< HEAD
         
         vm.createSelectFork("scroll");
         setSourceChainName("scroll"); 
-=======
-        vm.createSelectFork("plume");
-        setSourceChainName("plume"); 
->>>>>>> 063afb92
+
 
     }
 
     function run() external {
         bytes memory creationCode; bytes memory constructorArgs;
         vm.startBroadcast(privateKey);
-        
-<<<<<<< HEAD
-        creationCode = type(ScrollVaultsDecoderAndSanitizer).creationCode;
-        constructorArgs = abi.encode();
-        deployer.deployContract("Scroll Vaults Decoder And Sanitizer V0.1", creationCode, constructorArgs, 0);
-=======
-        //creationCode = type(ScrollVaultsDecoderAndSanitizer).creationCode;
-        //constructorArgs = abi.encode();
-        //deployer.deployContract("Scroll Vaults Decoder And Sanitizer V0.0", creationCode, constructorArgs, 0);
->>>>>>> 063afb92
+       
 
         //creationCode = type(LBTCvBNBDecoderAndSanitizer).creationCode;
         //constructorArgs = abi.encode(getAddress(sourceChain, "pancakeSwapV3NonFungiblePositionManager"), getAddress(sourceChain, "pancakeSwapV3MasterChefV3"), getAddress(sourceChain, "odosRouterV2"));
@@ -156,16 +143,13 @@
         constructorArgs = abi.encode(getAddress(sourceChain, "uniswapV3NonFungiblePositionManager"));
         deployer.deployContract("Sonic LBTCv Decoder and Sanitizer V0.1", creationCode, constructorArgs, 0);
 
-<<<<<<< HEAD
         //creationCode = type(BerachainDecoderAndSanitizer).creationCode;
         //constructorArgs = abi.encode(getAddress(sourceChain, "uniswapV3NonFungiblePositionManager"), getAddress(sourceChain, "dolomiteMargin"));
         //deployer.deployContract("Berachain Decoder And Sanitizer V0.7", creationCode, constructorArgs, 0);
-=======
+
         creationCode = type(BerachainDecoderAndSanitizer).creationCode;
         constructorArgs = abi.encode(getAddress(sourceChain, "uniswapV3NonFungiblePositionManager"), getAddress(sourceChain, "dolomiteMargin"));
         deployer.deployContract("Berachain Decoder And Sanitizer V0.7", creationCode, constructorArgs, 0);
-
->>>>>>> 063afb92
         
         vm.stopBroadcast();
     }
