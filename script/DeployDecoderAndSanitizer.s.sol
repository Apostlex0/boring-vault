--- conflicted
+++ resolved
@@ -50,12 +50,9 @@
 
 import "forge-std/Script.sol";
 import "forge-std/StdJson.sol";
+
 /**
-<<<<<<< HEAD
  *  source .env && forge script script/DeployDecoderAndSanitizer.s.sol:DeployDecoderAndSanitizerScript --broadcast --etherscan-api-key $ETHERSCAN_KEY --verify --with-gas-price 30000000000
-=======
- *  source .env && forge script script/DeployDecoderAndSanitizer.s.sol:DeployDecoderAndSanitizerScript  --broadcast --etherscan-api-key $ETHERSCAN_KEY --verify --with-gas-price 30000000000
->>>>>>> 1632c202
  * @dev Optionally can change `--with-gas-price` to something more reasonable
  */
 
@@ -66,13 +63,8 @@
 
     function setUp() external {
         privateKey = vm.envUint("BORING_DEVELOPER");
-<<<<<<< HEAD
-        vm.createSelectFork("swell");
-        setSourceChainName("swell"); 
-=======
         vm.createSelectFork("sonicMainnet");
         setSourceChainName("sonicMainnet"); 
->>>>>>> 1632c202
     }
 
     function run() external {
@@ -80,11 +72,6 @@
         vm.startBroadcast(privateKey);
 
     
-<<<<<<< HEAD
-        //creationCode = type(EtherFiLiquidUsdDecoderAndSanitizer).creationCode;
-        //constructorArgs = abi.encode(getAddress(sourceChain, "uniswapV3NonFungiblePositionManager"));
-        //deployer.deployContract("Ultra USD Decoder And Sanitizer V0.0", creationCode, constructorArgs, 0);
-=======
         //creationCode = type(LombardBtcDecoderAndSanitizer).creationCode;
         //constructorArgs = abi.encode(getAddress(sourceChain, "uniswapV3NonFungiblePositionManager"));
         //deployer.deployContract("Liquid BTC Decoder And Sanitizer V0.0", creationCode, constructorArgs, 0);
@@ -120,7 +107,6 @@
         creationCode = type(EtherFiLiquidUsdDecoderAndSanitizer).creationCode;
         constructorArgs = abi.encode(getAddress(sourceChain, "uniswapV3NonFungiblePositionManager"), getAddress(sourceChain, "odosRouterV2"));
         deployer.deployContract("EtherFi Liquid USD Decoder And Sanitizer V0.3", creationCode, constructorArgs, 0);
->>>>>>> 1632c202
 
         //creationCode = type(LombardBtcDecoderAndSanitizer).creationCode;
         //constructorArgs = abi.encode(getAddress(sourceChain, "uniswapV3NonFungiblePositionManager"), getAddress(sourceChain, "convexFXPoolRegistry"));
