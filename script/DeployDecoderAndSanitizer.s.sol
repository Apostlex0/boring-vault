// SPDX-License-Identifier: UNLICENSED
pragma solidity 0.8.21;

import {ITBPositionDecoderAndSanitizer} from
    "src/base/DecodersAndSanitizers/Protocols/ITB/ITBPositionDecoderAndSanitizer.sol";
import {EtherFiLiquidUsdDecoderAndSanitizer} from
    "src/base/DecodersAndSanitizers/EtherFiLiquidUsdDecoderAndSanitizer.sol";
import {PancakeSwapV3FullDecoderAndSanitizer} from
    "src/base/DecodersAndSanitizers/PancakeSwapV3FullDecoderAndSanitizer.sol";
import {AerodromeDecoderAndSanitizer} from "src/base/DecodersAndSanitizers/AerodromeDecoderAndSanitizer.sol";
import {EtherFiLiquidEthDecoderAndSanitizer} from
    "src/base/DecodersAndSanitizers/EtherFiLiquidEthDecoderAndSanitizer.sol";
import {OnlyKarakDecoderAndSanitizer} from "src/base/DecodersAndSanitizers/OnlyKarakDecoderAndSanitizer.sol";
import {Deployer} from "src/helper/Deployer.sol";
import {MainnetAddresses} from "test/resources/MainnetAddresses.sol";
import {ContractNames} from "resources/ContractNames.sol";
import {PointFarmingDecoderAndSanitizer} from "src/base/DecodersAndSanitizers/PointFarmingDecoderAndSanitizer.sol";
import {OnlyHyperlaneDecoderAndSanitizer} from "src/base/DecodersAndSanitizers/OnlyHyperlaneDecoderAndSanitizer.sol";
import {SwellEtherFiLiquidEthDecoderAndSanitizer} from "src/base/DecodersAndSanitizers/SwellEtherFiLiquidEthDecoderAndSanitizer.sol"; 
import {sBTCNMaizenetDecoderAndSanitizer} from "src/base/DecodersAndSanitizers/sBTCNMaizenetDecoderAndSanitizer.sol";
import {UniBTCDecoderAndSanitizer} from "src/base/DecodersAndSanitizers/UniBTCDecoderAndSanitizer.sol";
import {EdgeCapitalDecoderAndSanitizer} from "src/base/DecodersAndSanitizers/EdgeCapitalDecoderAndSanitizer.sol";


import {BoringDrone} from "src/base/Drones/BoringDrone.sol";

import "forge-std/Script.sol";
import "forge-std/StdJson.sol";

/**
 *  source .env && forge script script/DeployDecoderAndSanitizer.s.sol:DeployDecoderAndSanitizerScript --with-gas-price 30000000000 --broadcast --etherscan-api-key $ETHERSCAN_KEY --verify
 * @dev Optionally can change `--with-gas-price` to something more reasonable
 */
contract DeployDecoderAndSanitizerScript is Script, ContractNames, MainnetAddresses {
    uint256 public privateKey;
    Deployer public deployer = Deployer(deployerAddress);
    
    address boringVault = 0xf0bb20865277aBd641a307eCe5Ee04E79073416C; 

    function setUp() external {
        privateKey = vm.envUint("BORING_DEVELOPER");
        vm.createSelectFork("swell");
    }

    function run() external {
        bytes memory creationCode;
        bytes memory constructorArgs;
        vm.startBroadcast(privateKey);

        // creationCode = type(AerodromeDecoderAndSanitizer).creationCode;
        // constructorArgs =
        //     abi.encode(0xf0bb20865277aBd641a307eCe5Ee04E79073416C, 0x416b433906b1B72FA758e166e239c43d68dC6F29);
        // deployer.deployContract(EtherFiLiquidEthAerodromeDecoderAndSanitizerName, creationCode, constructorArgs, 0);

        // creationCode = type(OnlyKarakDecoderAndSanitizer).creationCode;
        // constructorArgs = abi.encode(boringVault);
        // deployer.deployContract(EtherFiLiquidEthDecoderAndSanitizerName, creationCode, constructorArgs, 0);

        // creationCode = type(PancakeSwapV3FullDecoderAndSanitizer).creationCode;
        // constructorArgs = abi.encode(boringVault, pancakeSwapV3NonFungiblePositionManager, pancakeSwapV3MasterChefV3);
        // deployer.deployContract(LombardPancakeSwapDecoderAndSanitizerName, creationCode, constructorArgs, 0);

        // creationCode = type(ITBPositionDecoderAndSanitizer).creationCode;
        // constructorArgs = abi.encode(eEigen);
        // deployer.deployContract(
        //     "ITB Eigen Position Manager Decoder and Sanitizer V0.1", creationCode, constructorArgs, 0
        // );
        // creationCode = type(ITBPositionDecoderAndSanitizer).creationCode;
        // constructorArgs = abi.encode(liquidUsd);
        // deployer.deployContract(ItbPositionDecoderAndSanitizerName, creationCode, constructorArgs, 0);

        // creationCode = type(EtherFiLiquidUsdDecoderAndSanitizer).creationCode;
        // constructorArgs = abi.encode(liquidUsd, uniswapV3NonFungiblePositionManager);
        // deployer.deployContract(EtherFiLiquidUsdDecoderAndSanitizerName, creationCode, constructorArgs, 0);

        //creationCode = type(OnlyHyperlaneDecoderAndSanitizer).creationCode;
        //constructorArgs = abi.encode(address(0));
        //deployer.deployContract("Hyperlane Decoder and Sanitizer V0.0", creationCode, constructorArgs, 0);

<<<<<<< HEAD
        creationCode = type(sBTCNMaizenetDecoderAndSanitizer).creationCode;
        constructorArgs = abi.encode(boringVault);
        //version is not synced w/ current deployed version anymore
        deployer.deployContract("Staked BTCN Decoder and Sanitizer V0.4", creationCode, constructorArgs, 0);
=======
        //creationCode = type(SwellEtherFiLiquidEthDecoderAndSanitizer).creationCode; 
        //constructorArgs = abi.encode(boringVault); 
        //deployer.deployContract("EtherFi Liquid ETH Decoder and Sanitizer V0.1", creationCode, constructorArgs, 0);
        
        //creationCode = type(sBTCNMaizenetDecoderAndSanitizer).creationCode;
        //constructorArgs = abi.encode(boringVault);
        //version is synced w/ current deployed version
        //deployer.deployContract("Staked BTCN Decoder and Sanitizer V0.2", creationCode, constructorArgs, 0);
>>>>>>> 0ccf7637

        //creationCode = type(UniBTCDecoderAndSanitizer).creationCode;
        //constructorArgs = abi.encode(boringVault, uniswapV3NonFungiblePositionManager);
        //deployer.deployContract("Bedrock BTC DeFi Vault Decoder And Sanitizer V0.0", creationCode, constructorArgs, 0);

        //creationCode = type(EdgeCapitalDecoderAndSanitizer).creationCode;
        //constructorArgs = abi.encode(ultraUSDBoringVault, uniswapV3NonFungiblePositionManager);
        //deployer.deployContract("Ultra Yield Stablecoin Vault Decoder And Sanitizer V0.0", creationCode, constructorArgs, 0);


        vm.stopBroadcast();
    }
}<|MERGE_RESOLUTION|>--- conflicted
+++ resolved
@@ -77,12 +77,11 @@
         //constructorArgs = abi.encode(address(0));
         //deployer.deployContract("Hyperlane Decoder and Sanitizer V0.0", creationCode, constructorArgs, 0);
 
-<<<<<<< HEAD
-        creationCode = type(sBTCNMaizenetDecoderAndSanitizer).creationCode;
-        constructorArgs = abi.encode(boringVault);
+        //creationCode = type(sBTCNMaizenetDecoderAndSanitizer).creationCode;
+        //constructorArgs = abi.encode(boringVault);
         //version is not synced w/ current deployed version anymore
-        deployer.deployContract("Staked BTCN Decoder and Sanitizer V0.4", creationCode, constructorArgs, 0);
-=======
+        //deployer.deployContract("Staked BTCN Decoder and Sanitizer V0.4", creationCode, constructorArgs, 0);
+
         //creationCode = type(SwellEtherFiLiquidEthDecoderAndSanitizer).creationCode; 
         //constructorArgs = abi.encode(boringVault); 
         //deployer.deployContract("EtherFi Liquid ETH Decoder and Sanitizer V0.1", creationCode, constructorArgs, 0);
@@ -91,7 +90,7 @@
         //constructorArgs = abi.encode(boringVault);
         //version is synced w/ current deployed version
         //deployer.deployContract("Staked BTCN Decoder and Sanitizer V0.2", creationCode, constructorArgs, 0);
->>>>>>> 0ccf7637
+
 
         //creationCode = type(UniBTCDecoderAndSanitizer).creationCode;
         //constructorArgs = abi.encode(boringVault, uniswapV3NonFungiblePositionManager);
