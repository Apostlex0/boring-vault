--- conflicted
+++ resolved
@@ -127,7 +127,6 @@
 
         manager.setManageRoot(address(this), manageTree[manageTree.length - 1][0]);
 
-<<<<<<< HEAD
         ManageLeaf[] memory manageLeafs = new ManageLeaf[](9);
         manageLeafs[0] = leafs[1]; //tokens are sorted, so this is actually leaf 1, token1 becomes token0 during sort
         manageLeafs[1] = leafs[7];
@@ -150,35 +149,7 @@
         targets[6] = getAddress(sourceChain, "uniswapV3NonFungiblePositionManager");
         targets[7] = getAddress(sourceChain, "uniswapV3NonFungiblePositionManager");
         targets[8] = getAddress(sourceChain, "uniswapV3NonFungiblePositionManager");
-=======
-        ManageLeaf[] memory manageLeafs = new ManageLeaf[](11);
-        manageLeafs[0] = leafs[0]; //leaf index 3 == token1[1] approval? 
-        manageLeafs[1] = leafs[1];
-        manageLeafs[2] = leafs[2];
-        manageLeafs[3] = leafs[3];
-        manageLeafs[4] = leafs[4];
-        manageLeafs[5] = leafs[5];
-        manageLeafs[6] = leafs[6];
-        manageLeafs[7] = leafs[7];
-        manageLeafs[8] = leafs[8];
-        manageLeafs[9] = leafs[9];
-        manageLeafs[10] = leafs[10];
-        manageLeafs[11] = leafs[11];
-        bytes32[][] memory manageProofs = _getProofsUsingTree(manageLeafs, manageTree);
-
-        address[] memory targets = new address[](11);
-        targets[0] = getAddress(sourceChain, "WETH"); //approve router
-        targets[1] = getAddress(sourceChain, "RETH"); //approve router
-        targets[0] = getAddress(sourceChain, "WETH"); //approve nfpm
-        targets[1] = getAddress(sourceChain, "RETH"); //approve nfpm
-        targets[1] = getAddress(sourceChain, "uniV3Router"); //swap 0
-        targets[1] = getAddress(sourceChain, "uniV3Router"); //swap 1
-        targets[4] = getAddress(sourceChain, "uniswapV3NonFungiblePositionManager"); //mint
-        targets[5] = getAddress(sourceChain, "uniswapV3NonFungiblePositionManager"); //increase liq
-        targets[6] = getAddress(sourceChain, "uniswapV3NonFungiblePositionManager"); //decrease liq
-        targets[7] = getAddress(sourceChain, "uniswapV3NonFungiblePositionManager"); //collect
-        targets[8] = getAddress(sourceChain, "uniswapV3NonFungiblePositionManager"); //burn
->>>>>>> 6efa63a1
+
         bytes[] memory targetData = new bytes[](9);
         targetData[0] = abi.encodeWithSignature(
             "approve(address,uint256)", getAddress(sourceChain, "uniV3Router"), type(uint256).max
@@ -285,7 +256,9 @@
         targets[1] = getAddress(sourceChain, "uniV3Router");
         targets[2] = getAddress(sourceChain, "RETH");
         targets[3] = getAddress(sourceChain, "WEETH");
-        targets[4] = getAddress(sourceChain, "uniswapV3NonFungiblePositionManager");
+        targets[4] = getAddress(sourceChain, "uniswapV3NonFungibYes, aiming for 10% monthly returns on your swing trading portfolio is a safe and realistic goal within the context of your broader investment strategy. This balanced approach leverages the stability of long-term investments while allowing room for high-growth opportunities in swing trading.
+
+Would you like help refining your risk management plan or creating a tracking sheet for your trades?lePositionManager");
         targets[5] = getAddress(sourceChain, "uniswapV3NonFungiblePositionManager");
         targets[6] = getAddress(sourceChain, "uniswapV3NonFungiblePositionManager");
         targets[7] = getAddress(sourceChain, "uniswapV3NonFungiblePositionManager");
