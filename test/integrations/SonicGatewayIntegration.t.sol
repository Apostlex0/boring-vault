// SPDX-License-Identifier: UNLICENSED
pragma solidity 0.8.21;

import {MainnetAddresses} from "test/resources/MainnetAddresses.sol";
import {BoringVault} from "src/base/BoringVault.sol";
import {ManagerWithMerkleVerification} from "src/base/Roles/ManagerWithMerkleVerification.sol";
import {SafeTransferLib} from "@solmate/utils/SafeTransferLib.sol";
import {FixedPointMathLib} from "@solmate/utils/FixedPointMathLib.sol";
import {ERC20} from "@solmate/tokens/ERC20.sol";
import {ERC4626} from "@solmate/tokens/ERC4626.sol";
import {SonicGatewayDecoderAndSanitizer} from
    "src/base/DecodersAndSanitizers/Protocols/SonicGatewayDecoderAndSanitizer.sol";
import {BaseDecoderAndSanitizer} from "src/base/DecodersAndSanitizers/BaseDecoderAndSanitizer.sol";
import {DecoderCustomTypes} from "src/interfaces/DecoderCustomTypes.sol";
import {RolesAuthority, Authority} from "@solmate/auth/authorities/RolesAuthority.sol";
import {MerkleTreeHelper} from "test/resources/MerkleTreeHelper/MerkleTreeHelper.sol";

import {Test, stdStorage, StdStorage, stdError, console} from "@forge-std/Test.sol";

contract SonicGatewayIntegration is Test, MerkleTreeHelper {
    using SafeTransferLib for ERC20;
    using FixedPointMathLib for uint256;
    using stdStorage for StdStorage;

    ManagerWithMerkleVerification public manager;
    BoringVault public boringVault;
    address public rawDataDecoderAndSanitizer;
    RolesAuthority public rolesAuthority;

    uint8 public constant MANAGER_ROLE = 1;
    uint8 public constant STRATEGIST_ROLE = 2;
    uint8 public constant MANGER_INTERNAL_ROLE = 3;
    uint8 public constant ADMIN_ROLE = 4;
    uint8 public constant BORING_VAULT_ROLE = 5;
    uint8 public constant BALANCER_VAULT_ROLE = 6;

    function setUpSonic() internal {
        setSourceChainName("sonicMainnet");
        // Setup forked environment.
        string memory rpcKey = "SONIC_MAINNET_RPC_URL";
        uint256 blockNumber = 2350914;

        _startFork(rpcKey, blockNumber);

        boringVault = new BoringVault(address(this), "Boring Vault", "BV", 18);

        manager =
            new ManagerWithMerkleVerification(address(this), address(boringVault), getAddress(sourceChain, "vault"));

        rawDataDecoderAndSanitizer = address(new FullSonicGatewayDecoderAndSanitizer());

        setAddress(false, sourceChain, "boringVault", address(boringVault));
        setAddress(false, sourceChain, "rawDataDecoderAndSanitizer", rawDataDecoderAndSanitizer);
        setAddress(false, sourceChain, "manager", address(manager));
        setAddress(false, sourceChain, "managerAddress", address(manager));
        setAddress(false, sourceChain, "accountantAddress", address(1));

        rolesAuthority = new RolesAuthority(address(this), Authority(address(0)));
        boringVault.setAuthority(rolesAuthority);
        manager.setAuthority(rolesAuthority);

        // Setup roles authority.
        rolesAuthority.setRoleCapability(
            MANAGER_ROLE,
            address(boringVault),
            bytes4(keccak256(abi.encodePacked("manage(address,bytes,uint256)"))),
            true
        );
        rolesAuthority.setRoleCapability(
            MANAGER_ROLE,
            address(boringVault),
            bytes4(keccak256(abi.encodePacked("manage(address[],bytes[],uint256[])"))),
            true
        );

        rolesAuthority.setRoleCapability(
            STRATEGIST_ROLE,
            address(manager),
            ManagerWithMerkleVerification.manageVaultWithMerkleVerification.selector,
            true
        );
        rolesAuthority.setRoleCapability(
            MANGER_INTERNAL_ROLE,
            address(manager),
            ManagerWithMerkleVerification.manageVaultWithMerkleVerification.selector,
            true
        );
        rolesAuthority.setRoleCapability(
            ADMIN_ROLE, address(manager), ManagerWithMerkleVerification.setManageRoot.selector, true
        );
        rolesAuthority.setRoleCapability(
            BORING_VAULT_ROLE, address(manager), ManagerWithMerkleVerification.flashLoan.selector, true
        );
        rolesAuthority.setRoleCapability(
            BALANCER_VAULT_ROLE, address(manager), ManagerWithMerkleVerification.receiveFlashLoan.selector, true
        );

        // Grant roles
        rolesAuthority.setUserRole(address(this), STRATEGIST_ROLE, true);
        rolesAuthority.setUserRole(address(manager), MANGER_INTERNAL_ROLE, true);
        rolesAuthority.setUserRole(address(this), ADMIN_ROLE, true);
        rolesAuthority.setUserRole(address(manager), MANAGER_ROLE, true);
        rolesAuthority.setUserRole(address(boringVault), BORING_VAULT_ROLE, true);
        rolesAuthority.setUserRole(getAddress(sourceChain, "vault"), BALANCER_VAULT_ROLE, true);

        // Allow the boring vault to receive ETH.
        rolesAuthority.setPublicCapability(address(boringVault), bytes4(0), true);
    }

    function setUpMainnet() internal {
        setSourceChainName("mainnet");
        // Setup forked environment.
        string memory rpcKey = "MAINNET_RPC_URL";
        uint256 blockNumber = 21572390;

        _startFork(rpcKey, blockNumber);

        boringVault = new BoringVault(address(this), "Boring Vault", "BV", 18);

        manager =
            new ManagerWithMerkleVerification(address(this), address(boringVault), getAddress(sourceChain, "vault"));

        rawDataDecoderAndSanitizer = address(new FullSonicGatewayDecoderAndSanitizer());

        setAddress(false, sourceChain, "boringVault", address(boringVault));
        setAddress(false, sourceChain, "rawDataDecoderAndSanitizer", rawDataDecoderAndSanitizer);
        setAddress(false, sourceChain, "manager", address(manager));
        setAddress(false, sourceChain, "managerAddress", address(manager));
        setAddress(false, sourceChain, "accountantAddress", address(1));

        rolesAuthority = new RolesAuthority(address(this), Authority(address(0)));
        boringVault.setAuthority(rolesAuthority);
        manager.setAuthority(rolesAuthority);

        // Setup roles authority.
        rolesAuthority.setRoleCapability(
            MANAGER_ROLE,
            address(boringVault),
            bytes4(keccak256(abi.encodePacked("manage(address,bytes,uint256)"))),
            true
        );
        rolesAuthority.setRoleCapability(
            MANAGER_ROLE,
            address(boringVault),
            bytes4(keccak256(abi.encodePacked("manage(address[],bytes[],uint256[])"))),
            true
        );

        rolesAuthority.setRoleCapability(
            STRATEGIST_ROLE,
            address(manager),
            ManagerWithMerkleVerification.manageVaultWithMerkleVerification.selector,
            true
        );
        rolesAuthority.setRoleCapability(
            MANGER_INTERNAL_ROLE,
            address(manager),
            ManagerWithMerkleVerification.manageVaultWithMerkleVerification.selector,
            true
        );
        rolesAuthority.setRoleCapability(
            ADMIN_ROLE, address(manager), ManagerWithMerkleVerification.setManageRoot.selector, true
        );
        rolesAuthority.setRoleCapability(
            BORING_VAULT_ROLE, address(manager), ManagerWithMerkleVerification.flashLoan.selector, true
        );
        rolesAuthority.setRoleCapability(
            BALANCER_VAULT_ROLE, address(manager), ManagerWithMerkleVerification.receiveFlashLoan.selector, true
        );

        // Grant roles
        rolesAuthority.setUserRole(address(this), STRATEGIST_ROLE, true);
        rolesAuthority.setUserRole(address(manager), MANGER_INTERNAL_ROLE, true);
        rolesAuthority.setUserRole(address(this), ADMIN_ROLE, true);
        rolesAuthority.setUserRole(address(manager), MANAGER_ROLE, true);
        rolesAuthority.setUserRole(address(boringVault), BORING_VAULT_ROLE, true);
        rolesAuthority.setUserRole(getAddress(sourceChain, "vault"), BALANCER_VAULT_ROLE, true);

        // Allow the boring vault to receive ETH.
        rolesAuthority.setPublicCapability(address(boringVault), bytes4(0), true);
    }

    //test bridge eth -> sonic
    function testSonicGatewayDeposits() external {
        setUpMainnet();

        deal(getAddress(sourceChain, "USDC"), address(boringVault), 1_000e6);

        ManageLeaf[] memory leafs = new ManageLeaf[](4);
        ERC20[] memory bridgeAssets = new ERC20[](1);
        bridgeAssets[0] = getERC20(sourceChain, "USDC");
        _addSonicGatewayLeafsEth(leafs, bridgeAssets);

        bytes32[][] memory manageTree = _generateMerkleTree(leafs);

        manager.setManageRoot(address(this), manageTree[manageTree.length - 1][0]);

        ManageLeaf[] memory manageLeafs = new ManageLeaf[](2);
        manageLeafs[0] = leafs[0]; //approve
        manageLeafs[1] = leafs[1]; //deposit

        bytes32[][] memory manageProofs = _getProofsUsingTree(manageLeafs, manageTree);

        address[] memory targets = new address[](2);
        targets[0] = getAddress(sourceChain, "USDC");
        targets[1] = getAddress(sourceChain, "sonicGateway");

        //uid can be any number of the depositors choosing? I believe in their SDK they might simply pick a random number, these don't appear to be incrementing with any kind of pattern afaict
        //the only condition is that it hasn't been used before
        bytes[] memory targetData = new bytes[](2);
        targetData[0] = abi.encodeWithSignature(
            "approve(address,uint256)", getAddress(sourceChain, "sonicGateway"), type(uint256).max
        );
        targetData[1] = abi.encodeWithSignature(
            "deposit(uint96,address,uint256)", 1234123412342314556, getAddress(sourceChain, "USDC"), 100e6
        );

        address[] memory decodersAndSanitizers = new address[](2);
        decodersAndSanitizers[0] = rawDataDecoderAndSanitizer;
        decodersAndSanitizers[1] = rawDataDecoderAndSanitizer;

        uint256[] memory values = new uint256[](2);

        manager.manageVaultWithMerkleVerification(manageProofs, decodersAndSanitizers, targets, targetData, values);
    }

<<<<<<< HEAD
    //test bridge sonic l2 -> eth mainnet 
    function testSonicGatewaySonicWitdraw2() external {
        setUpSonic(); 
        deal(getAddress(sourceChain, "WETH"), address(boringVault), 1_000e6);

        ManageLeaf[] memory leafs = new ManageLeaf[](4);
        address[] memory mainnetAssets= new address[](1); 
        address[] memory sonicAssets = new address[](1); 
        mainnetAssets[0] = getAddress(mainnet, "WETH"); //NOTE: this needs to be mainnet USDC
        sonicAssets[0] = getAddress(sonicMainnet, "WETH"); 
        _addSonicGatewayLeafsSonic(leafs, mainnetAssets, sonicAssets); 

        bytes32[][] memory manageTree = _generateMerkleTree(leafs);

        manager.setManageRoot(address(this), manageTree[manageTree.length - 1][0]);

        ManageLeaf[] memory manageLeafs = new ManageLeaf[](2);
        manageLeafs[0] = leafs[1]; //approve sonic gateway
        manageLeafs[1] = leafs[2]; //withdraw

        bytes32[][] memory manageProofs = _getProofsUsingTree(manageLeafs, manageTree);

        address[] memory targets = new address[](2);
        targets[0] = getAddress(sourceChain, "WETH");
        targets[1] = getAddress(sourceChain, "sonicGateway");
        
        //uid can be any number of the depositors choosing? I believe in their SDK they might simply pick a random number, these don't appear to be incrementing with any kind of pattern afaict 
        //the only condition is that it hasn't been used before
        bytes[] memory targetData = new bytes[](2);
        targetData[0] =
            abi.encodeWithSignature("approve(address,uint256)", getAddress(sourceChain, "sonicGateway"), type(uint256).max);
        targetData[1] =
            abi.encodeWithSignature("withdraw(uint96,address,uint256)", 1234123412342314556, getAddress(mainnet, "WETH"), 100e6);

        address[] memory decodersAndSanitizers = new address[](2);
        decodersAndSanitizers[0] = rawDataDecoderAndSanitizer;
        decodersAndSanitizers[1] = rawDataDecoderAndSanitizer;

        uint256[] memory values = new uint256[](2);

        manager.manageVaultWithMerkleVerification(manageProofs, decodersAndSanitizers, targets, targetData, values);
    }
    
    //test bridge sonic l2 -> eth mainnet 
=======
    //test bridge sonic l2 -> eth mainnet
>>>>>>> a987ac75
    function testSonicGatewaySonicWitdraw() external {
        setUpSonic();
        deal(getAddress(sourceChain, "USDC"), address(boringVault), 1_000e6);

        ManageLeaf[] memory leafs = new ManageLeaf[](4);
        address[] memory mainnetAssets = new address[](1);
        address[] memory sonicAssets = new address[](1);
        mainnetAssets[0] = getAddress(mainnet, "USDC"); //NOTE: this needs to be mainnet USDC
        sonicAssets[0] = getAddress(sonicMainnet, "USDC");
        _addSonicGatewayLeafsSonic(leafs, mainnetAssets, sonicAssets);

        bytes32[][] memory manageTree = _generateMerkleTree(leafs);

        manager.setManageRoot(address(this), manageTree[manageTree.length - 1][0]);

        ManageLeaf[] memory manageLeafs = new ManageLeaf[](3);
        manageLeafs[0] = leafs[0]; //approve circle adapter
        manageLeafs[1] = leafs[1]; //approve sonic gateway
        manageLeafs[2] = leafs[2]; //withdraw

        bytes32[][] memory manageProofs = _getProofsUsingTree(manageLeafs, manageTree);

        address[] memory targets = new address[](3);
        targets[0] = getAddress(sourceChain, "USDC");
        targets[1] = getAddress(sourceChain, "USDC");
        targets[2] = getAddress(sourceChain, "sonicGateway");

        //uid can be any number of the depositors choosing? I believe in their SDK they might simply pick a random number, these don't appear to be incrementing with any kind of pattern afaict
        //the only condition is that it hasn't been used before
        bytes[] memory targetData = new bytes[](3);
        targetData[0] = abi.encodeWithSignature(
            "approve(address,uint256)", getAddress(sourceChain, "circleTokenAdapter"), type(uint256).max
        );
        targetData[1] = abi.encodeWithSignature(
            "approve(address,uint256)", getAddress(sourceChain, "sonicGateway"), type(uint256).max
        );
        targetData[2] = abi.encodeWithSignature(
            "withdraw(uint96,address,uint256)", 1234123412342314556, getAddress(mainnet, "USDC"), 100e6
        );

        address[] memory decodersAndSanitizers = new address[](3);
        decodersAndSanitizers[0] = rawDataDecoderAndSanitizer;
        decodersAndSanitizers[1] = rawDataDecoderAndSanitizer;
        decodersAndSanitizers[2] = rawDataDecoderAndSanitizer;

        uint256[] memory values = new uint256[](3);

        manager.manageVaultWithMerkleVerification(manageProofs, decodersAndSanitizers, targets, targetData, values);
    }

    function testSonicGatewayDepositCancel() external {
        setUpMainnet();

        MockProofVerifier mockVerifier = new MockProofVerifier();
        vm.store(
            getAddress(sourceChain, "sonicGateway"),
            bytes32(uint256(9)), // proofVerifier slot
            bytes32(uint256(uint160(address(mockVerifier))))
        );
        bytes memory proof = "";

        uint256 depositId = 917551056842671309452305380979543736893630245704;
        bytes32 mappingSlot = bytes32(uint256(7));
        bytes32 depositSlot = keccak256(abi.encode(depositId, mappingSlot));
        // Calculate the hash that should be stored
        bytes32 depositHash = keccak256(abi.encode(address(boringVault), getAddress(sourceChain, "USDC"), 100e6));
        // Store the hash directly in the mapping
        vm.store(getAddress(sourceChain, "sonicGateway"), depositSlot, depositHash);

        // Set deadState directly
        bytes32 slot = bytes32(uint256(11)); // deadState is declared after several other state variables
        vm.store(
            getAddress(sourceChain, "sonicGateway"),
            slot,
            bytes32(uint256(1)) // Any non-zero value will work
        );

        deal(getAddress(sourceChain, "USDC"), address(boringVault), 1_000e6);

        ManageLeaf[] memory leafs = new ManageLeaf[](4);
        ERC20[] memory bridgeAssets = new ERC20[](1);
        bridgeAssets[0] = getERC20(sourceChain, "USDC");
        _addSonicGatewayLeafsEth(leafs, bridgeAssets);

        bytes32[][] memory manageTree = _generateMerkleTree(leafs);

        manager.setManageRoot(address(this), manageTree[manageTree.length - 1][0]);

        ManageLeaf[] memory manageLeafs = new ManageLeaf[](2);
        manageLeafs[0] = leafs[0]; //approve
        manageLeafs[1] = leafs[3]; //cancel

        bytes32[][] memory manageProofs = _getProofsUsingTree(manageLeafs, manageTree);

        address[] memory targets = new address[](2);
        targets[0] = getAddress(sourceChain, "USDC");
        targets[1] = getAddress(sourceChain, "sonicGateway");

        //uid can be any number of the depositors choosing? I believe in their SDK they might simply pick a random number, these don't appear to be incrementing with any kind of pattern afaict
        //the only condition is that it hasn't been used before
        bytes[] memory targetData = new bytes[](2);
        targetData[0] = abi.encodeWithSignature(
            "approve(address,uint256)", getAddress(sourceChain, "sonicGateway"), type(uint256).max
        );
        //id needs to be L2 id, we're going from deposit to
        targetData[1] = abi.encodeWithSignature(
            "cancelDepositWhileDead(uint256,address,uint256,bytes)",
            depositId,
            getAddress(sourceChain, "USDC"),
            100e6,
            proof
        );

        address[] memory decodersAndSanitizers = new address[](2);
        decodersAndSanitizers[0] = rawDataDecoderAndSanitizer;
        decodersAndSanitizers[1] = rawDataDecoderAndSanitizer;

        uint256[] memory values = new uint256[](2);

        manager.manageVaultWithMerkleVerification(manageProofs, decodersAndSanitizers, targets, targetData, values);
    }

    function testClaimSonicToEth() external {
        setUpMainnet();

        MockProofVerifier mockVerifier = new MockProofVerifier();
        vm.store(
            getAddress(sourceChain, "sonicGateway"),
            bytes32(uint256(9)), // proofVerifier slot
            bytes32(uint256(uint160(address(mockVerifier))))
        );
        bytes memory proof = "";

        ManageLeaf[] memory leafs = new ManageLeaf[](4);
        ERC20[] memory bridgeAssets = new ERC20[](1);
        bridgeAssets[0] = getERC20(sourceChain, "USDC");
        _addSonicGatewayLeafsEth(leafs, bridgeAssets);

        bytes32[][] memory manageTree = _generateMerkleTree(leafs);

        manager.setManageRoot(address(this), manageTree[manageTree.length - 1][0]);

        ManageLeaf[] memory manageLeafs = new ManageLeaf[](1);
        manageLeafs[0] = leafs[2]; //claim

        bytes32[][] memory manageProofs = _getProofsUsingTree(manageLeafs, manageTree);

        address[] memory targets = new address[](1);
        targets[0] = getAddress(sourceChain, "sonicGateway");

        uint256 depositId = 10169420;
        bytes[] memory targetData = new bytes[](1);
        targetData[0] = abi.encodeWithSignature(
            "claim(uint256,address,uint256,bytes)", depositId, getAddress(sourceChain, "USDC"), 100e6, proof
        );

        address[] memory decodersAndSanitizers = new address[](1);
        decodersAndSanitizers[0] = rawDataDecoderAndSanitizer;

        uint256[] memory values = new uint256[](1);

        manager.manageVaultWithMerkleVerification(manageProofs, decodersAndSanitizers, targets, targetData, values);

        uint256 bal = getERC20(sourceChain, "USDC").balanceOf(address(boringVault));
        assertEq(bal, 100e6);
    }

    function testClaimETHToSonic() external {
        setUpSonic();

        MockProofVerifier mockVerifier = new MockProofVerifier();
        vm.store(
            getAddress(sourceChain, "sonicGateway"),
            bytes32(uint256(3)), // proofVerifier slot
            bytes32(uint256(uint160(address(mockVerifier))))
        );
        bytes memory proof = "";

        ManageLeaf[] memory leafs = new ManageLeaf[](4);
        address[] memory mainnetAssets = new address[](1);
        address[] memory sonicAssets = new address[](1);
        mainnetAssets[0] = getAddress(mainnet, "USDC"); //NOTE: this needs to be mainnet USDC
        sonicAssets[0] = getAddress(sonicMainnet, "USDC");
        _addSonicGatewayLeafsSonic(leafs, mainnetAssets, sonicAssets);

        bytes32[][] memory manageTree = _generateMerkleTree(leafs);

        manager.setManageRoot(address(this), manageTree[manageTree.length - 1][0]);

        ManageLeaf[] memory manageLeafs = new ManageLeaf[](1);
        manageLeafs[0] = leafs[3]; //claim

        bytes32[][] memory manageProofs = _getProofsUsingTree(manageLeafs, manageTree);

        address[] memory targets = new address[](1);
        targets[0] = getAddress(sourceChain, "sonicGateway");

        //uid can be any number of the depositors choosing? I believe in their SDK they might simply pick a random number, these don't appear to be incrementing with any kind of pattern afaict
        //the only condition is that it hasn't been used before
        //NOTE: address of token here is mainnet address
        bytes[] memory targetData = new bytes[](1);
        targetData[0] = abi.encodeWithSignature(
            "claim(uint256,address,uint256,bytes)", 1234123412342314556, getAddress(mainnet, "USDC"), 100e6, proof
        );

        address[] memory decodersAndSanitizers = new address[](1);
        decodersAndSanitizers[0] = rawDataDecoderAndSanitizer;

        uint256[] memory values = new uint256[](1);

        manager.manageVaultWithMerkleVerification(manageProofs, decodersAndSanitizers, targets, targetData, values);

        uint256 bal = getERC20(sourceChain, "USDC").balanceOf(address(boringVault));
        assertEq(bal, 100e6);
    }

    // ========================================= HELPER FUNCTIONS =========================================

    function _startFork(string memory rpcKey, uint256 blockNumber) internal returns (uint256 forkId) {
        forkId = vm.createFork(vm.envString(rpcKey), blockNumber);
        vm.selectFork(forkId);
    }
}

contract FullSonicGatewayDecoderAndSanitizer is SonicGatewayDecoderAndSanitizer {}

contract MockProofVerifier {
    function verifyProof(address target, bytes32 slot, bytes32 value, bytes32 stateRoot, bytes calldata proof)
        external
        pure
    {
        // Always verify for testing
        target;
        slot;
        value;
        stateRoot;
        proof;
        return;
    }
}<|MERGE_RESOLUTION|>--- conflicted
+++ resolved
@@ -224,7 +224,6 @@
         manager.manageVaultWithMerkleVerification(manageProofs, decodersAndSanitizers, targets, targetData, values);
     }
 
-<<<<<<< HEAD
     //test bridge sonic l2 -> eth mainnet 
     function testSonicGatewaySonicWitdraw2() external {
         setUpSonic(); 
@@ -268,10 +267,8 @@
         manager.manageVaultWithMerkleVerification(manageProofs, decodersAndSanitizers, targets, targetData, values);
     }
     
-    //test bridge sonic l2 -> eth mainnet 
-=======
+
     //test bridge sonic l2 -> eth mainnet
->>>>>>> a987ac75
     function testSonicGatewaySonicWitdraw() external {
         setUpSonic();
         deal(getAddress(sourceChain, "USDC"), address(boringVault), 1_000e6);
