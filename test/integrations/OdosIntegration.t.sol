// SPDX-License-Identifier: UNLICENSED
pragma solidity 0.8.21;

import {MainnetAddresses} from "test/resources/MainnetAddresses.sol";
import {BoringVault} from "src/base/BoringVault.sol";
import {ManagerWithMerkleVerification} from "src/base/Roles/ManagerWithMerkleVerification.sol";
import {SafeTransferLib} from "@solmate/utils/SafeTransferLib.sol";
import {FixedPointMathLib} from "@solmate/utils/FixedPointMathLib.sol";
import {ERC20} from "@solmate/tokens/ERC20.sol";
import {ERC4626} from "@solmate/tokens/ERC4626.sol";
import {OdosDecoderAndSanitizer} from "src/base/DecodersAndSanitizers/Protocols/OdosDecoderAndSanitizer.sol";
import {DecoderCustomTypes} from "src/interfaces/DecoderCustomTypes.sol";
import {RolesAuthority, Authority} from "@solmate/auth/authorities/RolesAuthority.sol";
import {MerkleTreeHelper} from "test/resources/MerkleTreeHelper/MerkleTreeHelper.sol";

import {Test, stdStorage, StdStorage, stdError, console} from "@forge-std/Test.sol";

contract OdosIntegrationTest is Test, MerkleTreeHelper {
    using SafeTransferLib for ERC20;
    using FixedPointMathLib for uint256;
    using stdStorage for StdStorage;

    ManagerWithMerkleVerification public manager;
    BoringVault public boringVault;
    address public rawDataDecoderAndSanitizer;
    RolesAuthority public rolesAuthority;

    uint8 public constant MANAGER_ROLE = 1;
    uint8 public constant STRATEGIST_ROLE = 2;
    uint8 public constant MANGER_INTERNAL_ROLE = 3;
    uint8 public constant ADMIN_ROLE = 4;
    uint8 public constant BORING_VAULT_ROLE = 5;
    uint8 public constant BALANCER_VAULT_ROLE = 6;

    function _setUpSpecificBlock__USDCSwap() internal {
        setSourceChainName("mainnet");
        // Setup forked environment.
        string memory rpcKey = "MAINNET_RPC_URL";
        uint256 blockNumber = 21953429;

        _startFork(rpcKey, blockNumber);

        boringVault = new BoringVault(address(this), "Boring Vault", "BV", 18);

        manager =
            new ManagerWithMerkleVerification(address(this), address(boringVault), getAddress(sourceChain, "vault"));

        rawDataDecoderAndSanitizer = address(new FullOdosDecoderAndSanitizer(getAddress(sourceChain, "odosRouterV2")));

        setAddress(false, sourceChain, "boringVault", address(boringVault));
        setAddress(false, sourceChain, "rawDataDecoderAndSanitizer", rawDataDecoderAndSanitizer);
        setAddress(false, sourceChain, "manager", address(manager));
        setAddress(false, sourceChain, "managerAddress", address(manager));
        setAddress(false, sourceChain, "accountantAddress", address(1));

        rolesAuthority = new RolesAuthority(address(this), Authority(address(0)));
        boringVault.setAuthority(rolesAuthority);
        manager.setAuthority(rolesAuthority);

        // Setup roles authority.
        rolesAuthority.setRoleCapability(
            MANAGER_ROLE,
            address(boringVault),
            bytes4(keccak256(abi.encodePacked("manage(address,bytes,uint256)"))),
            true
        );
        rolesAuthority.setRoleCapability(
            MANAGER_ROLE,
            address(boringVault),
            bytes4(keccak256(abi.encodePacked("manage(address[],bytes[],uint256[])"))),
            true
        );

        rolesAuthority.setRoleCapability(
            STRATEGIST_ROLE,
            address(manager),
            ManagerWithMerkleVerification.manageVaultWithMerkleVerification.selector,
            true
        );
        rolesAuthority.setRoleCapability(
            MANGER_INTERNAL_ROLE,
            address(manager),
            ManagerWithMerkleVerification.manageVaultWithMerkleVerification.selector,
            true
        );
        rolesAuthority.setRoleCapability(
            ADMIN_ROLE, address(manager), ManagerWithMerkleVerification.setManageRoot.selector, true
        );
        rolesAuthority.setRoleCapability(
            BORING_VAULT_ROLE, address(manager), ManagerWithMerkleVerification.flashLoan.selector, true
        );
        rolesAuthority.setRoleCapability(
            BALANCER_VAULT_ROLE, address(manager), ManagerWithMerkleVerification.receiveFlashLoan.selector, true
        );

        // Grant roles
        rolesAuthority.setUserRole(address(this), STRATEGIST_ROLE, true);
        rolesAuthority.setUserRole(address(manager), MANGER_INTERNAL_ROLE, true);
        rolesAuthority.setUserRole(address(this), ADMIN_ROLE, true);
        rolesAuthority.setUserRole(address(manager), MANAGER_ROLE, true);
        rolesAuthority.setUserRole(address(boringVault), BORING_VAULT_ROLE, true);
        rolesAuthority.setUserRole(getAddress(sourceChain, "vault"), BALANCER_VAULT_ROLE, true);
    }

    function _setUpSpecificBlock__WETHSwap() internal {
        setSourceChainName("mainnet");
        // Setup forked environment.
        string memory rpcKey = "MAINNET_RPC_URL";
        uint256 blockNumber = 21953754;

        _startFork(rpcKey, blockNumber);

        boringVault = new BoringVault(address(this), "Boring Vault", "BV", 18);

        manager =
            new ManagerWithMerkleVerification(address(this), address(boringVault), getAddress(sourceChain, "vault"));

        rawDataDecoderAndSanitizer = address(new FullOdosDecoderAndSanitizer(getAddress(sourceChain, "odosRouterV2")));

        setAddress(false, sourceChain, "boringVault", address(boringVault));
        setAddress(false, sourceChain, "rawDataDecoderAndSanitizer", rawDataDecoderAndSanitizer);
        setAddress(false, sourceChain, "manager", address(manager));
        setAddress(false, sourceChain, "managerAddress", address(manager));
        setAddress(false, sourceChain, "accountantAddress", address(1));

        rolesAuthority = new RolesAuthority(address(this), Authority(address(0)));
        boringVault.setAuthority(rolesAuthority);
        manager.setAuthority(rolesAuthority);

        // Setup roles authority.
        rolesAuthority.setRoleCapability(
            MANAGER_ROLE,
            address(boringVault),
            bytes4(keccak256(abi.encodePacked("manage(address,bytes,uint256)"))),
            true
        );
        rolesAuthority.setRoleCapability(
            MANAGER_ROLE,
            address(boringVault),
            bytes4(keccak256(abi.encodePacked("manage(address[],bytes[],uint256[])"))),
            true
        );

        rolesAuthority.setRoleCapability(
            STRATEGIST_ROLE,
            address(manager),
            ManagerWithMerkleVerification.manageVaultWithMerkleVerification.selector,
            true
        );
        rolesAuthority.setRoleCapability(
            MANGER_INTERNAL_ROLE,
            address(manager),
            ManagerWithMerkleVerification.manageVaultWithMerkleVerification.selector,
            true
        );
        rolesAuthority.setRoleCapability(
            ADMIN_ROLE, address(manager), ManagerWithMerkleVerification.setManageRoot.selector, true
        );
        rolesAuthority.setRoleCapability(
            BORING_VAULT_ROLE, address(manager), ManagerWithMerkleVerification.flashLoan.selector, true
        );
        rolesAuthority.setRoleCapability(
            BALANCER_VAULT_ROLE, address(manager), ManagerWithMerkleVerification.receiveFlashLoan.selector, true
        );

        // Grant roles
        rolesAuthority.setUserRole(address(this), STRATEGIST_ROLE, true);
        rolesAuthority.setUserRole(address(manager), MANGER_INTERNAL_ROLE, true);
        rolesAuthority.setUserRole(address(this), ADMIN_ROLE, true);
        rolesAuthority.setUserRole(address(manager), MANAGER_ROLE, true);
        rolesAuthority.setUserRole(address(boringVault), BORING_VAULT_ROLE, true);
        rolesAuthority.setUserRole(getAddress(sourceChain, "vault"), BALANCER_VAULT_ROLE, true);
    }

    function _setUpSpecificBlock_SonicWETHSwap() internal {
        setSourceChainName("sonicMainnet");
        // Setup forked environment.
        string memory rpcKey = "SONIC_MAINNET_RPC_URL";
        uint256 blockNumber = 11169032; 

        _startFork(rpcKey, blockNumber);

        boringVault = new BoringVault(address(this), "Boring Vault", "BV", 18);

        manager =
            new ManagerWithMerkleVerification(address(this), address(boringVault), getAddress(sourceChain, "vault"));

        rawDataDecoderAndSanitizer = address(new FullOdosDecoderAndSanitizer(getAddress(sourceChain, "odosRouterV2")));

        setAddress(false, sourceChain, "boringVault", address(boringVault));
        setAddress(false, sourceChain, "rawDataDecoderAndSanitizer", rawDataDecoderAndSanitizer);
        setAddress(false, sourceChain, "manager", address(manager));
        setAddress(false, sourceChain, "managerAddress", address(manager));
        setAddress(false, sourceChain, "accountantAddress", address(1));

        rolesAuthority = new RolesAuthority(address(this), Authority(address(0)));
        boringVault.setAuthority(rolesAuthority);
        manager.setAuthority(rolesAuthority);

        // Setup roles authority.
        rolesAuthority.setRoleCapability(
            MANAGER_ROLE,
            address(boringVault),
            bytes4(keccak256(abi.encodePacked("manage(address,bytes,uint256)"))),
            true
        );
        rolesAuthority.setRoleCapability(
            MANAGER_ROLE,
            address(boringVault),
            bytes4(keccak256(abi.encodePacked("manage(address[],bytes[],uint256[])"))),
            true
        );

        rolesAuthority.setRoleCapability(
            STRATEGIST_ROLE,
            address(manager),
            ManagerWithMerkleVerification.manageVaultWithMerkleVerification.selector,
            true
        );
        rolesAuthority.setRoleCapability(
            MANGER_INTERNAL_ROLE,
            address(manager),
            ManagerWithMerkleVerification.manageVaultWithMerkleVerification.selector,
            true
        );
        rolesAuthority.setRoleCapability(
            ADMIN_ROLE, address(manager), ManagerWithMerkleVerification.setManageRoot.selector, true
        );
        rolesAuthority.setRoleCapability(
            BORING_VAULT_ROLE, address(manager), ManagerWithMerkleVerification.flashLoan.selector, true
        );
        rolesAuthority.setRoleCapability(
            BALANCER_VAULT_ROLE, address(manager), ManagerWithMerkleVerification.receiveFlashLoan.selector, true
        );

        // Grant roles
        rolesAuthority.setUserRole(address(this), STRATEGIST_ROLE, true);
        rolesAuthority.setUserRole(address(manager), MANGER_INTERNAL_ROLE, true);
        rolesAuthority.setUserRole(address(this), ADMIN_ROLE, true);
        rolesAuthority.setUserRole(address(manager), MANAGER_ROLE, true);
        rolesAuthority.setUserRole(address(boringVault), BORING_VAULT_ROLE, true);
        rolesAuthority.setUserRole(getAddress(sourceChain, "vault"), BALANCER_VAULT_ROLE, true);
    }

    function _setUpSpecificBlock_Base() internal {
        setSourceChainName("base");
        // Setup forked environment.
        string memory rpcKey = "BASE_RPC_URL";
        uint256 blockNumber = 27469585; 

        _startFork(rpcKey, blockNumber);

        boringVault = new BoringVault(address(this), "Boring Vault", "BV", 18);

        manager =
            new ManagerWithMerkleVerification(address(this), address(boringVault), getAddress(sourceChain, "vault"));

        rawDataDecoderAndSanitizer = address(new FullOdosDecoderAndSanitizer(getAddress(sourceChain, "odosRouterV2")));

        setAddress(false, sourceChain, "boringVault", address(boringVault));
        setAddress(false, sourceChain, "rawDataDecoderAndSanitizer", rawDataDecoderAndSanitizer);
        setAddress(false, sourceChain, "manager", address(manager));
        setAddress(false, sourceChain, "managerAddress", address(manager));
        setAddress(false, sourceChain, "accountantAddress", address(1));

        rolesAuthority = new RolesAuthority(address(this), Authority(address(0)));
        boringVault.setAuthority(rolesAuthority);
        manager.setAuthority(rolesAuthority);

        // Setup roles authority.
        rolesAuthority.setRoleCapability(
            MANAGER_ROLE,
            address(boringVault),
            bytes4(keccak256(abi.encodePacked("manage(address,bytes,uint256)"))),
            true
        );
        rolesAuthority.setRoleCapability(
            MANAGER_ROLE,
            address(boringVault),
            bytes4(keccak256(abi.encodePacked("manage(address[],bytes[],uint256[])"))),
            true
        );

        rolesAuthority.setRoleCapability(
            STRATEGIST_ROLE,
            address(manager),
            ManagerWithMerkleVerification.manageVaultWithMerkleVerification.selector,
            true
        );
        rolesAuthority.setRoleCapability(
            MANGER_INTERNAL_ROLE,
            address(manager),
            ManagerWithMerkleVerification.manageVaultWithMerkleVerification.selector,
            true
        );
        rolesAuthority.setRoleCapability(
            ADMIN_ROLE, address(manager), ManagerWithMerkleVerification.setManageRoot.selector, true
        );
        rolesAuthority.setRoleCapability(
            BORING_VAULT_ROLE, address(manager), ManagerWithMerkleVerification.flashLoan.selector, true
        );
        rolesAuthority.setRoleCapability(
            BALANCER_VAULT_ROLE, address(manager), ManagerWithMerkleVerification.receiveFlashLoan.selector, true
        );

        // Grant roles
        rolesAuthority.setUserRole(address(this), STRATEGIST_ROLE, true);
        rolesAuthority.setUserRole(address(manager), MANGER_INTERNAL_ROLE, true);
        rolesAuthority.setUserRole(address(this), ADMIN_ROLE, true);
        rolesAuthority.setUserRole(address(manager), MANAGER_ROLE, true);
        rolesAuthority.setUserRole(address(boringVault), BORING_VAULT_ROLE, true);
        rolesAuthority.setUserRole(getAddress(sourceChain, "vault"), BALANCER_VAULT_ROLE, true);
    }

    function testOdosSwapERC20() external {
        _setUpSpecificBlock__USDCSwap(); 

        deal(getAddress(sourceChain, "WETH"), address(boringVault), 1_000e18);
        deal(getAddress(sourceChain, "USDC"), address(boringVault), 1_000_000e18);
        
        address[] memory tokens = new address[](3);   
        SwapKind[] memory kind = new SwapKind[](3); 
        tokens[0] = getAddress(sourceChain, "USDC"); 
        kind[0] = SwapKind.BuyAndSell; 
        tokens[1] = getAddress(sourceChain, "WETH"); 
        kind[1] = SwapKind.BuyAndSell; 
        tokens[2] = getAddress(sourceChain, "USDT"); 
        kind[2] = SwapKind.BuyAndSell; 
       
        ManageLeaf[] memory leafs = new ManageLeaf[](16);
        _addOdosSwapLeafs(leafs, tokens, kind);

        bytes32[][] memory manageTree = _generateMerkleTree(leafs);

        //_generateTestLeafs(leafs, manageTree);

        manager.setManageRoot(address(this), manageTree[manageTree.length - 1][0]);

        ManageLeaf[] memory manageLeafs = new ManageLeaf[](3);
        manageLeafs[0] = leafs[0]; //approve usdc
        manageLeafs[1] = leafs[1]; //swap() usdc -> weth
        manageLeafs[2] = leafs[2]; //swapCompact() usdc -> weth

        bytes32[][] memory manageProofs = _getProofsUsingTree(manageLeafs, manageTree);

        address[] memory targets = new address[](3);
        targets[0] = getAddress(sourceChain, "USDC"); //approve
        targets[1] = getAddress(sourceChain, "odosRouterV2"); //approve
        targets[2] = getAddress(sourceChain, "odosRouterV2"); //approve

        bytes[] memory targetData = new bytes[](3);
        targetData[0] = abi.encodeWithSignature(
            "approve(address,uint256)", getAddress(sourceChain, "odosRouterV2"), type(uint256).max
        );
        
        DecoderCustomTypes.swapTokenInfo memory swapTokenInfo = DecoderCustomTypes.swapTokenInfo({
            inputToken: getAddress(sourceChain, "USDC"),
            inputAmount: 100000000,
            inputReceiver: getAddress(sourceChain, "odosExecutor"),
            outputToken: getAddress(sourceChain, "WETH"),
            outputQuote: 44870662095406488,
            outputMin: 44770662095406488,
            outputReceiver: address(boringVault)
        }); 

        bytes memory pathDefinition = hex"010203000d0101010201ff00000000000000000000000000000000000000000088e6a0c2ddd26feeb64f039a2c41296fcb3f5640a0b86991c6218b36c1d19d4a2e9eb0ce3606eb48000000000000000000000000000000000000000000000000"; 

        targetData[1] = abi.encodeWithSignature(
            "swap((address,uint256,address,address,uint256,uint256,address),bytes,address,uint32)", swapTokenInfo, pathDefinition, getAddress(sourceChain, "odosExecutor"), 0
        );
        
        // @dev NOTE: this is swapCompact ABI-encoded. This tx data was retrieved directly from the Odos API. After assembling the tx, the output from the /assemble endpoint will return the following data in the data field. This includes everything needed for swapping. Submit the entire tx data as the targetData. Note that is already includes the function signature, etc.  
        targetData[2] = hex"83bd37f90001a0b86991c6218b36c1d19d4a2e9eb0ce3606eb480001c02aaa39b223fe8d0a0e5c4f27ead9083c756cc20405f5e10007a25b351495b2c8028f5c0001d768d1Fe6Ef1449A54F9409400fe9d0E4954ea3F000000015615dEB798BB3E4dFa0139dFa1b3D433Cc23b72f0000000003010204001201010201000001ab000004b500000000020d0001030201ff000000a0b86991c6218b36c1d19d4a2e9eb0ce3606eb486f40d4a6237c257fff2db00fa0510deeecd303ebcba27c8e7115b4eb50aa14999bc0866674a96ecb00000000"; 

        address[] memory decodersAndSanitizers = new address[](3);
        decodersAndSanitizers[0] = rawDataDecoderAndSanitizer;
        decodersAndSanitizers[1] = rawDataDecoderAndSanitizer;
        decodersAndSanitizers[2] = rawDataDecoderAndSanitizer;

        uint256[] memory values = new uint256[](3);

        manager.manageVaultWithMerkleVerification(manageProofs, decodersAndSanitizers, targets, targetData, values);
    }

    function testOdosSwapERC20__Reverts() external {
        _setUpSpecificBlock__USDCSwap(); 

        deal(getAddress(sourceChain, "WETH"), address(boringVault), 1_000e18);
        deal(getAddress(sourceChain, "USDC"), address(boringVault), 1_000_000e18);
        
        address[] memory tokens = new address[](3);   
        SwapKind[] memory kind = new SwapKind[](3); 
        tokens[0] = getAddress(sourceChain, "USDC"); 
        kind[0] = SwapKind.BuyAndSell; 
        tokens[1] = getAddress(sourceChain, "WETH"); 
        kind[1] = SwapKind.BuyAndSell; 
        tokens[2] = getAddress(sourceChain, "USDT"); 
        kind[2] = SwapKind.BuyAndSell; 
       
        ManageLeaf[] memory leafs = new ManageLeaf[](16);
        _addOdosSwapLeafs(leafs, tokens, kind);

        bytes32[][] memory manageTree = _generateMerkleTree(leafs);

        //_generateTestLeafs(leafs, manageTree);

        manager.setManageRoot(address(this), manageTree[manageTree.length - 1][0]);

        ManageLeaf[] memory manageLeafs = new ManageLeaf[](3);
        manageLeafs[0] = leafs[0]; //approve usdc
        manageLeafs[1] = leafs[1]; //swap() usdc -> weth
        manageLeafs[2] = leafs[2]; //swapCompact() usdc -> weth

        bytes32[][] memory manageProofs = _getProofsUsingTree(manageLeafs, manageTree);

        address[] memory targets = new address[](3);
        targets[0] = getAddress(sourceChain, "USDC"); //approve
        targets[1] = getAddress(sourceChain, "odosRouterV2"); //approve
        targets[2] = getAddress(sourceChain, "odosRouterV2"); //approve

        bytes[] memory targetData = new bytes[](3);
        targetData[0] = abi.encodeWithSignature(
            "approve(address,uint256)", getAddress(sourceChain, "odosRouterV2"), type(uint256).max
        );
        
        //include wrong output token 
        DecoderCustomTypes.swapTokenInfo memory swapTokenInfo = DecoderCustomTypes.swapTokenInfo({
            inputToken: getAddress(sourceChain, "USDC"),
            inputAmount: 100000000,
            inputReceiver: getAddress(sourceChain, "odosExecutor"),
            outputToken: getAddress(sourceChain, "USDT"),
            outputQuote: 44870662095406488,
            outputMin: 44770662095406488,
            outputReceiver: address(boringVault)
        }); 

        bytes memory pathDefinition = hex"010203000d0101010201ff00000000000000000000000000000000000000000088e6a0c2ddd26feeb64f039a2c41296fcb3f5640a0b86991c6218b36c1d19d4a2e9eb0ce3606eb48000000000000000000000000000000000000000000000000"; 

        targetData[1] = abi.encodeWithSignature(
            "swap((address,uint256,address,address,uint256,uint256,address),bytes,address,uint32)", swapTokenInfo, pathDefinition, getAddress(sourceChain, "odosExecutor"), 0
        );
        
        // @dev NOTE: this is swapCompact ABI-encoded. This tx data was retrieved directly from the Odos API. After assembling the tx, the output from the /assemble endpoint will return the following data in the data field. This includes everything needed for swapping. Submit the entire tx data as the targetData. Note that is already includes the function signature, etc.  
        targetData[2] = hex"83bd37f90001a0b86991c6218b36c1d19d4a2e9eb0ce3606eb480001c02aaa39b223fe8d0a0e5c4f27ead9083c756cc20405f5e10007a25b351495b2c8028f5c0001d768d1Fe6Ef1449A54F9409400fe9d0E4954ea3F000000015615dEB798BB3E4dFa0139dFa1b3D433Cc23b72f0000000003010204001201010201000001ab000004b500000000020d0001030201ff000000a0b86991c6218b36c1d19d4a2e9eb0ce3606eb486f40d4a6237c257fff2db00fa0510deeecd303ebcba27c8e7115b4eb50aa14999bc0866674a96ecb00000000"; 

        address[] memory decodersAndSanitizers = new address[](3);
        decodersAndSanitizers[0] = rawDataDecoderAndSanitizer;
        decodersAndSanitizers[1] = rawDataDecoderAndSanitizer;
        decodersAndSanitizers[2] = rawDataDecoderAndSanitizer;

        uint256[] memory values = new uint256[](3);
        
        vm.expectRevert(
            abi.encodeWithSelector(
                ManagerWithMerkleVerification.ManagerWithMerkleVerification__FailedToVerifyManageProof.selector, 
                targets[1], 
                targetData[1], 
                0
            )
        ); 
        manager.manageVaultWithMerkleVerification(manageProofs, decodersAndSanitizers, targets, targetData, values);
        
        //correct output token
        swapTokenInfo = DecoderCustomTypes.swapTokenInfo({
            inputToken: getAddress(sourceChain, "USDC"),
            inputAmount: 100000000,
            inputReceiver: getAddress(sourceChain, "odosExecutor"),
            outputToken: getAddress(sourceChain, "WETH"),
            outputQuote: 44870662095406488,
            outputMin: 44770662095406488,
            outputReceiver: address(boringVault)
        }); 

        targetData[1] = abi.encodeWithSignature(
            "swap((address,uint256,address,address,uint256,uint256,address),bytes,address,uint32)", swapTokenInfo, pathDefinition, getAddress(sourceChain, "odosExecutor"), 0
        );

        targetData[2] = hex"83bd37f90001a0b86991c6218b36c1d19d4a2e9eb0ce3606eb480001dac17f958d2ee523a2206206994597c13d831ec70405f5e1000405f695c5028f5c0001d768d1Fe6Ef1449A54F9409400fe9d0E4954ea3F000131373595F40Ea48a7aAb6CBCB0d377C6066E2dCA00015615dEB798BB3E4dFa0139dFa1b3D433Cc23b72f0000000003010203005701010001020180000060ff0000000000000000000000000000000031373595f40ea48a7aab6cbcb0d377c6066e2dcaa0b86991c6218b36c1d19d4a2e9eb0ce3606eb48000000000000000000000000000000000000000000000000"; 

        vm.expectRevert(
            abi.encodeWithSelector(
                ManagerWithMerkleVerification.ManagerWithMerkleVerification__FailedToVerifyManageProof.selector, 
                targets[2], 
                targetData[2], 
                0
            )
        ); 

        manager.manageVaultWithMerkleVerification(manageProofs, decodersAndSanitizers, targets, targetData, values);

    }

    //function testOdosSwapERC20__WETH() external {
    //    _setUpSpecificBlock__WETHSwap(); 

    //    deal(getAddress(sourceChain, "WETH"), address(boringVault), 1_000e18);
    //    deal(getAddress(sourceChain, "USDC"), address(boringVault), 1_000_000e18);
    //    
    //    address[] memory tokens = new address[](3);   
    //    SwapKind[] memory kind = new SwapKind[](3); 
    //    tokens[0] = getAddress(sourceChain, "USDC"); 
    //    kind[0] = SwapKind.BuyAndSell; 
    //    tokens[1] = getAddress(sourceChain, "WETH"); 
    //    kind[1] = SwapKind.BuyAndSell; 
    //    tokens[2] = getAddress(sourceChain, "USDT"); 
    //    kind[2] = SwapKind.BuyAndSell; 
    //   
    //    ManageLeaf[] memory leafs = new ManageLeaf[](16);
    //    _addOdosSwapLeafs(leafs, tokens, kind);

    //    bytes32[][] memory manageTree = _generateMerkleTree(leafs);

    //    //_generateTestLeafs(leafs, manageTree);

    //    manager.setManageRoot(address(this), manageTree[manageTree.length - 1][0]);

    //    ManageLeaf[] memory manageLeafs = new ManageLeaf[](3);
    //    manageLeafs[0] = leafs[5]; //approve weth
    //    manageLeafs[1] = leafs[8]; //swap() weth -> usdt
    //    manageLeafs[2] = leafs[9]; //swapCompact() weth -> usdt

    //    bytes32[][] memory manageProofs = _getProofsUsingTree(manageLeafs, manageTree);

    //    address[] memory targets = new address[](3);
    //    targets[0] = getAddress(sourceChain, "WETH"); //approve
    //    targets[1] = getAddress(sourceChain, "odosRouterV2"); //approve
    //    targets[2] = getAddress(sourceChain, "odosRouterV2"); //approve

    //    bytes[] memory targetData = new bytes[](3);
    //    targetData[0] = abi.encodeWithSignature(
    //        "approve(address,uint256)", getAddress(sourceChain, "odosRouterV2"), type(uint256).max
    //    );
    //    
    //    DecoderCustomTypes.swapTokenInfo memory swapTokenInfo = DecoderCustomTypes.swapTokenInfo({
    //        inputToken: getAddress(sourceChain, "WETH"),
    //        inputAmount: 1e18,
    //        inputReceiver: getAddress(sourceChain, "odosExecutor"),
    //        outputToken: getAddress(sourceChain, "USDT"),
    //        outputQuote: 1,
    //        outputMin: 1,
    //        outputReceiver: address(boringVault)
    //    }); 

    //    bytes memory pathDefinition = hex"01020300510101010201077e6297b36a5670ff00000000000000000000000000352b186090068eb35d532428676ce510e17ab581c02aaa39b223fe8d0a0e5c4f27ead9083c756cc2000000000000000000000000000000000000000000000000"; 

    //    targetData[1] = abi.encodeWithSignature(
    //        "swap((address,uint256,address,address,uint256,uint256,address),bytes,address,uint32)", swapTokenInfo, pathDefinition, getAddress(sourceChain, "odosExecutor"), 0
    //    );
    //    
    //    // @dev NOTE: this is swapCompact ABI-encoded. This tx data was retrieved directly from the Odos API. After assembling the tx, the output from the /assemble endpoint will return the following data in the data field. This includes everything needed for swapping. Submit the entire tx data as the targetData. Note that is already includes the function signature, etc.  
    //    targetData[2] = hex"83bd37f90001c02aaa39b223fe8d0a0e5c4f27ead9083c756cc20001dac17f958d2ee523a2206206994597c13d831ec7080de0b6b3a7640000048350be22028f5c0001d768d1Fe6Ef1449A54F9409400fe9d0E4954ea3F000000015615dEB798BB3E4dFa0139dFa1b3D433Cc23b72f0000000003010203000d0101010201ff000000000000000000000000000000000000000000c7bbec68d12a0d1830360f8ec58fa599ba1b0e9bc02aaa39b223fe8d0a0e5c4f27ead9083c756cc2000000000000000000000000000000000000000000000000"; 

    //    address[] memory decodersAndSanitizers = new address[](3);
    //    decodersAndSanitizers[0] = rawDataDecoderAndSanitizer;
    //    decodersAndSanitizers[1] = rawDataDecoderAndSanitizer;
    //    decodersAndSanitizers[2] = rawDataDecoderAndSanitizer;

    //    uint256[] memory values = new uint256[](3);

    //    manager.manageVaultWithMerkleVerification(manageProofs, decodersAndSanitizers, targets, targetData, values);
    //}

    function testOdosSwapERC20_Sonic() external {
        _setUpSpecificBlock_SonicWETHSwap(); 

        deal(getAddress(sourceChain, "WETH"), address(boringVault), 1_000e18);
        
        address[] memory tokens = new address[](3);   
        SwapKind[] memory kind = new SwapKind[](3); 
        tokens[0] = getAddress(sourceChain, "USDC"); 
        kind[0] = SwapKind.BuyAndSell; 
        tokens[1] = getAddress(sourceChain, "WETH"); 
        kind[1] = SwapKind.BuyAndSell; 
        tokens[2] = getAddress(sourceChain, "USDT"); 
        kind[2] = SwapKind.BuyAndSell; 
       
        ManageLeaf[] memory leafs = new ManageLeaf[](16);
        _addOdosSwapLeafs(leafs, tokens, kind);

        bytes32[][] memory manageTree = _generateMerkleTree(leafs);

        //_generateTestLeafs(leafs, manageTree);

        manager.setManageRoot(address(this), manageTree[manageTree.length - 1][0]);

        ManageLeaf[] memory manageLeafs = new ManageLeaf[](3);
        manageLeafs[0] = leafs[9]; //approve weth
<<<<<<< HEAD
        manageLeafs[1] = leafs[10]; //swap() weth -> usdt
        manageLeafs[2] = leafs[11]; //swapCompact() weth -> usdt
=======
        manageLeafs[1] = leafs[3]; //swap() weth -> usdc
        manageLeafs[2] = leafs[4]; //swapCompact() weth -> usdc
>>>>>>> 00030cce

        bytes32[][] memory manageProofs = _getProofsUsingTree(manageLeafs, manageTree);

        address[] memory targets = new address[](3);
        targets[0] = getAddress(sourceChain, "WETH"); //approve
        targets[1] = getAddress(sourceChain, "odosRouterV2"); //approve
        targets[2] = getAddress(sourceChain, "odosRouterV2"); //approve

        bytes[] memory targetData = new bytes[](3);
        targetData[0] = abi.encodeWithSignature(
            "approve(address,uint256)", getAddress(sourceChain, "odosRouterV2"), type(uint256).max
        );
        
        DecoderCustomTypes.swapTokenInfo memory swapTokenInfo = DecoderCustomTypes.swapTokenInfo({
            inputToken: getAddress(sourceChain, "WETH"),
            inputAmount: 1e18,
            inputReceiver: getAddress(sourceChain, "odosExecutor"),
            outputToken: getAddress(sourceChain, "USDC"),
            outputQuote: 2239355834,
            outputMin: 2229355834,
            outputReceiver: address(boringVault)
        }); 
    
        //much longer path
        bytes memory pathDefinition = hex"04030a0102aa88cc0301000101020014012433768406010003020001a686fe0f06020104020001c5dfced4060201050200015b3a9e66060201060200000702010207eceabd67b0f236fe57f61e619d91e4b223eb75d20002000000000000000000bc02060201080901ff000000000000000000000000000000000000000000000f4dd4c3ccb1729f099b79d83540049758a5e9ff50c42deacd8fc9773493ed674b675be577f2634bb6d9b069f6b96a507243d501d1a23b3fccfc85d36fb30f3fcb864d49cdff15061ed5c6adfee40b40cfd41df89d060b72ebdd50d65f9021e4457c477efe809a1d337bdfc98b77a1067e3819f66d8ad23f29219dd400f2bf60e5a23d13be72b486d40388945c4b7d607aaf7b5cde9f09b5f03cf3b5c923aeea039e2fb66102314ce7b64ce5ce3e5183bc94ad38000000000000000000000000"; 

        targetData[1] = abi.encodeWithSignature(
            "swap((address,uint256,address,address,uint256,uint256,address),bytes,address,uint32)", swapTokenInfo, pathDefinition, getAddress(sourceChain, "odosExecutor"), 0
        );
        
        // @dev NOTE: this is swapCompact ABI-encoded. This tx data was retrieved directly from the Odos API. After assembling the tx, the output from the /assemble endpoint will return the following data in the data field. This includes everything needed for swapping. Submit the entire tx data as the targetData. Note that is already includes the function signature, etc.  
        targetData[2] = hex"83bd37f9000150c42deacd8fc9773493ed674b675be577f2634b000129219dd400f2bf60e5a23d13be72b486d4038894080de0b6b3a7640000048579dbba028f5c0001B28Ca7e465C452cE4252598e0Bc96Aeba553CF82000000015615dEB798BB3E4dFa0139dFa1b3D433Cc23b72f0000000006020307017015f2b506010001020001e6f4da260602010302000006020104020002060201050601ff000000000000000000000000000000000000000000000000b6d9b069f6b96a507243d501d1a23b3fccfc85d350c42deacd8fc9773493ed674b675be577f2634b6fb30f3fcb864d49cdff15061ed5c6adfee40b40cfd41df89d060b72ebdd50d65f9021e4457c477e9f46dd8f2a4016c26c1cf1f4ef90e5e1928d756b039e2fb66102314ce7b64ce5ce3e5183bc94ad380000000000000000"; 

        address[] memory decodersAndSanitizers = new address[](3);
        decodersAndSanitizers[0] = rawDataDecoderAndSanitizer;
        decodersAndSanitizers[1] = rawDataDecoderAndSanitizer;
        decodersAndSanitizers[2] = rawDataDecoderAndSanitizer;

        uint256[] memory values = new uint256[](3);

        manager.manageVaultWithMerkleVerification(manageProofs, decodersAndSanitizers, targets, targetData, values);


        uint256 usdcBal = getERC20(sourceChain, "USDC").balanceOf(address(boringVault)); 
        assertGt(usdcBal, 0); 
    }


    function testOdosSwapERC20_BASE() external {
        _setUpSpecificBlock_Base(); 

        deal(getAddress(sourceChain, "WETH"), address(boringVault), 1_000e18);
        
        address[] memory tokens = new address[](3);   
        SwapKind[] memory kind = new SwapKind[](3); 
        tokens[0] = getAddress(sourceChain, "USDC"); 
        kind[0] = SwapKind.BuyAndSell; 
        tokens[1] = getAddress(sourceChain, "WETH"); 
        kind[1] = SwapKind.BuyAndSell; 
        tokens[2] = getAddress(sourceChain, "USDT"); 
        kind[2] = SwapKind.BuyAndSell; 
       
        ManageLeaf[] memory leafs = new ManageLeaf[](16);
        _addOdosSwapLeafs(leafs, tokens, kind);

        bytes32[][] memory manageTree = _generateMerkleTree(leafs);

        _generateTestLeafs(leafs, manageTree);

        manager.setManageRoot(address(this), manageTree[manageTree.length - 1][0]);

        ManageLeaf[] memory manageLeafs = new ManageLeaf[](3);
        manageLeafs[0] = leafs[9]; //approve weth
        manageLeafs[1] = leafs[3]; //swap() weth -> usdc
        manageLeafs[2] = leafs[4]; //swapCompact() weth -> usdc

        bytes32[][] memory manageProofs = _getProofsUsingTree(manageLeafs, manageTree);

        address[] memory targets = new address[](3);
        targets[0] = getAddress(sourceChain, "WETH"); //approve
        targets[1] = getAddress(sourceChain, "odosRouterV2"); //approve
        targets[2] = getAddress(sourceChain, "odosRouterV2"); //approve

        bytes[] memory targetData = new bytes[](3);
        targetData[0] = abi.encodeWithSignature(
            "approve(address,uint256)", getAddress(sourceChain, "odosRouterV2"), type(uint256).max
        );
        
        DecoderCustomTypes.swapTokenInfo memory swapTokenInfo = DecoderCustomTypes.swapTokenInfo({
            inputToken: getAddress(sourceChain, "WETH"),
            inputAmount: 1e18,
            inputReceiver: getAddress(sourceChain, "odosExecutor"),
            outputToken: getAddress(sourceChain, "USDC"),
            outputQuote: 1946173011,
            outputMin: 1936173011,
            outputReceiver: address(boringVault)
        }); 
    
        bytes memory pathDefinition = hex"03030a0103fcdcbb080101010201013e6c3b8808010103020101076bcb6308010104020101cb39039308010105020100080200060201051b856727440101070800080ddf4afeb2b60e0004340101010908007ffffff5ff000000000000000000b4cb800910b228ed3d0834cf79d697127bbb00e54200000000000000000000000000000000000006482fe995c4a52bc79271ab29a53591363ee30a8974cb6260be6f31965c239df6d6ef2ac2b5d4f02072ab388e2e2f6facef59e3c3fa2c4e29011c2d38f6c0a374a483101e04ef5f7ac9bd15d9142bac95bb8b2da5db110ad625270061e81987ce342677c3d9aaec86b65d86f6a7b5b1b0c42ffa531710b6ca616535324976f8dbcef19df0705b95ace86ebb48000000000000000000000000";

        targetData[1] = abi.encodeWithSignature(
            "swap((address,uint256,address,address,uint256,uint256,address),bytes,address,uint32)", swapTokenInfo, pathDefinition, getAddress(sourceChain, "odosExecutor"), 0
        );
        
        // @dev NOTE: this is swapCompact ABI-encoded. This tx data was retrieved directly from the Odos API. After assembling the tx, the output from the /assemble endpoint will return the following data in the data field. This includes everything needed for swapping. Submit the entire tx data as the targetData. Note that is already includes the function signature, etc.  
        targetData[2] = hex"83bd37f900020004080de0b6b3a7640000047402f962028f5c000152bB904473E0aDC699c7B103962D35a0F53D9E1e000000015615dEB798BB3E4dFa0139dFa1b3D433Cc23b72f00000000210b08230119117af704010001016c6263030201010102010501012939ba0802010302010100bb254a340201010402017fffffef0104440252080201050201010098f2df08020106020101086d470d0802010702010102b990c60802010802010111432a8b08020109020101a1c30be90802010a020101738ba3020802010b02010103f8008a340300010c02017ffffe8b010757bcb60803000d0201012e8b6e150803000e02010104bc85c40804000f02010118210c75080400100201012accc672080400110201010775c59a08050012020101de5d323108060013020100080700140201079ee8714c440201151600080ddf4afeb2b60e0006340201011716007ffffff50d07fe6f5c440201181900080de0893b049c5e800c340201011a19007ffffffb0a0802011b1c00080802011d1e000e0802011f200103f9d83bec0902012122010001f400000a00020902012122010001f300000a00ff000000000000c868fcf8af03a2306c6b37db23b5a25b38b27eb942000000000000000000000000000000000000061db0d0cb84914d09a92ba11d122bab732ac35fe0df033790907c60c9b81ae355f76f74f52f92114ab4cb800910b228ed3d0834cf79d697127bbb00e5fcd3960075c00af339a4e26afc76b949e5ff06ec482fe995c4a52bc79271ab29a53591363ee30a8974cb6260be6f31965c239df6d6ef2ac2b5d4f020b775272e537cc670c65dc852908ad47015244eaf72ab388e2e2f6facef59e3c3fa2c4e29011c2d38b2cc224c1c9fee385f8ad6a55b4d94e92359dc59ff615535e281b96022f1423c89a83744fbf3dc27e58b73ff901325b8b2056b29712c50237242f520b78daa6d74fe0e23e5c95446cfadbadc63205cfc8912bd00a81b85d5618c1965f2a5ccdc034195b626f859da14329022dba1b87dd1998f18e3b222fec211e1f853a898bd1302385ccde55f33a8c4b3f3f4dfb8647c3ef75c5a71b7b0ee9240bdccce86974d69971ccd4a636c403a3c1b00c85e99bb9b56065d4e504eb4c526995e0cc7a6e327fda75d8b52b5bb8b2da5db110ad625270061e81987ce342677c3d9aaec86b65d86f6a7b5b1b0c42ffa531710b6ca616535324976f8dbcef19df0705b95ace86ebb48d44c8a74b4c61aca153fb35f63d58af87fb3340db79dd08ea68a908a97220c76d19a6aa9cbde43762153484894dfd38d7af28de7a6d10de3b007a06be5b5f522e98b5a2baae212d4da66b865b781db97940181a94a35a4569e4529a3cdfb74e38fd98631b94b22332abf5f89877a14cc88f2abc48c34b3dfcbb7c0000ab88b473b1f5afd9ef808440eed33bf00af44843f5207dcc574add652b695d9fb15006960a3e35cc302bfa44cb288bc5a4f316fdb1adb420000000000000000000000000000000000000000833589fcd6edb6e08f4c7c32d4f71b54bda02913000000000000000000000000000000000000000000000000"; 

        address[] memory decodersAndSanitizers = new address[](3);
        decodersAndSanitizers[0] = rawDataDecoderAndSanitizer;
        decodersAndSanitizers[1] = rawDataDecoderAndSanitizer;
        decodersAndSanitizers[2] = rawDataDecoderAndSanitizer;

        uint256[] memory values = new uint256[](3);

        manager.manageVaultWithMerkleVerification(manageProofs, decodersAndSanitizers, targets, targetData, values);

        uint256 usdcBal = getERC20(sourceChain, "USDC").balanceOf(address(boringVault)); 
        assertGt(usdcBal, 0); 
    }


    // ========================================= HELPER FUNCTIONS =========================================

    function _startFork(string memory rpcKey, uint256 blockNumber) internal returns (uint256 forkId) {
        forkId = vm.createFork(vm.envString(rpcKey), blockNumber);
        vm.selectFork(forkId);
    }
}

contract FullOdosDecoderAndSanitizer is OdosDecoderAndSanitizer {
    constructor(address _odosRouter) OdosDecoderAndSanitizer(_odosRouter){}
}<|MERGE_RESOLUTION|>--- conflicted
+++ resolved
@@ -585,13 +585,77 @@
 
         ManageLeaf[] memory manageLeafs = new ManageLeaf[](3);
         manageLeafs[0] = leafs[9]; //approve weth
-<<<<<<< HEAD
         manageLeafs[1] = leafs[10]; //swap() weth -> usdt
         manageLeafs[2] = leafs[11]; //swapCompact() weth -> usdt
-=======
+
+        bytes32[][] memory manageProofs = _getProofsUsingTree(manageLeafs, manageTree);
+
+        address[] memory targets = new address[](3);
+        targets[0] = getAddress(sourceChain, "WETH"); //approve
+        targets[1] = getAddress(sourceChain, "odosRouterV2"); //approve
+        targets[2] = getAddress(sourceChain, "odosRouterV2"); //approve
+
+        bytes[] memory targetData = new bytes[](3);
+        targetData[0] = abi.encodeWithSignature(
+            "approve(address,uint256)", getAddress(sourceChain, "odosRouterV2"), type(uint256).max
+        );
+        
+        DecoderCustomTypes.swapTokenInfo memory swapTokenInfo = DecoderCustomTypes.swapTokenInfo({
+            inputToken: getAddress(sourceChain, "WETH"),
+            inputAmount: 1e18,
+            inputReceiver: getAddress(sourceChain, "odosExecutor"),
+            outputToken: getAddress(sourceChain, "USDT"),
+            outputQuote: 1,
+            outputMin: 1,
+            outputReceiver: address(boringVault)
+        }); 
+
+        bytes memory pathDefinition = hex"01020300510101010201077e6297b36a5670ff00000000000000000000000000352b186090068eb35d532428676ce510e17ab581c02aaa39b223fe8d0a0e5c4f27ead9083c756cc2000000000000000000000000000000000000000000000000"; 
+
+        targetData[1] = abi.encodeWithSignature(
+            "swap((address,uint256,address,address,uint256,uint256,address),bytes,address,uint32)", swapTokenInfo, pathDefinition, getAddress(sourceChain, "odosExecutor"), 0
+        );
+        
+        // @dev NOTE: this is swapCompact ABI-encoded. This tx data was retrieved directly from the Odos API. After assembling the tx, the output from the /assemble endpoint will return the following data in the data field. This includes everything needed for swapping. Submit the entire tx data as the targetData. Note that is already includes the function signature, etc.  
+        targetData[2] = hex"83bd37f90001c02aaa39b223fe8d0a0e5c4f27ead9083c756cc20001dac17f958d2ee523a2206206994597c13d831ec7080de0b6b3a7640000048350be22028f5c0001d768d1Fe6Ef1449A54F9409400fe9d0E4954ea3F000000015615dEB798BB3E4dFa0139dFa1b3D433Cc23b72f0000000003010203000d0101010201ff000000000000000000000000000000000000000000c7bbec68d12a0d1830360f8ec58fa599ba1b0e9bc02aaa39b223fe8d0a0e5c4f27ead9083c756cc2000000000000000000000000000000000000000000000000"; 
+
+        address[] memory decodersAndSanitizers = new address[](3);
+        decodersAndSanitizers[0] = rawDataDecoderAndSanitizer;
+        decodersAndSanitizers[1] = rawDataDecoderAndSanitizer;
+        decodersAndSanitizers[2] = rawDataDecoderAndSanitizer;
+
+        uint256[] memory values = new uint256[](3);
+
+        manager.manageVaultWithMerkleVerification(manageProofs, decodersAndSanitizers, targets, targetData, values);
+    }
+
+    function testOdosSwapERC20_Sonic() external {
+        _setUpSpecificBlock_SonicWETHSwap(); 
+
+        deal(getAddress(sourceChain, "WETH"), address(boringVault), 1_000e18);
+        
+        address[] memory tokens = new address[](3);   
+        SwapKind[] memory kind = new SwapKind[](3); 
+        tokens[0] = getAddress(sourceChain, "USDC"); 
+        kind[0] = SwapKind.BuyAndSell; 
+        tokens[1] = getAddress(sourceChain, "WETH"); 
+        kind[1] = SwapKind.BuyAndSell; 
+        tokens[2] = getAddress(sourceChain, "USDT"); 
+        kind[2] = SwapKind.BuyAndSell; 
+       
+        ManageLeaf[] memory leafs = new ManageLeaf[](16);
+        _addOdosSwapLeafs(leafs, tokens, kind);
+
+        bytes32[][] memory manageTree = _generateMerkleTree(leafs);
+
+        _generateTestLeafs(leafs, manageTree);
+
+        manager.setManageRoot(address(this), manageTree[manageTree.length - 1][0]);
+
+        ManageLeaf[] memory manageLeafs = new ManageLeaf[](3);
+        manageLeafs[0] = leafs[9]; //approve weth
         manageLeafs[1] = leafs[3]; //swap() weth -> usdc
         manageLeafs[2] = leafs[4]; //swapCompact() weth -> usdc
->>>>>>> 00030cce
 
         bytes32[][] memory manageProofs = _getProofsUsingTree(manageLeafs, manageTree);
 
