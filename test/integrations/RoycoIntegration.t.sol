--- conflicted
+++ resolved
@@ -221,7 +221,7 @@
         manager.manageVaultWithMerkleVerification(manageProofs, decodersAndSanitizers, targets, targetData, values);
     }
 
-<<<<<<< HEAD
+
 //    function testRoycoWeirollForfeitIntegration() external {
 //        deal(getAddress(sourceChain, "USDC"), address(boringVault), 1_000e6);
 //        
@@ -390,18 +390,18 @@
 //        //execute forfeit script with rewards accrued
 //        manager.manageVaultWithMerkleVerification(manageProofs, decodersAndSanitizers, targets, targetData, values);
 //    }
-=======
-    function testRoycoWeirollForfeitIntegration() external {
-        deal(getAddress(sourceChain, "USDC"), address(boringVault), 1_000e6);
-
-        bytes32 stkGHOMarketHash = 0x83c459782b2ff36629401b1a592354fc085f29ae00cf97b803f73cac464d389b;
-
-        bytes32 stkGHOHash = 0x8349eff9a17d01f2e9fa015121d0d03cd4b15ae9f2b8b17add16bbad006a1c6a;
+
+
+    function testRoycoWeirollExecuteWithdrawIntegration() external {
+        deal(getAddress(sourceChain, "WBTC"), address(boringVault), 1_000e6);
+
+        bytes32 wbtcMarketHash = 0xb36f14fd392b9a1d6c3fabedb9a62a63d2067ca0ebeb63bbc2c93b11cc8eb3a2; 
+
+        bytes32 wbtcFillOfferHash = 0xe6d27a147193a240619759a35ebed3b4c2bd931cc3aaf9887c37724eea46f235; 
 
         ManageLeaf[] memory leafs = new ManageLeaf[](8);
-        _addRoycoWeirollLeafs(
-            leafs, getERC20(sourceChain, "USDC"), stkGHOMarketHash, getAddress(sourceChain, "boringVault")
-        );
+        _addRoycoWeirollLeafs(leafs, getERC20(sourceChain, "WBTC"), wbtcMarketHash, getAddress(sourceChain, "boringVault"));
+
 
         bytes32[][] memory manageTree = _generateMerkleTree(leafs);
 
@@ -416,11 +416,11 @@
 
         //we are interacting the stkGHO market
         address[] memory targets = new address[](2);
-        targets[0] = getAddress(sourceChain, "USDC");
+        targets[0] = getAddress(sourceChain, "WBTC");
         targets[1] = getAddress(sourceChain, "recipeMarketHub");
 
         bytes32[] memory ipOfferHashes = new bytes32[](1);
-        ipOfferHashes[0] = stkGHOHash; //stkGHO offer hash from: https://etherscan.io/tx/0x133e477a7573555df912bba020c3a5e3c3b137a21a76c8f52b3b5a7a2065f2e0
+        ipOfferHashes[0] = wbtcFillOfferHash; 
 
         uint256[] memory amounts = new uint256[](1);
         amounts[0] = 100e6;
@@ -445,100 +445,6 @@
 
         //execute deposit script
         manager.manageVaultWithMerkleVerification(manageProofs, decodersAndSanitizers, targets, targetData, values);
-
-        ///Test Withdraws
-
-        //accrue some rewards
-        skip(7 days);
-
-        //NOTE: created upon calling `fillIPOffers()` and needed for withdrawls
-        address expectedWeirollWallet = 0x903eaa26E1C5fa9c12B7fa83Fa3db9aB824aAA42;
-        bool executeWithdraw = true;
-
-        ManageLeaf[] memory manageLeafs2 = new ManageLeaf[](1);
-        manageLeafs2[0] = leafs[3]; //forfeit
-
-        manageProofs = _getProofsUsingTree(manageLeafs2, manageTree);
-
-        targets = new address[](1);
-        targets[0] = getAddress(sourceChain, "recipeMarketHub");
-
-        targetData = new bytes[](1);
-        targetData[0] = abi.encodeWithSignature("forfeit(address,bool)", expectedWeirollWallet, executeWithdraw);
-
-        decodersAndSanitizers = new address[](1);
-        decodersAndSanitizers[0] = rawDataDecoderAndSanitizer;
-
-        values = new uint256[](1);
-
-        //execute forfeit script with rewards accrued
-        manager.manageVaultWithMerkleVerification(manageProofs, decodersAndSanitizers, targets, targetData, values);
-    }
->>>>>>> eddac234
-
-    function testRoycoWeirollExecuteWithdrawIntegration() external {
-        deal(getAddress(sourceChain, "WBTC"), address(boringVault), 1_000e6);
-
-<<<<<<< HEAD
-        bytes32 wbtcMarketHash = 0xb36f14fd392b9a1d6c3fabedb9a62a63d2067ca0ebeb63bbc2c93b11cc8eb3a2; 
-
-        bytes32 wbtcFillOfferHash = 0xe6d27a147193a240619759a35ebed3b4c2bd931cc3aaf9887c37724eea46f235; 
-
-        ManageLeaf[] memory leafs = new ManageLeaf[](8);
-        _addRoycoWeirollLeafs(leafs, getERC20(sourceChain, "WBTC"), wbtcMarketHash, getAddress(sourceChain, "boringVault"));
-=======
-        bytes32 stkGHOMarketHash = 0x83c459782b2ff36629401b1a592354fc085f29ae00cf97b803f73cac464d389b;
-
-        bytes32 stkGHOHash = 0x8349eff9a17d01f2e9fa015121d0d03cd4b15ae9f2b8b17add16bbad006a1c6a;
-
-        ManageLeaf[] memory leafs = new ManageLeaf[](8);
-        _addRoycoWeirollLeafs(
-            leafs, getERC20(sourceChain, "USDC"), stkGHOMarketHash, getAddress(sourceChain, "boringVault")
-        );
->>>>>>> eddac234
-
-        bytes32[][] memory manageTree = _generateMerkleTree(leafs);
-
-        manager.setManageRoot(address(this), manageTree[manageTree.length - 1][0]);
-
-        //first we'll check early unlocks and forfeits
-        ManageLeaf[] memory manageLeafs = new ManageLeaf[](2);
-        manageLeafs[0] = leafs[0]; //approve
-        manageLeafs[1] = leafs[1]; //fillIPOffers (execute deposit script)
-
-        bytes32[][] memory manageProofs = _getProofsUsingTree(manageLeafs, manageTree);
-
-        //we are interacting the stkGHO market
-        address[] memory targets = new address[](2);
-        targets[0] = getAddress(sourceChain, "WBTC");
-        targets[1] = getAddress(sourceChain, "recipeMarketHub");
-
-        bytes32[] memory ipOfferHashes = new bytes32[](1);
-        ipOfferHashes[0] = wbtcFillOfferHash; 
-
-        uint256[] memory amounts = new uint256[](1);
-        amounts[0] = 100e6;
-
-        bytes[] memory targetData = new bytes[](2);
-        targetData[0] = abi.encodeWithSignature(
-            "approve(address,uint256)", getAddress(sourceChain, "recipeMarketHub"), type(uint256).max
-        );
-        targetData[1] = abi.encodeWithSignature(
-            "fillIPOffers(bytes32[],uint256[],address,address)",
-            ipOfferHashes,
-            amounts,
-            address(0),
-            getAddress(sourceChain, "boringVault")
-        );
-
-        address[] memory decodersAndSanitizers = new address[](2);
-        decodersAndSanitizers[0] = rawDataDecoderAndSanitizer;
-        decodersAndSanitizers[1] = rawDataDecoderAndSanitizer;
-
-        uint256[] memory values = new uint256[](2);
-
-        //execute deposit script
-        manager.manageVaultWithMerkleVerification(manageProofs, decodersAndSanitizers, targets, targetData, values);
     }
 
 
