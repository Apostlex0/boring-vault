--- conflicted
+++ resolved
@@ -21,11 +21,7 @@
 
         _startFork(rpcKey, blockNumber);
 
-<<<<<<< HEAD
-        rawDataDecoderAndSanitizer = address(new LombardBtcDecoderAndSanitizer(address(0), address(0)));
-=======
         rawDataDecoderAndSanitizer = address(new LombardBtcDecoderAndSanitizer(address(0), address(0), address(0)));
->>>>>>> 00030cce
     }
 
     function testCheckingGoodTree() external {
