// SPDX-License-Identifier: UNLICENSED
pragma solidity 0.8.21;

import {LombardBtcDecoderAndSanitizer} from "src/base/DecodersAndSanitizers/LombardBtcDecoderAndSanitizer.sol";
import {MerkleTreeHelper} from "test/resources/MerkleTreeHelper/MerkleTreeHelper.sol";
import {ERC20} from "@solmate/tokens/ERC20.sol";
import {Strings} from "lib/openzeppelin-contracts/contracts/utils/Strings.sol";
import {ERC4626} from "@solmate/tokens/ERC4626.sol";
import {Test, stdStorage, StdStorage, stdError, console} from "@forge-std/Test.sol";

contract MerkleTreeCheckerTest is Test, MerkleTreeHelper {
    address public boringVault = 0x5401b8620E5FB570064CA9114fd1e135fd77D57c;
    address public rawDataDecoderAndSanitizer;
    address public managerAddress = 0xcf38e37872748E3b66741A42560672A6cef75e9B;
    address public accountantAddress = 0x28634D0c5edC67CF2450E74deA49B90a4FF93dCE;

    function setUp() external {
        // Setup forked environment.
        string memory rpcKey = "MAINNET_RPC_URL";
        uint256 blockNumber = 20685700;

        _startFork(rpcKey, blockNumber);

        rawDataDecoderAndSanitizer = address(new LombardBtcDecoderAndSanitizer(address(0), address(0)));
<<<<<<< HEAD
=======

>>>>>>> dd5f202a
    }

    function testCheckingGoodTree() external {
        setSourceChainName(mainnet);
        setAddress(false, mainnet, "boringVault", boringVault);
        setAddress(false, mainnet, "managerAddress", managerAddress);
        setAddress(false, mainnet, "accountantAddress", accountantAddress);
        setAddress(false, mainnet, "rawDataDecoderAndSanitizer", rawDataDecoderAndSanitizer);

        ManageLeaf[] memory leafs = new ManageLeaf[](128);

        // ========================== Aave V3 ==========================
        ERC20[] memory supplyAssets = new ERC20[](1);
        supplyAssets[0] = getERC20(sourceChain, "WBTC");
        ERC20[] memory borrowAssets = new ERC20[](1);
        borrowAssets[0] = getERC20(sourceChain, "WBTC");
        _addAaveV3Leafs(leafs, supplyAssets, borrowAssets);

        // ========================== SparkLend ==========================
        /**
         * lend USDC, USDT, DAI, sDAI
         * borrow wETH, wstETH
         */
        borrowAssets = new ERC20[](1);
        borrowAssets[0] = getERC20(sourceChain, "WBTC");
        _addSparkLendLeafs(leafs, supplyAssets, borrowAssets);

        // ========================== Gearbox ==========================
        _addGearboxLeafs(leafs, ERC4626(getAddress(sourceChain, "dWBTCV3")), getAddress(sourceChain, "sdWBTCV3"));

        // ========================== UniswapV3 ==========================
        address[] memory token0 = new address[](1);
        token0[0] = getAddress(sourceChain, "WBTC");

        address[] memory token1 = new address[](1);
        token1[0] = getAddress(sourceChain, "LBTC");

        _addUniswapV3Leafs(leafs, token0, token1, false, false);

        // ========================== Fee Claiming ==========================
        /**
         * Claim fees in USDC, DAI, USDT and USDE
         */
        ERC20[] memory feeAssets = new ERC20[](2);
        feeAssets[0] = getERC20(sourceChain, "WBTC");
        feeAssets[1] = getERC20(sourceChain, "LBTC");
        _addLeafsForFeeClaiming(leafs, getAddress(sourceChain, "accountantAddress"), feeAssets, false);

        // ========================== 1inch ==========================
        address[] memory assets = new address[](10);
        SwapKind[] memory kind = new SwapKind[](10);
        assets[0] = getAddress(sourceChain, "WBTC");
        kind[0] = SwapKind.BuyAndSell;
        assets[1] = getAddress(sourceChain, "LBTC");
        kind[1] = SwapKind.BuyAndSell;
        assets[2] = getAddress(sourceChain, "GEAR");
        kind[2] = SwapKind.Sell;
        assets[3] = getAddress(sourceChain, "CRV");
        kind[3] = SwapKind.Sell;
        assets[4] = getAddress(sourceChain, "CVX");
        kind[4] = SwapKind.Sell;
        assets[5] = getAddress(sourceChain, "AURA");
        kind[5] = SwapKind.Sell;
        assets[6] = getAddress(sourceChain, "BAL");
        kind[6] = SwapKind.Sell;
        assets[7] = getAddress(sourceChain, "PENDLE");
        kind[7] = SwapKind.Sell;
        assets[8] = getAddress(sourceChain, "INST");
        kind[8] = SwapKind.Sell;
        assets[9] = getAddress(sourceChain, "RSR");
        kind[9] = SwapKind.Sell;
        _addLeafsFor1InchGeneralSwapping(leafs, assets, kind);

        // ========================== Flashloans ==========================
        _addBalancerFlashloanLeafs(leafs, getAddress(sourceChain, "WBTC"));

        // ========================== Curve ==========================
        _addCurveLeafs(leafs, getAddress(sourceChain, "lBTC_wBTC_Curve_Pool"), 2, address(0));

        _verifyDecoderImplementsLeafsFunctionSelectors(leafs);
    }

    function testFailCheckingBadTree() external {
        setSourceChainName(mainnet);
        setAddress(false, mainnet, "boringVault", boringVault);
        setAddress(false, mainnet, "managerAddress", managerAddress);
        setAddress(false, mainnet, "accountantAddress", accountantAddress);
        setAddress(false, mainnet, "rawDataDecoderAndSanitizer", rawDataDecoderAndSanitizer);

        ManageLeaf[] memory leafs = new ManageLeaf[](128);

        // ========================== Aave V3 ==========================
        ERC20[] memory supplyAssets = new ERC20[](1);
        supplyAssets[0] = getERC20(sourceChain, "WBTC");
        ERC20[] memory borrowAssets = new ERC20[](1);
        borrowAssets[0] = getERC20(sourceChain, "WBTC");
        _addAaveV3Leafs(leafs, supplyAssets, borrowAssets);

        // ========================== SparkLend ==========================
        /**
         * lend USDC, USDT, DAI, sDAI
         * borrow wETH, wstETH
         */
        borrowAssets = new ERC20[](1);
        borrowAssets[0] = getERC20(sourceChain, "WBTC");
        _addSparkLendLeafs(leafs, supplyAssets, borrowAssets);

        // ========================== Gearbox ==========================
        _addGearboxLeafs(leafs, ERC4626(getAddress(sourceChain, "dWBTCV3")), getAddress(sourceChain, "sdWBTCV3"));

        // ========================== UniswapV3 ==========================
        address[] memory token0 = new address[](1);
        token0[0] = getAddress(sourceChain, "WBTC");

        address[] memory token1 = new address[](1);
        token1[0] = getAddress(sourceChain, "LBTC");

        _addUniswapV3Leafs(leafs, token0, token1, false, false);

        // ========================== Fee Claiming ==========================
        /**
         * Claim fees in USDC, DAI, USDT and USDE
         */
        ERC20[] memory feeAssets = new ERC20[](2);
        feeAssets[0] = getERC20(sourceChain, "WBTC");
        feeAssets[1] = getERC20(sourceChain, "LBTC");
        _addLeafsForFeeClaiming(leafs, getAddress(sourceChain, "accountantAddress"), feeAssets, false);

        // ========================== 1inch ==========================
        address[] memory assets = new address[](10);
        SwapKind[] memory kind = new SwapKind[](10);
        assets[0] = getAddress(sourceChain, "WBTC");
        kind[0] = SwapKind.BuyAndSell;
        assets[1] = getAddress(sourceChain, "LBTC");
        kind[1] = SwapKind.BuyAndSell;
        assets[2] = getAddress(sourceChain, "GEAR");
        kind[2] = SwapKind.Sell;
        assets[3] = getAddress(sourceChain, "CRV");
        kind[3] = SwapKind.Sell;
        assets[4] = getAddress(sourceChain, "CVX");
        kind[4] = SwapKind.Sell;
        assets[5] = getAddress(sourceChain, "AURA");
        kind[5] = SwapKind.Sell;
        assets[6] = getAddress(sourceChain, "BAL");
        kind[6] = SwapKind.Sell;
        assets[7] = getAddress(sourceChain, "PENDLE");
        kind[7] = SwapKind.Sell;
        assets[8] = getAddress(sourceChain, "INST");
        kind[8] = SwapKind.Sell;
        assets[9] = getAddress(sourceChain, "RSR");
        kind[9] = SwapKind.Sell;
        _addLeafsFor1InchGeneralSwapping(leafs, assets, kind);

        // ========================== Flashloans ==========================
        _addBalancerFlashloanLeafs(leafs, getAddress(sourceChain, "WBTC"));

        // ========================== Curve ==========================
        _addCurveLeafs(leafs, getAddress(sourceChain, "lBTC_wBTC_Curve_Pool"), 2, address(0));

        ERC20[] memory tellerAssets = new ERC20[](1);
        tellerAssets[0] = getERC20(sourceChain, "WBTC");
        _addTellerLeafs(leafs, 0xe19a43B1b8af6CeE71749Af2332627338B3242D1, tellerAssets, false);

        _verifyDecoderImplementsLeafsFunctionSelectors(leafs);
    }

    // ========================================= HELPER FUNCTIONS =========================================

    function _startFork(string memory rpcKey, uint256 blockNumber) internal returns (uint256 forkId) {
        forkId = vm.createFork(vm.envString(rpcKey), blockNumber);
        vm.selectFork(forkId);
    }
}<|MERGE_RESOLUTION|>--- conflicted
+++ resolved
@@ -22,10 +22,7 @@
         _startFork(rpcKey, blockNumber);
 
         rawDataDecoderAndSanitizer = address(new LombardBtcDecoderAndSanitizer(address(0), address(0)));
-<<<<<<< HEAD
-=======
 
->>>>>>> dd5f202a
     }
 
     function testCheckingGoodTree() external {
