// SPDX-License-Identifier: UNLICENSED
pragma solidity 0.8.21;

import {LombardBtcDecoderAndSanitizer} from "src/base/DecodersAndSanitizers/LombardBtcDecoderAndSanitizer.sol";
import {MerkleTreeHelper} from "test/resources/MerkleTreeHelper/MerkleTreeHelper.sol";
import {ERC20} from "@solmate/tokens/ERC20.sol";
import {Strings} from "lib/openzeppelin-contracts/contracts/utils/Strings.sol";
import {ERC4626} from "@solmate/tokens/ERC4626.sol";
import {Test, stdStorage, StdStorage, stdError, console} from "@forge-std/Test.sol";

contract MerkleTreeCheckerTest is Test, MerkleTreeHelper {
    address public boringVault = 0x5401b8620E5FB570064CA9114fd1e135fd77D57c;
    address public rawDataDecoderAndSanitizer;
    address public managerAddress = 0xcf38e37872748E3b66741A42560672A6cef75e9B;
    address public accountantAddress = 0x28634D0c5edC67CF2450E74deA49B90a4FF93dCE;

    function setUp() external {
        // Setup forked environment.
        string memory rpcKey = "MAINNET_RPC_URL";
        uint256 blockNumber = 20685700;

        _startFork(rpcKey, blockNumber);

<<<<<<< HEAD
        rawDataDecoderAndSanitizer = address(new LombardBtcDecoderAndSanitizer(address(0), address(0)));
=======
        rawDataDecoderAndSanitizer = address(new LombardBtcDecoderAndSanitizer(address(0), address(0), address(0)));
>>>>>>> c2ec2f73
    }

    function testCheckingGoodTree() external {
        setSourceChainName(mainnet);
        setAddress(false, mainnet, "boringVault", boringVault);
        setAddress(false, mainnet, "managerAddress", managerAddress);
        setAddress(false, mainnet, "accountantAddress", accountantAddress);
        setAddress(false, mainnet, "rawDataDecoderAndSanitizer", rawDataDecoderAndSanitizer);

        ManageLeaf[] memory leafs = new ManageLeaf[](128);

        // ========================== Aave V3 ==========================
        ERC20[] memory supplyAssets = new ERC20[](1);
        supplyAssets[0] = getERC20(sourceChain, "WBTC");
        ERC20[] memory borrowAssets = new ERC20[](1);
        borrowAssets[0] = getERC20(sourceChain, "WBTC");
        _addAaveV3Leafs(leafs, supplyAssets, borrowAssets);

        // ========================== SparkLend ==========================
        /**
         * lend USDC, USDT, DAI, sDAI
         * borrow wETH, wstETH
         */
        borrowAssets = new ERC20[](1);
        borrowAssets[0] = getERC20(sourceChain, "WBTC");
        _addSparkLendLeafs(leafs, supplyAssets, borrowAssets);

        // ========================== Gearbox ==========================
        _addGearboxLeafs(leafs, ERC4626(getAddress(sourceChain, "dWBTCV3")), getAddress(sourceChain, "sdWBTCV3"));

        // ========================== UniswapV3 ==========================
        address[] memory token0 = new address[](1);
        token0[0] = getAddress(sourceChain, "WBTC");

        address[] memory token1 = new address[](1);
        token1[0] = getAddress(sourceChain, "LBTC");

        _addUniswapV3Leafs(leafs, token0, token1, false, false);

        // ========================== Fee Claiming ==========================
        /**
         * Claim fees in USDC, DAI, USDT and USDE
         */
        ERC20[] memory feeAssets = new ERC20[](2);
        feeAssets[0] = getERC20(sourceChain, "WBTC");
        feeAssets[1] = getERC20(sourceChain, "LBTC");
        _addLeafsForFeeClaiming(leafs, getAddress(sourceChain, "accountantAddress"), feeAssets, false);

        // ========================== 1inch ==========================
        address[] memory assets = new address[](10);
        SwapKind[] memory kind = new SwapKind[](10);
        assets[0] = getAddress(sourceChain, "WBTC");
        kind[0] = SwapKind.BuyAndSell;
        assets[1] = getAddress(sourceChain, "LBTC");
        kind[1] = SwapKind.BuyAndSell;
        assets[2] = getAddress(sourceChain, "GEAR");
        kind[2] = SwapKind.Sell;
        assets[3] = getAddress(sourceChain, "CRV");
        kind[3] = SwapKind.Sell;
        assets[4] = getAddress(sourceChain, "CVX");
        kind[4] = SwapKind.Sell;
        assets[5] = getAddress(sourceChain, "AURA");
        kind[5] = SwapKind.Sell;
        assets[6] = getAddress(sourceChain, "BAL");
        kind[6] = SwapKind.Sell;
        assets[7] = getAddress(sourceChain, "PENDLE");
        kind[7] = SwapKind.Sell;
        assets[8] = getAddress(sourceChain, "INST");
        kind[8] = SwapKind.Sell;
        assets[9] = getAddress(sourceChain, "RSR");
        kind[9] = SwapKind.Sell;
        _addLeafsFor1InchGeneralSwapping(leafs, assets, kind);

        // ========================== Flashloans ==========================
        _addBalancerFlashloanLeafs(leafs, getAddress(sourceChain, "WBTC"));

        // ========================== Curve ==========================
        _addCurveLeafs(leafs, getAddress(sourceChain, "lBTC_wBTC_Curve_Pool"), 2, address(0));

        _verifyDecoderImplementsLeafsFunctionSelectors(leafs);
    }

    function testFailCheckingBadTree() external {
        setSourceChainName(mainnet);
        setAddress(false, mainnet, "boringVault", boringVault);
        setAddress(false, mainnet, "managerAddress", managerAddress);
        setAddress(false, mainnet, "accountantAddress", accountantAddress);
        setAddress(false, mainnet, "rawDataDecoderAndSanitizer", rawDataDecoderAndSanitizer);

        ManageLeaf[] memory leafs = new ManageLeaf[](128);

        // ========================== Aave V3 ==========================
        ERC20[] memory supplyAssets = new ERC20[](1);
        supplyAssets[0] = getERC20(sourceChain, "WBTC");
        ERC20[] memory borrowAssets = new ERC20[](1);
        borrowAssets[0] = getERC20(sourceChain, "WBTC");
        _addAaveV3Leafs(leafs, supplyAssets, borrowAssets);

        // ========================== SparkLend ==========================
        /**
         * lend USDC, USDT, DAI, sDAI
         * borrow wETH, wstETH
         */
        borrowAssets = new ERC20[](1);
        borrowAssets[0] = getERC20(sourceChain, "WBTC");
        _addSparkLendLeafs(leafs, supplyAssets, borrowAssets);

        // ========================== Gearbox ==========================
        _addGearboxLeafs(leafs, ERC4626(getAddress(sourceChain, "dWBTCV3")), getAddress(sourceChain, "sdWBTCV3"));

        // ========================== UniswapV3 ==========================
        address[] memory token0 = new address[](1);
        token0[0] = getAddress(sourceChain, "WBTC");

        address[] memory token1 = new address[](1);
        token1[0] = getAddress(sourceChain, "LBTC");

        _addUniswapV3Leafs(leafs, token0, token1, false, false);

        // ========================== Fee Claiming ==========================
        /**
         * Claim fees in USDC, DAI, USDT and USDE
         */
        ERC20[] memory feeAssets = new ERC20[](2);
        feeAssets[0] = getERC20(sourceChain, "WBTC");
        feeAssets[1] = getERC20(sourceChain, "LBTC");
        _addLeafsForFeeClaiming(leafs, getAddress(sourceChain, "accountantAddress"), feeAssets, false);

        // ========================== 1inch ==========================
        address[] memory assets = new address[](10);
        SwapKind[] memory kind = new SwapKind[](10);
        assets[0] = getAddress(sourceChain, "WBTC");
        kind[0] = SwapKind.BuyAndSell;
        assets[1] = getAddress(sourceChain, "LBTC");
        kind[1] = SwapKind.BuyAndSell;
        assets[2] = getAddress(sourceChain, "GEAR");
        kind[2] = SwapKind.Sell;
        assets[3] = getAddress(sourceChain, "CRV");
        kind[3] = SwapKind.Sell;
        assets[4] = getAddress(sourceChain, "CVX");
        kind[4] = SwapKind.Sell;
        assets[5] = getAddress(sourceChain, "AURA");
        kind[5] = SwapKind.Sell;
        assets[6] = getAddress(sourceChain, "BAL");
        kind[6] = SwapKind.Sell;
        assets[7] = getAddress(sourceChain, "PENDLE");
        kind[7] = SwapKind.Sell;
        assets[8] = getAddress(sourceChain, "INST");
        kind[8] = SwapKind.Sell;
        assets[9] = getAddress(sourceChain, "RSR");
        kind[9] = SwapKind.Sell;
        _addLeafsFor1InchGeneralSwapping(leafs, assets, kind);

        // ========================== Flashloans ==========================
        _addBalancerFlashloanLeafs(leafs, getAddress(sourceChain, "WBTC"));

        // ========================== Curve ==========================
        _addCurveLeafs(leafs, getAddress(sourceChain, "lBTC_wBTC_Curve_Pool"), 2, address(0));

        ERC20[] memory tellerAssets = new ERC20[](1);
        tellerAssets[0] = getERC20(sourceChain, "WBTC");
        _addTellerLeafs(leafs, 0xe19a43B1b8af6CeE71749Af2332627338B3242D1, tellerAssets, false);

        _verifyDecoderImplementsLeafsFunctionSelectors(leafs);
    }

    // ========================================= HELPER FUNCTIONS =========================================

    function _startFork(string memory rpcKey, uint256 blockNumber) internal returns (uint256 forkId) {
        forkId = vm.createFork(vm.envString(rpcKey), blockNumber);
        vm.selectFork(forkId);
    }
}<|MERGE_RESOLUTION|>--- conflicted
+++ resolved
@@ -21,11 +21,8 @@
 
         _startFork(rpcKey, blockNumber);
 
-<<<<<<< HEAD
         rawDataDecoderAndSanitizer = address(new LombardBtcDecoderAndSanitizer(address(0), address(0)));
-=======
-        rawDataDecoderAndSanitizer = address(new LombardBtcDecoderAndSanitizer(address(0), address(0), address(0)));
->>>>>>> c2ec2f73
+
     }
 
     function testCheckingGoodTree() external {
