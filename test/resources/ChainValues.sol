// SPDX-License-Identifier: UNLICENSED
pragma solidity 0.8.21;

import {ERC20} from "@solmate/tokens/ERC20.sol";
import {AddressToBytes32Lib} from "src/helper/AddressToBytes32Lib.sol";

contract ChainValues {
    using AddressToBytes32Lib for address;
    using AddressToBytes32Lib for bytes32;

    string public constant mainnet = "mainnet";
    string public constant polygon = "polygon";
    string public constant bsc = "bsc";
    string public constant avalanche = "avalanche";
    string public constant arbitrum = "arbitrum";
    string public constant optimism = "optimism";
    string public constant base = "base";
    string public constant zircuit = "zircuit";
    string public constant mantle = "mantle";
    string public constant linea = "linea";
    string public constant scroll = "scroll";
    string public constant fraxtal = "fraxtal";
    string public constant corn = "corn";
    string public constant swell = "swell";
    string public constant sonicMainnet = "sonicMainnet";
    string public constant holesky = "holesky";
    string public constant sepolia = "sepolia";
    string public constant sonicTestnet = "sonicTestnet";
    string public constant sonicBlaze = "sonicBlaze";

    // Bridging constants.
    uint64 public constant ccipArbitrumChainSelector = 4949039107694359620;
    uint64 public constant ccipMainnetChainSelector = 5009297550715157269;
    uint32 public constant layerZeroBaseEndpointId = 30184;
    uint32 public constant layerZeroMainnetEndpointId = 30101;
    uint32 public constant layerZeroOptimismEndpointId = 30111;
    uint32 public constant layerZeroArbitrumEndpointId = 30110;
    uint32 public constant layerZeroLineaEndpointId = 30183;
    uint32 public constant layerZeroScrollEndpointId = 30214;
    uint32 public constant layerZeroCornEndpointId = 30331;
    uint32 public constant layerZeroSwellEndpointId = 30335;
    uint32 public constant layerZeroSonicMainnetEndpointId = 30332;
    uint32 public constant layerZeroSepoliaEndpointId = 40161;
    uint32 public constant layerZeroSonicBlazeEndpointId = 40349;
    uint32 public constant hyperlaneMainnetEndpointId = 1;
    uint32 public constant hyperlaneEclipseEndpointId = 1408864445;

    error ChainValues__ZeroAddress(string chainName, string valueName);
    error ChainValues__ZeroBytes32(string chainName, string valueName);
    error ChainValues__ValueAlreadySet(string chainName, string valueName);

    mapping(string => mapping(string => bytes32)) public values;

    function getAddress(string memory chainName, string memory valueName) public view returns (address a) {
        a = values[chainName][valueName].toAddress();
        if (a == address(0)) {
            revert ChainValues__ZeroAddress(chainName, valueName);
        }
    }

    function getERC20(string memory chainName, string memory valueName) public view returns (ERC20 erc20) {
        address a = getAddress(chainName, valueName);
        erc20 = ERC20(a);
    }

    function getBytes32(string memory chainName, string memory valueName) public view returns (bytes32 b) {
        b = values[chainName][valueName];
        if (b == bytes32(0)) {
            revert ChainValues__ZeroBytes32(chainName, valueName);
        }
    }

    function setValue(bool overrideOk, string memory chainName, string memory valueName, bytes32 value) public {
        if (!overrideOk && values[chainName][valueName] != bytes32(0)) {
            revert ChainValues__ValueAlreadySet(chainName, valueName);
        }
        values[chainName][valueName] = value;
    }

    function setAddress(bool overrideOk, string memory chainName, string memory valueName, address value) public {
        setValue(overrideOk, chainName, valueName, value.toBytes32());
    }

    constructor() {
        // Add mainnet values
        _addMainnetValues();
        _addBaseValues();
        _addArbitrumValues();
        _addOptimismValues();
        _addMantleValues();
        _addZircuitValues();
        _addLineaValues();
        _addScrollValues();
        _addFraxtalValues();
        _addBscValues();
        _addCornValues();
        _addSwellValues();
        _addSonicMainnetValues();
        // Add testnet values
        _addHoleskyValues();
        _addSepoliaValues();
        _addSonicTestnetValues();
        _addSonicBlazeValues();
    }

    function _addMainnetValues() private {
        values[mainnet]["boringDeployerContract"] = 0xFD65ADF7d2f9ea09287543520a703522E0a360C9.toBytes32();
        // Liquid Ecosystem
        values[mainnet]["deployerAddress"] = 0x5F2F11ad8656439d5C14d9B351f8b09cDaC2A02d.toBytes32();
        values[mainnet]["dev0Address"] = 0x0463E60C7cE10e57911AB7bD1667eaa21de3e79b.toBytes32();
        values[mainnet]["dev1Address"] = 0xf8553c8552f906C19286F21711721E206EE4909E.toBytes32();
        values[mainnet]["liquidV1PriceRouter"] = 0x693799805B502264f9365440B93C113D86a4fFF5.toBytes32();
        values[mainnet]["liquidPayoutAddress"] = 0xA9962a5BfBea6918E958DeE0647E99fD7863b95A.toBytes32();
        values[mainnet]["liquidMultisig"] = 0xCEA8039076E35a825854c5C2f85659430b06ec96.toBytes32();
        values[mainnet]["liquidEth"] = 0xf0bb20865277aBd641a307eCe5Ee04E79073416C.toBytes32();
        values[mainnet]["liquidEthStrategist"] = 0x41DFc53B13932a2690C9790527C1967d8579a6ae.toBytes32();
        values[mainnet]["liquidEthManager"] = 0x227975088C28DBBb4b421c6d96781a53578f19a8.toBytes32();
        values[mainnet]["superSymbiotic"] = 0x917ceE801a67f933F2e6b33fC0cD1ED2d5909D88.toBytes32();
        values[mainnet]["superSymbioticTeller"] = 0x99dE9e5a3eC2750a6983C8732E6e795A35e7B861.toBytes32();
        values[mainnet]["weETHs"] = 0x917ceE801a67f933F2e6b33fC0cD1ED2d5909D88.toBytes32();
        values[mainnet]["txBundlerAddress"] = 0x47Cec90FACc9364D7C21A8ab5e2aD9F1f75D740C.toBytes32();

        // DeFi Ecosystem
        values[mainnet]["ETH"] = 0xEeeeeEeeeEeEeeEeEeEeeEEEeeeeEeeeeeeeEEeE.toBytes32();
        values[mainnet]["uniV3Router"] = 0xE592427A0AEce92De3Edee1F18E0157C05861564.toBytes32();
        values[mainnet]["uniV2Router"] = 0x7a250d5630B4cF539739dF2C5dAcb4c659F2488D.toBytes32();

        // ERC20s
        values[mainnet]["USDC"] = 0xA0b86991c6218b36c1d19D4a2e9Eb0cE3606eB48.toBytes32();
        values[mainnet]["WETH"] = 0xC02aaA39b223FE8D0A0e5C4F27eAD9083C756Cc2.toBytes32();
        values[mainnet]["WBTC"] = 0x2260FAC5E5542a773Aa44fBCfeDf7C193bc2C599.toBytes32();
        values[mainnet]["USDT"] = 0xdAC17F958D2ee523a2206206994597C13D831ec7.toBytes32();
        values[mainnet]["TUSD"] = 0x0000000000085d4780B73119b644AE5ecd22b376.toBytes32();
        values[mainnet]["DAI"] = 0x6B175474E89094C44Da98b954EedeAC495271d0F.toBytes32();
        values[mainnet]["WSTETH"] = 0x7f39C581F595B53c5cb19bD0b3f8dA6c935E2Ca0.toBytes32();
        values[mainnet]["STETH"] = 0xae7ab96520DE3A18E5e111B5EaAb095312D7fE84.toBytes32();
        values[mainnet]["FRAX"] = 0x853d955aCEf822Db058eb8505911ED77F175b99e.toBytes32();
        values[mainnet]["BAL"] = 0xba100000625a3754423978a60c9317c58a424e3D.toBytes32();
        values[mainnet]["COMP"] = 0xc00e94Cb662C3520282E6f5717214004A7f26888.toBytes32();
        values[mainnet]["LINK"] = 0x514910771AF9Ca656af840dff83E8264EcF986CA.toBytes32();
        values[mainnet]["rETH"] = 0xae78736Cd615f374D3085123A210448E74Fc6393.toBytes32();
        values[mainnet]["RETH"] = 0xae78736Cd615f374D3085123A210448E74Fc6393.toBytes32();
        values[mainnet]["cbETH"] = 0xBe9895146f7AF43049ca1c1AE358B0541Ea49704.toBytes32();
        values[mainnet]["RPL"] = 0xD33526068D116cE69F19A9ee46F0bd304F21A51f.toBytes32();
        values[mainnet]["BOND"] = 0x0391D2021f89DC339F60Fff84546EA23E337750f.toBytes32();
        values[mainnet]["SWETH"] = 0xf951E335afb289353dc249e82926178EaC7DEd78.toBytes32();
        values[mainnet]["AURA"] = 0xC0c293ce456fF0ED870ADd98a0828Dd4d2903DBF.toBytes32();
        values[mainnet]["GHO"] = 0x40D16FC0246aD3160Ccc09B8D0D3A2cD28aE6C2f.toBytes32();
        values[mainnet]["LUSD"] = 0x5f98805A4E8be255a32880FDeC7F6728C6568bA0.toBytes32();
        values[mainnet]["OHM"] = 0x64aa3364F17a4D01c6f1751Fd97C2BD3D7e7f1D5.toBytes32();
        values[mainnet]["MKR"] = 0x9f8F72aA9304c8B593d555F12eF6589cC3A579A2.toBytes32();
        values[mainnet]["APE"] = 0x4d224452801ACEd8B2F0aebE155379bb5D594381.toBytes32();
        values[mainnet]["UNI"] = 0x1f9840a85d5aF5bf1D1762F925BDADdC4201F984.toBytes32();
        values[mainnet]["CRV"] = 0xD533a949740bb3306d119CC777fa900bA034cd52.toBytes32();
        values[mainnet]["CVX"] = 0x4e3FBD56CD56c3e72c1403e103b45Db9da5B9D2B.toBytes32();
        values[mainnet]["FRXETH"] = 0x5E8422345238F34275888049021821E8E08CAa1f.toBytes32();
        values[mainnet]["CRVUSD"] = 0xf939E0A03FB07F59A73314E73794Be0E57ac1b4E.toBytes32();
        values[mainnet]["OETH"] = 0x856c4Efb76C1D1AE02e20CEB03A2A6a08b0b8dC3.toBytes32();
        values[mainnet]["MKUSD"] = 0x4591DBfF62656E7859Afe5e45f6f47D3669fBB28.toBytes32();
        values[mainnet]["YETH"] = 0x1BED97CBC3c24A4fb5C069C6E311a967386131f7.toBytes32();
        values[mainnet]["ETHX"] = 0xA35b1B31Ce002FBF2058D22F30f95D405200A15b.toBytes32();
        values[mainnet]["weETH"] = 0xCd5fE23C85820F7B72D0926FC9b05b43E359b7ee.toBytes32();
        values[mainnet]["WEETH"] = 0xCd5fE23C85820F7B72D0926FC9b05b43E359b7ee.toBytes32();
        values[mainnet]["EETH"] = 0x35fA164735182de50811E8e2E824cFb9B6118ac2.toBytes32();
        values[mainnet]["EZETH"] = 0xbf5495Efe5DB9ce00f80364C8B423567e58d2110.toBytes32();
        values[mainnet]["RSETH"] = 0xA1290d69c65A6Fe4DF752f95823fae25cB99e5A7.toBytes32();
        values[mainnet]["OSETH"] = 0xf1C9acDc66974dFB6dEcB12aA385b9cD01190E38.toBytes32();
        values[mainnet]["RSWETH"] = 0xFAe103DC9cf190eD75350761e95403b7b8aFa6c0.toBytes32();
        values[mainnet]["PENDLE"] = 0x808507121B80c02388fAd14726482e061B8da827.toBytes32();
        values[mainnet]["SUSDE"] = 0x9D39A5DE30e57443BfF2A8307A4256c8797A3497.toBytes32();
        values[mainnet]["USDE"] = 0x4c9EDD5852cd905f086C759E8383e09bff1E68B3.toBytes32();
        values[mainnet]["GEAR"] = 0xBa3335588D9403515223F109EdC4eB7269a9Ab5D.toBytes32();
        values[mainnet]["SDAI"] = 0x83F20F44975D03b1b09e64809B757c47f942BEeA.toBytes32();
        values[mainnet]["PYUSD"] = 0x6c3ea9036406852006290770BEdFcAbA0e23A0e8.toBytes32();
        values[mainnet]["METH"] = 0xd5F7838F5C461fefF7FE49ea5ebaF7728bB0ADfa.toBytes32();
        values[mainnet]["TBTC"] = 0x18084fbA666a33d37592fA2633fD49a74DD93a88.toBytes32();
        values[mainnet]["INST"] = 0x6f40d4A6237C257fff2dB00FA0510DeEECd303eb.toBytes32();
        values[mainnet]["LBTC"] = 0x8236a87084f8B84306f72007F36F2618A5634494.toBytes32();
        values[mainnet]["RSR"] = 0x320623b8E4fF03373931769A31Fc52A4E78B5d70.toBytes32();
        values[mainnet]["SFRXETH"] = 0xac3E018457B222d93114458476f3E3416Abbe38F.toBytes32();
        values[mainnet]["WBETH"] = 0xa2E3356610840701BDf5611a53974510Ae27E2e1.toBytes32();
        values[mainnet]["UNIETH"] = 0xF1376bceF0f78459C0Ed0ba5ddce976F1ddF51F4.toBytes32();
        values[mainnet]["CBETH"] = 0xBe9895146f7AF43049ca1c1AE358B0541Ea49704.toBytes32();
        values[mainnet]["USD0"] = 0x73A15FeD60Bf67631dC6cd7Bc5B6e8da8190aCF5.toBytes32();
        values[mainnet]["USD0_plus"] = 0x35D8949372D46B7a3D5A56006AE77B215fc69bC0.toBytes32();
        values[mainnet]["deUSD"] = 0x15700B564Ca08D9439C58cA5053166E8317aa138.toBytes32();
        values[mainnet]["sdeUSD"] = 0x5C5b196aBE0d54485975D1Ec29617D42D9198326.toBytes32();
        values[mainnet]["pumpBTC"] = 0xF469fBD2abcd6B9de8E169d128226C0Fc90a012e.toBytes32();
        values[mainnet]["CAKE"] = 0x152649eA73beAb28c5b49B26eb48f7EAD6d4c898.toBytes32();
        values[mainnet]["cbBTC"] = 0xcbB7C0000aB88B473b1f5aFd9ef808440eed33Bf.toBytes32();
        values[mainnet]["fBTC"] = 0xC96dE26018A54D51c097160568752c4E3BD6C364.toBytes32();
        values[mainnet]["EIGEN"] = 0xec53bF9167f50cDEB3Ae105f56099aaaB9061F83.toBytes32();
        values[mainnet]["wcUSDCv3"] = 0x27F2f159Fe990Ba83D57f39Fd69661764BEbf37a.toBytes32();
        values[mainnet]["ZRO"] = 0x6985884C4392D348587B19cb9eAAf157F13271cd.toBytes32();
        values[mainnet]["eBTC"] = 0x657e8C867D8B37dCC18fA4Caead9C45EB088C642.toBytes32();
        values[mainnet]["USDS"] = 0xdC035D45d973E3EC169d2276DDab16f1e407384F.toBytes32();
        values[mainnet]["uniBTC"] = 0x004E9C3EF86bc1ca1f0bB5C7662861Ee93350568.toBytes32();
        values[mainnet]["BTCN"] = 0x386E7A3a0c0919c9d53c3b04FF67E73Ff9e45Fb6.toBytes32();
        values[mainnet]["sUSDs"] = 0xa3931d71877C0E7a3148CB7Eb4463524FEc27fbD.toBytes32();
        values[mainnet]["USUAL"] = 0xC4441c2BE5d8fA8126822B9929CA0b81Ea0DE38E.toBytes32();

        // Rate providers
        values[mainnet]["WEETH_RATE_PROVIDER"] = 0xCd5fE23C85820F7B72D0926FC9b05b43E359b7ee.toBytes32();
        values[mainnet]["ETHX_RATE_PROVIDER"] = 0xAAE054B9b822554dd1D9d1F48f892B4585D3bbf0.toBytes32();
        values[mainnet]["UNIETH_RATE_PROVIDER"] = 0x2c3b8c5e98A6e89AAAF21Deebf5FF9d08c4A9FF7.toBytes32();

        // Chainlink Datafeeds
        values[mainnet]["WETH_USD_FEED"] = 0x5f4eC3Df9cbd43714FE2740f5E3616155c5b8419.toBytes32();
        values[mainnet]["USDC_USD_FEED"] = 0x8fFfFfd4AfB6115b954Bd326cbe7B4BA576818f6.toBytes32();
        values[mainnet]["WBTC_USD_FEED"] = 0xF4030086522a5bEEa4988F8cA5B36dbC97BeE88c.toBytes32();
        values[mainnet]["TUSD_USD_FEED"] = 0xec746eCF986E2927Abd291a2A1716c940100f8Ba.toBytes32();
        values[mainnet]["STETH_USD_FEED"] = 0xCfE54B5cD566aB89272946F602D76Ea879CAb4a8.toBytes32();
        values[mainnet]["DAI_USD_FEED"] = 0xAed0c38402a5d19df6E4c03F4E2DceD6e29c1ee9.toBytes32();
        values[mainnet]["USDT_USD_FEED"] = 0x3E7d1eAB13ad0104d2750B8863b489D65364e32D.toBytes32();
        values[mainnet]["COMP_USD_FEED"] = 0xdbd020CAeF83eFd542f4De03e3cF0C28A4428bd5.toBytes32();
        values[mainnet]["fastGasFeed"] = 0x169E633A2D1E6c10dD91238Ba11c4A708dfEF37C.toBytes32();
        values[mainnet]["FRAX_USD_FEED"] = 0xB9E1E3A9feFf48998E45Fa90847ed4D467E8BcfD.toBytes32();
        values[mainnet]["RETH_ETH_FEED"] = 0x536218f9E9Eb48863970252233c8F271f554C2d0.toBytes32();
        values[mainnet]["BOND_ETH_FEED"] = 0xdd22A54e05410D8d1007c38b5c7A3eD74b855281.toBytes32();
        values[mainnet]["CBETH_ETH_FEED"] = 0xF017fcB346A1885194689bA23Eff2fE6fA5C483b.toBytes32();
        values[mainnet]["STETH_ETH_FEED"] = 0x86392dC19c0b719886221c78AB11eb8Cf5c52812.toBytes32();
        values[mainnet]["BAL_USD_FEED"] = 0xdF2917806E30300537aEB49A7663062F4d1F2b5F.toBytes32();
        values[mainnet]["GHO_USD_FEED"] = 0x3f12643D3f6f874d39C2a4c9f2Cd6f2DbAC877FC.toBytes32();
        values[mainnet]["LUSD_USD_FEED"] = 0x3D7aE7E594f2f2091Ad8798313450130d0Aba3a0.toBytes32();
        values[mainnet]["OHM_ETH_FEED"] = 0x9a72298ae3886221820B1c878d12D872087D3a23.toBytes32();
        values[mainnet]["MKR_USD_FEED"] = 0xec1D1B3b0443256cc3860e24a46F108e699484Aa.toBytes32();
        values[mainnet]["UNI_ETH_FEED"] = 0xD6aA3D25116d8dA79Ea0246c4826EB951872e02e.toBytes32();
        values[mainnet]["APE_USD_FEED"] = 0xD10aBbC76679a20055E167BB80A24ac851b37056.toBytes32();
        values[mainnet]["CRV_USD_FEED"] = 0xCd627aA160A6fA45Eb793D19Ef54f5062F20f33f.toBytes32();
        values[mainnet]["CVX_USD_FEED"] = 0xd962fC30A72A84cE50161031391756Bf2876Af5D.toBytes32();
        values[mainnet]["CVX_ETH_FEED"] = 0xC9CbF687f43176B302F03f5e58470b77D07c61c6.toBytes32();
        values[mainnet]["CRVUSD_USD_FEED"] = 0xEEf0C605546958c1f899b6fB336C20671f9cD49F.toBytes32();
        values[mainnet]["LINK_USD_FEED"] = 0x2c1d072e956AFFC0D435Cb7AC38EF18d24d9127c.toBytes32();

        // Aave V2 Tokens
        values[mainnet]["aV2WETH"] = 0x030bA81f1c18d280636F32af80b9AAd02Cf0854e.toBytes32();
        values[mainnet]["aV2USDC"] = 0xBcca60bB61934080951369a648Fb03DF4F96263C.toBytes32();
        values[mainnet]["dV2USDC"] = 0x619beb58998eD2278e08620f97007e1116D5D25b.toBytes32();
        values[mainnet]["dV2WETH"] = 0xF63B34710400CAd3e044cFfDcAb00a0f32E33eCf.toBytes32();
        values[mainnet]["aV2WBTC"] = 0x9ff58f4fFB29fA2266Ab25e75e2A8b3503311656.toBytes32();
        values[mainnet]["aV2TUSD"] = 0x101cc05f4A51C0319f570d5E146a8C625198e636.toBytes32();
        values[mainnet]["aV2STETH"] = 0x1982b2F5814301d4e9a8b0201555376e62F82428.toBytes32();
        values[mainnet]["aV2DAI"] = 0x028171bCA77440897B824Ca71D1c56caC55b68A3.toBytes32();
        values[mainnet]["dV2DAI"] = 0x6C3c78838c761c6Ac7bE9F59fe808ea2A6E4379d.toBytes32();
        values[mainnet]["aV2USDT"] = 0x3Ed3B47Dd13EC9a98b44e6204A523E766B225811.toBytes32();
        values[mainnet]["dV2USDT"] = 0x531842cEbbdD378f8ee36D171d6cC9C4fcf475Ec.toBytes32();

        // Aave V3 Tokens
        values[mainnet]["aV3WETH"] = 0x4d5F47FA6A74757f35C14fD3a6Ef8E3C9BC514E8.toBytes32();
        values[mainnet]["aV3USDC"] = 0x98C23E9d8f34FEFb1B7BD6a91B7FF122F4e16F5c.toBytes32();
        values[mainnet]["dV3USDC"] = 0x72E95b8931767C79bA4EeE721354d6E99a61D004.toBytes32();
        values[mainnet]["aV3DAI"] = 0x018008bfb33d285247A21d44E50697654f754e63.toBytes32();
        values[mainnet]["dV3DAI"] = 0xcF8d0c70c850859266f5C338b38F9D663181C314.toBytes32();
        values[mainnet]["dV3WETH"] = 0xeA51d7853EEFb32b6ee06b1C12E6dcCA88Be0fFE.toBytes32();
        values[mainnet]["aV3WBTC"] = 0x5Ee5bf7ae06D1Be5997A1A72006FE6C607eC6DE8.toBytes32();
        values[mainnet]["aV3USDT"] = 0x23878914EFE38d27C4D67Ab83ed1b93A74D4086a.toBytes32();
        values[mainnet]["dV3USDT"] = 0x6df1C1E379bC5a00a7b4C6e67A203333772f45A8.toBytes32();
        values[mainnet]["aV3sDAI"] = 0x4C612E3B15b96Ff9A6faED838F8d07d479a8dD4c.toBytes32();
        values[mainnet]["aV3CrvUsd"] = 0xb82fa9f31612989525992FCfBB09AB22Eff5c85A.toBytes32();
        values[mainnet]["dV3CrvUsd"] = 0x028f7886F3e937f8479efaD64f31B3fE1119857a.toBytes32();
        values[mainnet]["aV3WeETH"] = 0xBdfa7b7893081B35Fb54027489e2Bc7A38275129.toBytes32();

        // Balancer V2 Addresses
        values[mainnet]["BB_A_USD"] = 0xfeBb0bbf162E64fb9D0dfe186E517d84C395f016.toBytes32();
        values[mainnet]["BB_A_USD_V3"] = 0xc443C15033FCB6Cf72cC24f1BDA0Db070DdD9786.toBytes32();
        values[mainnet]["vanillaUsdcDaiUsdt"] = 0x79c58f70905F734641735BC61e45c19dD9Ad60bC.toBytes32();
        values[mainnet]["BB_A_WETH"] = 0x60D604890feaa0b5460B28A424407c24fe89374a.toBytes32();
        values[mainnet]["wstETH_bbaWETH"] = 0xE0fCBf4d98F0aD982DB260f86cf28b49845403C5.toBytes32();
        values[mainnet]["new_wstETH_bbaWETH"] = 0x41503C9D499ddbd1dCdf818a1b05e9774203Bf46.toBytes32();
        values[mainnet]["GHO_LUSD_BPT"] = 0x3FA8C89704e5d07565444009e5d9e624B40Be813.toBytes32();
        values[mainnet]["swETH_bbaWETH"] = 0xaE8535c23afeDdA9304B03c68a3563B75fc8f92b.toBytes32();
        values[mainnet]["swETH_wETH"] = 0x02D928E68D8F10C0358566152677Db51E1e2Dc8C.toBytes32();
        values[mainnet]["deUSD_sdeUSD_ECLP"] = 0x41FDbea2E52790c0a1Dc374F07b628741f2E062D.toBytes32();
        values[mainnet]["deUSD_sdeUSD_ECLP_Gauge"] = 0xA00DB7d9c465e95e4AA814A9340B9A161364470a.toBytes32();
        values[mainnet]["deUSD_sdeUSD_ECLP_id"] = 0x41fdbea2e52790c0a1dc374f07b628741f2e062d0002000000000000000006be;
        values[mainnet]["aura_deUSD_sdeUSD_ECLP"] = 0x7405Bf405185391525Ab06fABcdFf51fdc656A46.toBytes32();

        values[mainnet]["rETH_weETH_id"] = 0x05ff47afada98a98982113758878f9a8b9fdda0a000000000000000000000645;
        values[mainnet]["rETH_weETH"] = 0x05ff47AFADa98a98982113758878F9A8B9FddA0a.toBytes32();
        values[mainnet]["rETH_weETH_gauge"] = 0xC859BF9d7B8C557bBd229565124c2C09269F3aEF.toBytes32();
        values[mainnet]["aura_reth_weeth"] = 0x07A319A023859BbD49CC9C38ee891c3EA9283Cc5.toBytes32();

        values[mainnet]["ezETH_wETH"] = 0x596192bB6e41802428Ac943D2f1476C1Af25CC0E.toBytes32();
        values[mainnet]["ezETH_wETH_gauge"] = 0xa8B309a75f0D64ED632d45A003c68A30e59A1D8b.toBytes32();
        values[mainnet]["aura_ezETH_wETH"] = 0x95eC73Baa0eCF8159b4EE897D973E41f51978E50.toBytes32();

        values[mainnet]["rsETH_ETHx"] = 0x7761b6E0Daa04E70637D81f1Da7d186C205C2aDE.toBytes32();
        values[mainnet]["rsETH_ETHx_gauge"] = 0x0BcDb6d9b27Bd62d3De605393902C7d1a2c71Aab.toBytes32();
        values[mainnet]["aura_rsETH_ETHx"] = 0xf618102462Ff3cf7edbA4c067316F1C3AbdbA193.toBytes32();

        values[mainnet]["rETH_wETH_id"] = 0x1e19cf2d73a72ef1332c882f20534b6519be0276000200000000000000000112;
        values[mainnet]["rETH_wETH"] = 0x1E19CF2D73a72Ef1332C882F20534B6519Be0276.toBytes32();
        values[mainnet]["rETH_wETH_gauge"] = 0x79eF6103A513951a3b25743DB509E267685726B7.toBytes32();
        values[mainnet]["aura_reth_weth"] = 0xDd1fE5AD401D4777cE89959b7fa587e569Bf125D.toBytes32();

        values[mainnet]["rsETH_wETH_id"] = 0x58aadfb1afac0ad7fca1148f3cde6aedf5236b6d00000000000000000000067f;
        values[mainnet]["rsETH_wETH"] = 0x58AAdFB1Afac0ad7fca1148f3cdE6aEDF5236B6D.toBytes32();
        values[mainnet]["rsETH_wETH_gauge"] = 0xdf04E3a7ab9857a16FB97174e0f1001aa44380AF.toBytes32();
        values[mainnet]["aura_rsETH_wETH"] = 0xB5FdB4f75C26798A62302ee4959E4281667557E0.toBytes32();

        values[mainnet]["ezETH_weETH_rswETH"] = 0x848a5564158d84b8A8fb68ab5D004Fae11619A54.toBytes32();
        values[mainnet]["ezETH_weETH_rswETH_gauge"] = 0x253ED65fff980AEE7E94a0dC57BE304426048b35.toBytes32();
        values[mainnet]["aura_ezETH_weETH_rswETH"] = 0xce98eb8b2Fb98049b3F2dB0A212Ba7ca3Efd63b0.toBytes32();

        values[mainnet]["BAL_wETH"] = 0x5c6Ee304399DBdB9C8Ef030aB642B10820DB8F56.toBytes32();
        values[mainnet]["PENDLE_wETH"] = 0xFD1Cf6FD41F229Ca86ada0584c63C49C3d66BbC9.toBytes32();
        values[mainnet]["wETH_AURA"] = 0xCfCA23cA9CA720B6E98E3Eb9B6aa0fFC4a5C08B9.toBytes32();

        // values[mainnet]["ezETH_wETH"] = 0x596192bB6e41802428Ac943D2f1476C1Af25CC0E.toBytes32();
        // values[mainnet]["ezETH_wETH_gauge"] = 0xa8B309a75f0D64ED632d45A003c68A30e59A1D8b.toBytes32();
        // values[mainnet]["aura_ezETH_wETH"] = 0x95eC73Baa0eCF8159b4EE897D973E41f51978E50.toBytes32();

        // Linear Pools.
        values[mainnet]["bb_a_dai"] = 0x6667c6fa9f2b3Fc1Cc8D85320b62703d938E4385.toBytes32();
        values[mainnet]["bb_a_usdt"] = 0xA1697F9Af0875B63DdC472d6EeBADa8C1fAB8568.toBytes32();
        values[mainnet]["bb_a_usdc"] = 0xcbFA4532D8B2ade2C261D3DD5ef2A2284f792692.toBytes32();

        values[mainnet]["BB_A_USD_GAUGE"] = 0x0052688295413b32626D226a205b95cDB337DE86.toBytes32(); // query subgraph for gauges wrt to poolId: https://docs.balancer.fi/reference/vebal-and-gauges/gauges.html#query-gauge-by-l2-sidechain-pool:~:text=%23-,Query%20Pending%20Tokens%20for%20a%20Given%20Pool,-The%20process%20differs
        values[mainnet]["BB_A_USD_GAUGE_ADDRESS"] = 0x0052688295413b32626D226a205b95cDB337DE86.toBytes32();
        values[mainnet]["wstETH_bbaWETH_GAUGE_ADDRESS"] = 0x5f838591A5A8048F0E4C4c7fCca8fD9A25BF0590.toBytes32();

        // Mainnet Balancer Specific Addresses
        values[mainnet]["vault"] = 0xBA12222222228d8Ba445958a75a0704d566BF2C8.toBytes32();
        values[mainnet]["balancerVault"] = 0xBA12222222228d8Ba445958a75a0704d566BF2C8.toBytes32();
        values[mainnet]["relayer"] = 0xfeA793Aa415061C483D2390414275AD314B3F621.toBytes32();
        values[mainnet]["minter"] = 0x239e55F427D44C3cc793f49bFB507ebe76638a2b.toBytes32();
        values[mainnet]["USDC_DAI_USDT_BPT"] = 0x79c58f70905F734641735BC61e45c19dD9Ad60bC.toBytes32();
        values[mainnet]["rETH_wETH_BPT"] = 0x1E19CF2D73a72Ef1332C882F20534B6519Be0276.toBytes32();
        values[mainnet]["wstETH_wETH_BPT"] = 0x32296969Ef14EB0c6d29669C550D4a0449130230.toBytes32();
        values[mainnet]["wstETH_cbETH_BPT"] = 0x9c6d47Ff73e0F5E51BE5FD53236e3F595C5793F2.toBytes32();
        values[mainnet]["bb_a_USD_BPT"] = 0xfeBb0bbf162E64fb9D0dfe186E517d84C395f016.toBytes32();
        values[mainnet]["bb_a_USDC_BPT"] = 0xcbFA4532D8B2ade2C261D3DD5ef2A2284f792692.toBytes32();
        values[mainnet]["bb_a_DAI_BPT"] = 0x6667c6fa9f2b3Fc1Cc8D85320b62703d938E4385.toBytes32();
        values[mainnet]["bb_a_USDT_BPT"] = 0xA1697F9Af0875B63DdC472d6EeBADa8C1fAB8568.toBytes32();
        values[mainnet]["aura_rETH_wETH_BPT"] = 0xDd1fE5AD401D4777cE89959b7fa587e569Bf125D.toBytes32();
        values[mainnet]["GHO_bb_a_USD_BPT"] = 0xc2B021133D1b0cF07dba696fd5DD89338428225B.toBytes32();

        values[mainnet]["wstETH_wETH_BPT"] = 0x93d199263632a4EF4Bb438F1feB99e57b4b5f0BD.toBytes32();
        values[mainnet]["wstETH_wETH_Id"] = 0x93d199263632a4ef4bb438f1feb99e57b4b5f0bd0000000000000000000005c2;
        values[mainnet]["wstETH_wETH_Gauge"] = 0x5C0F23A5c1be65Fa710d385814a7Fd1Bda480b1C.toBytes32();
        values[mainnet]["aura_wstETH_wETH"] = 0x2a14dB8D09dB0542f6A371c0cB308A768227D67D.toBytes32();

        // Rate Providers
        values[mainnet]["cbethRateProvider"] = 0x7311E4BB8a72e7B300c5B8BDE4de6CdaA822a5b1.toBytes32();
        values[mainnet]["rethRateProvider"] = 0x1a8F81c256aee9C640e14bB0453ce247ea0DFE6F.toBytes32();
        values[mainnet]["sDaiRateProvider"] = 0xc7177B6E18c1Abd725F5b75792e5F7A3bA5DBC2c.toBytes32();
        values[mainnet]["rsETHRateProvider"] = 0x746df66bc1Bb361b9E8E2a794C299c3427976e6C.toBytes32();

        // Compound V2
        // Cvalues[mainnet]["cDAI"] = C0x5d3a536E4D6DbD6114cc1Ead35777bAB948E3643.toBytes32();
        // Cvalues[mainnet]["cUSDC"] = C0x39AA39c021dfbaE8faC545936693aC917d5E7563.toBytes32();
        // Cvalues[mainnet]["cTUSD"] = C0x12392F67bdf24faE0AF363c24aC620a2f67DAd86.toBytes32();

        // Chainlink Automation Registry
        values[mainnet]["automationRegistry"] = 0x02777053d6764996e594c3E88AF1D58D5363a2e6.toBytes32();
        values[mainnet]["automationRegistryV2"] = 0x6593c7De001fC8542bB1703532EE1E5aA0D458fD.toBytes32();
        values[mainnet]["automationRegistrarV2"] = 0x6B0B234fB2f380309D47A7E9391E29E9a179395a.toBytes32();

        // FraxLend Pairs
        values[mainnet]["FXS_FRAX_PAIR"] = 0xDbe88DBAc39263c47629ebbA02b3eF4cf0752A72.toBytes32();
        values[mainnet]["FPI_FRAX_PAIR"] = 0x74F82Bd9D0390A4180DaaEc92D64cf0708751759.toBytes32();
        values[mainnet]["SFRXETH_FRAX_PAIR"] = 0x78bB3aEC3d855431bd9289fD98dA13F9ebB7ef15.toBytes32();
        values[mainnet]["CRV_FRAX_PAIR"] = 0x3835a58CA93Cdb5f912519ad366826aC9a752510.toBytes32(); // FraxlendV1
        values[mainnet]["WBTC_FRAX_PAIR"] = 0x32467a5fc2d72D21E8DCe990906547A2b012f382.toBytes32(); // FraxlendV1
        values[mainnet]["WETH_FRAX_PAIR"] = 0x794F6B13FBd7EB7ef10d1ED205c9a416910207Ff.toBytes32(); // FraxlendV1
        values[mainnet]["CVX_FRAX_PAIR"] = 0xa1D100a5bf6BFd2736837c97248853D989a9ED84.toBytes32(); // FraxlendV1
        values[mainnet]["MKR_FRAX_PAIR"] = 0x82Ec28636B77661a95f021090F6bE0C8d379DD5D.toBytes32(); // FraxlendV2
        values[mainnet]["APE_FRAX_PAIR"] = 0x3a25B9aB8c07FfEFEe614531C75905E810d8A239.toBytes32(); // FraxlendV2
        values[mainnet]["UNI_FRAX_PAIR"] = 0xc6CadA314389430d396C7b0C70c6281e99ca7fe8.toBytes32(); // FraxlendV2

        /// From Crispy's curve tests

        // Curve Pools and Tokens
        values[mainnet]["TriCryptoPool"] = 0xD51a44d3FaE010294C616388b506AcdA1bfAAE46.toBytes32();
        values[mainnet]["CRV_3_CRYPTO"] = 0xc4AD29ba4B3c580e6D59105FFf484999997675Ff.toBytes32();
        values[mainnet]["daiUsdcUsdtPool"] = 0xbEbc44782C7dB0a1A60Cb6fe97d0b483032FF1C7.toBytes32();
        values[mainnet]["CRV_DAI_USDC_USDT"] = 0x6c3F90f043a72FA612cbac8115EE7e52BDe6E490.toBytes32();
        values[mainnet]["frax3CrvPool"] = 0xd632f22692FaC7611d2AA1C0D552930D43CAEd3B.toBytes32();
        values[mainnet]["CRV_FRAX_3CRV"] = 0xd632f22692FaC7611d2AA1C0D552930D43CAEd3B.toBytes32();
        values[mainnet]["wethCrvPool"] = 0x8301AE4fc9c624d1D396cbDAa1ed877821D7C511.toBytes32();
        values[mainnet]["CRV_WETH_CRV"] = 0xEd4064f376cB8d68F770FB1Ff088a3d0F3FF5c4d.toBytes32();
        values[mainnet]["aave3Pool"] = 0xDeBF20617708857ebe4F679508E7b7863a8A8EeE.toBytes32();
        values[mainnet]["CRV_AAVE_3CRV"] = 0xFd2a8fA60Abd58Efe3EeE34dd494cD491dC14900.toBytes32();
        values[mainnet]["stETHWethNg"] = 0x21E27a5E5513D6e65C4f830167390997aA84843a.toBytes32();
        values[mainnet]["EthFrxEthCurvePool"] = 0xa1F8A6807c402E4A15ef4EBa36528A3FED24E577.toBytes32();
        values[mainnet]["triCrypto2"] = 0xD51a44d3FaE010294C616388b506AcdA1bfAAE46.toBytes32();
        values[mainnet]["weETH_wETH_ng"] = 0xDB74dfDD3BB46bE8Ce6C33dC9D82777BCFc3dEd5.toBytes32();
        values[mainnet]["weETH_wETH_ng_gauge"] = 0x053df3e4D0CeD9a3Bf0494F97E83CE1f13BdC0E2.toBytes32();
        values[mainnet]["USD0_USD0++_CurvePool"] = 0x1d08E7adC263CfC70b1BaBe6dC5Bb339c16Eec52.toBytes32();
        values[mainnet]["USD0_USD0++_CurveGauge"] = 0x5C00817B67b40f3b347bD4275B4BBA4840c8127a.toBytes32();

        values[mainnet]["UsdcCrvUsdPool"] = 0x4DEcE678ceceb27446b35C672dC7d61F30bAD69E.toBytes32();
        values[mainnet]["UsdcCrvUsdToken"] = 0x4DEcE678ceceb27446b35C672dC7d61F30bAD69E.toBytes32();
        values[mainnet]["UsdcCrvUsdGauge"] = 0x95f00391cB5EebCd190EB58728B4CE23DbFa6ac1.toBytes32();
        values[mainnet]["WethRethPool"] = 0x0f3159811670c117c372428D4E69AC32325e4D0F.toBytes32();
        values[mainnet]["WethRethToken"] = 0x6c38cE8984a890F5e46e6dF6117C26b3F1EcfC9C.toBytes32();
        values[mainnet]["WethRethGauge"] = 0x9d4D981d8a9066f5db8532A5816543dE8819d4A8.toBytes32();
        values[mainnet]["UsdtCrvUsdPool"] = 0x390f3595bCa2Df7d23783dFd126427CCeb997BF4.toBytes32();
        values[mainnet]["UsdtCrvUsdToken"] = 0x390f3595bCa2Df7d23783dFd126427CCeb997BF4.toBytes32();
        values[mainnet]["UsdtCrvUsdGauge"] = 0x4e6bB6B7447B7B2Aa268C16AB87F4Bb48BF57939.toBytes32();
        values[mainnet]["EthStethPool"] = 0xDC24316b9AE028F1497c275EB9192a3Ea0f67022.toBytes32();
        values[mainnet]["EthStethToken"] = 0x06325440D014e39736583c165C2963BA99fAf14E.toBytes32();
        values[mainnet]["EthStethGauge"] = 0x182B723a58739a9c974cFDB385ceaDb237453c28.toBytes32();
        values[mainnet]["FraxUsdcPool"] = 0xDcEF968d416a41Cdac0ED8702fAC8128A64241A2.toBytes32();
        values[mainnet]["FraxUsdcToken"] = 0x3175Df0976dFA876431C2E9eE6Bc45b65d3473CC.toBytes32();
        values[mainnet]["FraxUsdcGauge"] = 0xCFc25170633581Bf896CB6CDeE170e3E3Aa59503.toBytes32();
        values[mainnet]["WethFrxethPool"] = 0x9c3B46C0Ceb5B9e304FCd6D88Fc50f7DD24B31Bc.toBytes32();
        values[mainnet]["WethFrxethToken"] = 0x9c3B46C0Ceb5B9e304FCd6D88Fc50f7DD24B31Bc.toBytes32();
        values[mainnet]["WethFrxethGauge"] = 0x4E21418095d32d15c6e2B96A9910772613A50d50.toBytes32();
        values[mainnet]["EthFrxethPool"] = 0xa1F8A6807c402E4A15ef4EBa36528A3FED24E577.toBytes32();
        values[mainnet]["EthFrxethToken"] = 0xf43211935C781D5ca1a41d2041F397B8A7366C7A.toBytes32();
        values[mainnet]["EthFrxethGauge"] = 0x2932a86df44Fe8D2A706d8e9c5d51c24883423F5.toBytes32();
        values[mainnet]["StethFrxethPool"] = 0x4d9f9D15101EEC665F77210cB999639f760F831E.toBytes32();
        values[mainnet]["StethFrxethToken"] = 0x4d9f9D15101EEC665F77210cB999639f760F831E.toBytes32();
        values[mainnet]["StethFrxethGauge"] = 0x821529Bb07c83803C9CC7763e5974386e9eFEdC7.toBytes32();
        values[mainnet]["WethCvxPool"] = 0xB576491F1E6e5E62f1d8F26062Ee822B40B0E0d4.toBytes32();
        values[mainnet]["WethCvxToken"] = 0x3A283D9c08E8b55966afb64C515f5143cf907611.toBytes32();
        values[mainnet]["WethCvxGauge"] = 0x7E1444BA99dcdFfE8fBdb42C02F0005D14f13BE1.toBytes32();
        values[mainnet]["EthStethNgPool"] = 0x21E27a5E5513D6e65C4f830167390997aA84843a.toBytes32();
        values[mainnet]["EthStethNgToken"] = 0x21E27a5E5513D6e65C4f830167390997aA84843a.toBytes32();
        values[mainnet]["EthStethNgGauge"] = 0x79F21BC30632cd40d2aF8134B469a0EB4C9574AA.toBytes32();
        values[mainnet]["EthOethPool"] = 0x94B17476A93b3262d87B9a326965D1E91f9c13E7.toBytes32();
        values[mainnet]["EthOethToken"] = 0x94B17476A93b3262d87B9a326965D1E91f9c13E7.toBytes32();
        values[mainnet]["EthOethGauge"] = 0xd03BE91b1932715709e18021734fcB91BB431715.toBytes32();
        values[mainnet]["FraxCrvUsdPool"] = 0x0CD6f267b2086bea681E922E19D40512511BE538.toBytes32();
        values[mainnet]["FraxCrvUsdToken"] = 0x0CD6f267b2086bea681E922E19D40512511BE538.toBytes32();
        values[mainnet]["FraxCrvUsdGauge"] = 0x96424E6b5eaafe0c3B36CA82068d574D44BE4e3c.toBytes32();
        values[mainnet]["mkUsdFraxUsdcPool"] = 0x0CFe5C777A7438C9Dd8Add53ed671cEc7A5FAeE5.toBytes32();
        values[mainnet]["mkUsdFraxUsdcToken"] = 0x0CFe5C777A7438C9Dd8Add53ed671cEc7A5FAeE5.toBytes32();
        values[mainnet]["mkUsdFraxUsdcGauge"] = 0xF184d80915Ba7d835D941BA70cDdf93DE36517ee.toBytes32();
        values[mainnet]["WethYethPool"] = 0x69ACcb968B19a53790f43e57558F5E443A91aF22.toBytes32();
        values[mainnet]["WethYethToken"] = 0x69ACcb968B19a53790f43e57558F5E443A91aF22.toBytes32();
        values[mainnet]["WethYethGauge"] = 0x138cC21D15b7A06F929Fc6CFC88d2b830796F4f1.toBytes32();
        values[mainnet]["EthEthxPool"] = 0x59Ab5a5b5d617E478a2479B0cAD80DA7e2831492.toBytes32();
        values[mainnet]["EthEthxToken"] = 0x59Ab5a5b5d617E478a2479B0cAD80DA7e2831492.toBytes32();
        values[mainnet]["EthEthxGauge"] = 0x7671299eA7B4bbE4f3fD305A994e6443b4be680E.toBytes32();
        values[mainnet]["CrvUsdSdaiPool"] = 0x1539c2461d7432cc114b0903f1824079BfCA2C92.toBytes32();
        values[mainnet]["CrvUsdSdaiToken"] = 0x1539c2461d7432cc114b0903f1824079BfCA2C92.toBytes32();
        values[mainnet]["CrvUsdSdaiGauge"] = 0x2B5a5e182768a18C70EDd265240578a72Ca475ae.toBytes32();
        values[mainnet]["CrvUsdSfraxPool"] = 0xfEF79304C80A694dFd9e603D624567D470e1a0e7.toBytes32();
        values[mainnet]["CrvUsdSfraxToken"] = 0xfEF79304C80A694dFd9e603D624567D470e1a0e7.toBytes32();
        values[mainnet]["CrvUsdSfraxGauge"] = 0x62B8DA8f1546a092500c457452fC2d45fa1777c4.toBytes32();
        values[mainnet]["LusdCrvUsdPool"] = 0x9978c6B08d28d3B74437c917c5dD7C026df9d55C.toBytes32();
        values[mainnet]["LusdCrvUsdToken"] = 0x9978c6B08d28d3B74437c917c5dD7C026df9d55C.toBytes32();
        values[mainnet]["LusdCrvUsdGauge"] = 0x66F65323bdE835B109A92045Aa7c655559dbf863.toBytes32();
        values[mainnet]["WstethEthXPool"] = 0x14756A5eD229265F86990e749285bDD39Fe0334F.toBytes32();
        values[mainnet]["WstethEthXToken"] = 0xfffAE954601cFF1195a8E20342db7EE66d56436B.toBytes32();
        values[mainnet]["WstethEthXGauge"] = 0xc1394d6c89cf8F553da8c8256674C778ccFf3E80.toBytes32();
        values[mainnet]["EthEthXPool"] = 0x59Ab5a5b5d617E478a2479B0cAD80DA7e2831492.toBytes32();
        values[mainnet]["EthEthXToken"] = 0x59Ab5a5b5d617E478a2479B0cAD80DA7e2831492.toBytes32();
        values[mainnet]["EthEthXGauge"] = 0x7671299eA7B4bbE4f3fD305A994e6443b4be680E.toBytes32();
        values[mainnet]["weETH_wETH_Curve_LP"] = 0x13947303F63b363876868D070F14dc865C36463b.toBytes32();
        values[mainnet]["weETH_wETH_Curve_Gauge"] = 0x1CAC1a0Ed47E2e0A313c712b2dcF85994021a365.toBytes32();
        values[mainnet]["weETH_wETH_Convex_Reward"] = 0x2D159E01A5cEe7498F84Be68276a5266b3cb3774.toBytes32();

        values[mainnet]["weETH_wETH_Pool"] = 0x13947303F63b363876868D070F14dc865C36463b.toBytes32();
        values[mainnet]["weETH_wETH_NG_Pool"] = 0xDB74dfDD3BB46bE8Ce6C33dC9D82777BCFc3dEd5.toBytes32();
        values[mainnet]["weETH_wETH_NG_Convex_Reward"] = 0x5411CC583f0b51104fA523eEF9FC77A29DF80F58.toBytes32();

        values[mainnet]["pyUsd_Usdc_Curve_Pool"] = 0x383E6b4437b59fff47B619CBA855CA29342A8559.toBytes32();
        values[mainnet]["pyUsd_Usdc_Convex_Id"] = address(270).toBytes32();
        values[mainnet]["frax_Usdc_Curve_Pool"] = 0xDcEF968d416a41Cdac0ED8702fAC8128A64241A2.toBytes32();
        values[mainnet]["frax_Usdc_Convex_Id"] = address(100).toBytes32();
        values[mainnet]["usdc_CrvUsd_Curve_Pool"] = 0x4DEcE678ceceb27446b35C672dC7d61F30bAD69E.toBytes32();
        values[mainnet]["usdc_CrvUsd_Convex_Id"] = address(182).toBytes32();
        values[mainnet]["sDai_sUsde_Curve_Pool"] = 0x167478921b907422F8E88B43C4Af2B8BEa278d3A.toBytes32();
        values[mainnet]["sDai_sUsde_Curve_Gauge"] = 0x330Cfd12e0E97B0aDF46158D2A81E8Bd2985c6cB.toBytes32();

        values[mainnet]["ezETH_wETH_Curve_Pool"] = 0x85dE3ADd465a219EE25E04d22c39aB027cF5C12E.toBytes32();
        values[mainnet]["weETH_rswETH_Curve_Pool"] = 0x278cfB6f06B1EFc09d34fC7127d6060C61d629Db.toBytes32();
        values[mainnet]["rswETH_wETH_Curve_Pool"] = 0xeE04382c4cA6c450213923fE0f0daB19b0ff3939.toBytes32();
        values[mainnet]["USDe_USDC_Curve_Pool"] = 0x02950460E2b9529D0E00284A5fA2d7bDF3fA4d72.toBytes32();
        values[mainnet]["USDe_DAI_Curve_Pool"] = 0xF36a4BA50C603204c3FC6d2dA8b78A7b69CBC67d.toBytes32();
        values[mainnet]["sDAI_sUSDe_Curve_Pool"] = 0x167478921b907422F8E88B43C4Af2B8BEa278d3A.toBytes32();
        values[mainnet]["deUSD_USDC_Curve_Pool"] = 0x5F6c431AC417f0f430B84A666a563FAbe681Da94.toBytes32();
        values[mainnet]["deUSD_USDT_Curve_Pool"] = 0x7C4e143B23D72E6938E06291f705B5ae3D5c7c7C.toBytes32();
        values[mainnet]["deUSD_DAI_Curve_Pool"] = 0xb478Bf40dD622086E0d0889eeBbAdCb63806ADde.toBytes32();
        values[mainnet]["deUSD_FRAX_Curve_Pool"] = 0x88DFb9370fE350aA51ADE31C32549d4d3A24fAf2.toBytes32();
        values[mainnet]["deUSD_FRAX_Curve_Gauge"] = 0x7C634909DDbfd5C6EEd7Ccf3611e8C4f3643635d.toBytes32();
        values[mainnet]["eBTC_LBTC_WBTC_Curve_Pool"] = 0xabaf76590478F2fE0b396996f55F0b61101e9502.toBytes32();
        values[mainnet]["eBTC_LBTC_WBTC_Curve_Gauge"] = 0x8D666daED20B502e5Cf692B101028fc0058a5d4E.toBytes32();

        values[mainnet]["lBTC_wBTC_Curve_Pool"] = 0x2f3bC4c27A4437AeCA13dE0e37cdf1028f3706F0.toBytes32();

        values[mainnet]["WethMkUsdPool"] = 0xc89570207c5BA1B0E3cD372172cCaEFB173DB270.toBytes32();

        // Convex-Curve Platform Specifics
        values[mainnet]["convexCurveMainnetBooster"] = 0xF403C135812408BFbE8713b5A23a04b3D48AAE31.toBytes32();

        values[mainnet]["ethFrxethBaseRewardPool"] = 0xbD5445402B0a287cbC77cb67B2a52e2FC635dce4.toBytes32();
        values[mainnet]["ethStethNgBaseRewardPool"] = 0x6B27D7BC63F1999D14fF9bA900069ee516669ee8.toBytes32();
        values[mainnet]["fraxCrvUsdBaseRewardPool"] = 0x3CfB4B26dc96B124D15A6f360503d028cF2a3c00.toBytes32();
        values[mainnet]["mkUsdFraxUsdcBaseRewardPool"] = 0x35FbE5520E70768DCD6E3215Ed54E14CBccA10D2.toBytes32();
        values[mainnet]["wethYethBaseRewardPool"] = 0xB0867ADE998641Ab1Ff04cF5cA5e5773fA92AaE3.toBytes32();
        values[mainnet]["ethEthxBaseRewardPool"] = 0x399e111c7209a741B06F8F86Ef0Fdd88fC198D20.toBytes32();
        values[mainnet]["crvUsdSFraxBaseRewardPool"] = 0x73eA73C3a191bd05F3266eB2414609dC5Fe777a2.toBytes32();
        values[mainnet]["usdtCrvUsdBaseRewardPool"] = 0xD1DdB0a0815fD28932fBb194C84003683AF8a824.toBytes32();
        values[mainnet]["lusdCrvUsdBaseRewardPool"] = 0x633D3B227696B3FacF628a197f982eF68d26c7b5.toBytes32();
        values[mainnet]["wstethEthxBaseRewardPool"] = 0x85b118e0Fa5706d99b270be43d782FBE429aD409.toBytes32();

        // Uniswap V3
        values[mainnet]["WSTETH_WETH_100"] = 0x109830a1AAaD605BbF02a9dFA7B0B92EC2FB7dAa.toBytes32();
        values[mainnet]["WSTETH_WETH_500"] = 0xD340B57AAcDD10F96FC1CF10e15921936F41E29c.toBytes32();
        values[mainnet]["DAI_USDC_100"] = 0x5777d92f208679DB4b9778590Fa3CAB3aC9e2168.toBytes32();
        values[mainnet]["uniswapV3NonFungiblePositionManager"] = 0xC36442b4a4522E871399CD717aBDD847Ab11FE88.toBytes32();

        // Redstone
        values[mainnet]["swEthAdapter"] = 0x68ba9602B2AeE30847412109D2eE89063bf08Ec2.toBytes32();
        values[mainnet]["swEthDataFeedId"] = 0x5357455448000000000000000000000000000000000000000000000000000000;
        values[mainnet]["swEthEthDataFeedId"] = 0x53574554482f4554480000000000000000000000000000000000000000000000;

        values[mainnet]["ethXEthAdapter"] = 0xc799194cAa24E2874Efa89b4Bf5c92a530B047FF.toBytes32();
        values[mainnet]["ethXEthDataFeedId"] = 0x455448782f455448000000000000000000000000000000000000000000000000;

        values[mainnet]["ethXAdapter"] = 0xF3eB387Ac1317fBc7E2EFD82214eE1E148f0Fe00.toBytes32();
        values[mainnet]["ethXUsdDataFeedId"] = 0x4554487800000000000000000000000000000000000000000000000000000000;

        values[mainnet]["weEthEthAdapter"] = 0x8751F736E94F6CD167e8C5B97E245680FbD9CC36.toBytes32();
        values[mainnet]["weEthDataFeedId"] = 0x77654554482f4554480000000000000000000000000000000000000000000000;
        values[mainnet]["weethAdapter"] = 0xdDb6F90fFb4d3257dd666b69178e5B3c5Bf41136.toBytes32();
        values[mainnet]["weethUsdDataFeedId"] = 0x7765455448000000000000000000000000000000000000000000000000000000;

        values[mainnet]["osEthEthAdapter"] = 0x66ac817f997Efd114EDFcccdce99F3268557B32C.toBytes32();
        values[mainnet]["osEthEthDataFeedId"] = 0x6f734554482f4554480000000000000000000000000000000000000000000000;

        values[mainnet]["rsEthEthAdapter"] = 0xA736eAe8805dDeFFba40cAB8c99bCB309dEaBd9B.toBytes32();
        values[mainnet]["rsEthEthDataFeedId"] = 0x72734554482f4554480000000000000000000000000000000000000000000000;

        values[mainnet]["ezEthEthAdapter"] = 0xF4a3e183F59D2599ee3DF213ff78b1B3b1923696.toBytes32();
        values[mainnet]["ezEthEthDataFeedId"] = 0x657a4554482f4554480000000000000000000000000000000000000000000000;

        // Maker
        values[mainnet]["dsrManager"] = 0x373238337Bfe1146fb49989fc222523f83081dDb.toBytes32();

        // Maker
        values[mainnet]["savingsDaiAddress"] = 0x83F20F44975D03b1b09e64809B757c47f942BEeA.toBytes32();
        values[mainnet]["sDAI"] = 0x83F20F44975D03b1b09e64809B757c47f942BEeA.toBytes32();

        // Frax
        values[mainnet]["sFRAX"] = 0xA663B02CF0a4b149d2aD41910CB81e23e1c41c32.toBytes32();

        // Lido
        values[mainnet]["unstETH"] = 0x889edC2eDab5f40e902b864aD4d7AdE8E412F9B1.toBytes32();

        // Stader
        values[mainnet]["stakePoolManagerAddress"] = 0xcf5EA1b38380f6aF39068375516Daf40Ed70D299.toBytes32();
        values[mainnet]["userWithdrawManagerAddress"] = 0x9F0491B32DBce587c50c4C43AB303b06478193A7.toBytes32();
        values[mainnet]["staderConfig"] = 0x4ABEF2263d5A5ED582FC9A9789a41D85b68d69DB.toBytes32();

        // Etherfi
        values[mainnet]["EETH_LIQUIDITY_POOL"] = 0x308861A430be4cce5502d0A12724771Fc6DaF216.toBytes32();
        values[mainnet]["withdrawalRequestNft"] = 0x7d5706f6ef3F89B3951E23e557CDFBC3239D4E2c.toBytes32();

        // Renzo
        values[mainnet]["restakeManager"] = 0x74a09653A083691711cF8215a6ab074BB4e99ef5.toBytes32();

        // Kelp DAO
        values[mainnet]["lrtDepositPool"] = 0x036676389e48133B63a802f8635AD39E752D375D.toBytes32();
        // Compound V3
        values[mainnet]["cUSDCV3"] = 0xc3d688B66703497DAA19211EEdff47f25384cdc3.toBytes32();
        values[mainnet]["cUSDTV3"] = 0x3Afdc9BCA9213A35503b077a6072F3D0d5AB0840.toBytes32();
        values[mainnet]["cWETHV3"] = 0xA17581A9E3356d9A858b789D68B4d866e593aE94.toBytes32();
        values[mainnet]["cometRewards"] = 0x1B0e765F6224C21223AeA2af16c1C46E38885a40.toBytes32();
        // Morpho Blue
        values[mainnet]["morphoBlue"] = 0xBBBBBbbBBb9cC5e90e3b3Af64bdAF62C37EEFFCb.toBytes32();
        values[mainnet]["ezEthOracle"] = 0x61025e2B0122ac8bE4e37365A4003d87ad888Cc3.toBytes32();
        values[mainnet]["ezEthIrm"] = 0x870aC11D48B15DB9a138Cf899d20F13F79Ba00BC.toBytes32();
        values[mainnet]["weETH_wETH_86_market"] = 0x698fe98247a40c5771537b5786b2f3f9d78eb487b4ce4d75533cd0e94d88a115;
        values[mainnet]["LBTC_WBTC_945"] = 0xf6a056627a51e511ec7f48332421432ea6971fc148d8f3c451e14ea108026549;
        values[mainnet]["sUSDePT03_USDC_915"] = 0x346afa2b6d528222a2f9721ded6e7e2c40ac94877a598f5dae5013c651d2a462;
        values[mainnet]["USD0_plusPT03_USDC_915"] = 0x8411eeb07c8e32de0b3784b6b967346a45593bfd8baeb291cc209dc195c7b3ad;

        // MetaMorpho
        values[mainnet]["usualBoostedUSDC"] = 0xd63070114470f685b75B74D60EEc7c1113d33a3D.toBytes32();
        values[mainnet]["gauntletUSDCcore"] = 0x8eB67A509616cd6A7c1B3c8C21D48FF57df3d458.toBytes32();
        values[mainnet]["gauntletUSDCprime"] = 0xdd0f28e19C1780eb6396170735D45153D261490d.toBytes32();
        values[mainnet]["steakhouseUSDC"] = 0xBEEF01735c132Ada46AA9aA4c54623cAA92A64CB.toBytes32();
        values[mainnet]["gauntletWBTCcore"] = 0x443df5eEE3196e9b2Dd77CaBd3eA76C3dee8f9b2.toBytes32();
        values[mainnet]["Re7WBTC"] = 0xE0C98605f279e4D7946d25B75869c69802823763.toBytes32();
        values[mainnet]["MCwBTC"] = 0x1c530D6de70c05A81bF1670157b9d928e9699089.toBytes32();
        values[mainnet]["Re7cbBTC"] = 0xA02F5E93f783baF150Aa1F8b341Ae90fe0a772f7.toBytes32();
        values[mainnet]["gauntletCbBTCcore"] = 0xF587f2e8AfF7D76618d3B6B4626621860FbD54e3.toBytes32();
        values[mainnet]["MCcbBTC"] = 0x98cF0B67Da0F16E1F8f1a1D23ad8Dc64c0c70E0b.toBytes32();
        values[mainnet]["gauntletLBTCcore"] = 0xdC94785959B73F7A168452b3654E44fEc6A750e4.toBytes32();
        values[mainnet]["gauntletWETHPrime"] = 0x2371e134e3455e0593363cBF89d3b6cf53740618.toBytes32();
        values[mainnet]["gauntletWETHCore"] = 0x4881Ef0BF6d2365D3dd6499ccd7532bcdBCE0658.toBytes32();
        values[mainnet]["mevCapitalwWeth"] = 0x9a8bC3B04b7f3D87cfC09ba407dCED575f2d61D8.toBytes32();
        values[mainnet]["Re7WETH"] = 0x78Fc2c2eD1A4cDb5402365934aE5648aDAd094d0.toBytes32();

        values[mainnet]["uniswapV3PositionManager"] = 0xC36442b4a4522E871399CD717aBDD847Ab11FE88.toBytes32();

        // 1Inch
        values[mainnet]["aggregationRouterV5"] = 0x1111111254EEB25477B68fb85Ed929f73A960582.toBytes32();
        values[mainnet]["oneInchExecutor"] = 0x5141B82f5fFDa4c6fE1E372978F1C5427640a190.toBytes32();
        values[mainnet]["wETHweETH5bps"] = 0x7A415B19932c0105c82FDB6b720bb01B0CC2CAe3.toBytes32();

        // Gearbox
        values[mainnet]["dWETHV3"] = 0xda0002859B2d05F66a753d8241fCDE8623f26F4f.toBytes32();
        values[mainnet]["sdWETHV3"] = 0x0418fEB7d0B25C411EB77cD654305d29FcbFf685.toBytes32();
        values[mainnet]["dUSDCV3"] = 0xda00000035fef4082F78dEF6A8903bee419FbF8E.toBytes32();
        values[mainnet]["sdUSDCV3"] = 0x9ef444a6d7F4A5adcd68FD5329aA5240C90E14d2.toBytes32();
        values[mainnet]["dDAIV3"] = 0xe7146F53dBcae9D6Fa3555FE502648deb0B2F823.toBytes32();
        values[mainnet]["sdDAIV3"] = 0xC853E4DA38d9Bd1d01675355b8c8f3BBC1451973.toBytes32();
        values[mainnet]["dUSDTV3"] = 0x05A811275fE9b4DE503B3311F51edF6A856D936e.toBytes32();
        values[mainnet]["sdUSDTV3"] = 0x16adAb68bDEcE3089D4f1626Bb5AEDD0d02471aD.toBytes32();
        values[mainnet]["dWBTCV3"] = 0xda00010eDA646913F273E10E7A5d1F659242757d.toBytes32();
        values[mainnet]["sdWBTCV3"] = 0xA8cE662E45E825DAF178DA2c8d5Fae97696A788A.toBytes32();

        // Pendle
        values[mainnet]["pendleMarketFactory"] = 0x1A6fCc85557BC4fB7B534ed835a03EF056552D52.toBytes32();
        values[mainnet]["pendleRouter"] = 0x888888888889758F76e7103c6CbF23ABbF58F946.toBytes32();
        values[mainnet]["pendleOracle"] = 0x66a1096C6366b2529274dF4f5D8247827fe4CEA8.toBytes32();
        values[mainnet]["pendleLimitOrderRouter"] = 0x000000000000c9B3E2C3Ec88B1B4c0cD853f4321.toBytes32();

        values[mainnet]["pendleWeETHMarket"] = 0xF32e58F92e60f4b0A37A69b95d642A471365EAe8.toBytes32();
        values[mainnet]["pendleWeethSy"] = 0xAC0047886a985071476a1186bE89222659970d65.toBytes32();
        values[mainnet]["pendleEethPt"] = 0xc69Ad9baB1dEE23F4605a82b3354F8E40d1E5966.toBytes32();
        values[mainnet]["pendleEethYt"] = 0xfb35Fd0095dD1096b1Ca49AD44d8C5812A201677.toBytes32();

        values[mainnet]["pendleZircuitWeETHMarket"] = 0xe26D7f9409581f606242300fbFE63f56789F2169.toBytes32();
        values[mainnet]["pendleZircuitWeethSy"] = 0xD7DF7E085214743530afF339aFC420c7c720BFa7.toBytes32();
        values[mainnet]["pendleZircuitEethPt"] = 0x4AE5411F3863CdB640309e84CEDf4B08B8b33FfF.toBytes32();
        values[mainnet]["pendleZircuitEethYt"] = 0x7C2D26182adeEf96976035986cF56474feC03bDa.toBytes32();

        values[mainnet]["pendleUSDeMarket"] = 0x19588F29f9402Bb508007FeADd415c875Ee3f19F.toBytes32();
        values[mainnet]["pendleUSDeSy"] = 0x42862F48eAdE25661558AFE0A630b132038553D0.toBytes32();
        values[mainnet]["pendleUSDePt"] = 0xa0021EF8970104c2d008F38D92f115ad56a9B8e1.toBytes32();
        values[mainnet]["pendleUSDeYt"] = 0x1e3d13932C31d7355fCb3FEc680b0cD159dC1A07.toBytes32();

        values[mainnet]["pendleZircuitUSDeMarket"] = 0x90c98ab215498B72Abfec04c651e2e496bA364C0.toBytes32();
        values[mainnet]["pendleZircuitUSDeSy"] = 0x293C6937D8D82e05B01335F7B33FBA0c8e256E30.toBytes32();
        values[mainnet]["pendleZircuitUSDePt"] = 0x3d4F535539A33FEAd4D76D7b3B7A9cB5B21C73f1.toBytes32();
        values[mainnet]["pendleZircuitUSDeYt"] = 0x40357b9f22B4DfF0Bf56A90661b8eC106C259d29.toBytes32();

        values[mainnet]["pendleSUSDeMarketSeptember"] = 0xd1D7D99764f8a52Aff007b7831cc02748b2013b5.toBytes32();
        values[mainnet]["pendleSUSDeMarketJuly"] = 0x107a2e3cD2BB9a32B9eE2E4d51143149F8367eBa.toBytes32();
        values[mainnet]["pendleKarakSUSDeMarket"] = 0xB1f587B354a4a363f5332e88effbbC2E4961250A.toBytes32();
        values[mainnet]["pendleKarakUSDeMarket"] = 0x1BCBDB8c8652345A5ACF04e6E74f70086c68FEfC.toBytes32();

        values[mainnet]["pendleWeETHMarketSeptember"] = 0xC8eDd52D0502Aa8b4D5C77361D4B3D300e8fC81c.toBytes32();
        values[mainnet]["pendleWeethSySeptember"] = 0xAC0047886a985071476a1186bE89222659970d65.toBytes32();
        values[mainnet]["pendleEethPtSeptember"] = 0x1c085195437738d73d75DC64bC5A3E098b7f93b1.toBytes32();
        values[mainnet]["pendleEethYtSeptember"] = 0xA54Df645A042D24121a737dAA89a57EbF8E0b71c.toBytes32();

        values[mainnet]["pendleWeETHMarketDecember"] = 0x7d372819240D14fB477f17b964f95F33BeB4c704.toBytes32();
        values[mainnet]["pendleWeethSyDecember"] = 0xAC0047886a985071476a1186bE89222659970d65.toBytes32();
        values[mainnet]["pendleEethPtDecember"] = 0x6ee2b5E19ECBa773a352E5B21415Dc419A700d1d.toBytes32();
        values[mainnet]["pendleEethYtDecember"] = 0x129e6B5DBC0Ecc12F9e486C5BC9cDF1a6A80bc6A.toBytes32();

        values[mainnet]["pendleUSDeZircuitMarketAugust"] = 0xF148a0B15712f5BfeefAdb4E6eF9739239F88b07.toBytes32();
        values[mainnet]["pendleKarakWeETHMarketSeptember"] = 0x18bAFcaBf2d5898956AE6AC31543d9657a604165.toBytes32();
        values[mainnet]["pendleKarakWeETHMarketDecember"] = 0xFF694CC3f74E080637008B3792a9D7760cB456Ca.toBytes32();

        values[mainnet]["pendleSwethMarket"] = 0x0e1C5509B503358eA1Dac119C1D413e28Cc4b303.toBytes32();

        values[mainnet]["pendleZircuitWeETHMarketAugust"] = 0x6c269DFc142259c52773430b3c78503CC994a93E.toBytes32();
        values[mainnet]["pendleWeETHMarketJuly"] = 0xe1F19CBDa26b6418B0C8E1EE978a533184496066.toBytes32();
        values[mainnet]["pendleWeETHkSeptember"] = 0x905A5a4792A0C27a2AdB2777f98C577D320079EF.toBytes32();
        values[mainnet]["pendleWeETHkDecember"] = 0x792b9eDe7a18C26b814f87Eb5E0c8D26AD189780.toBytes32();

        values[mainnet]["pendle_sUSDe_08_23_24"] = 0xbBf399db59A845066aAFce9AE55e68c505FA97B7.toBytes32();
        values[mainnet]["pendle_sUSDe_12_25_24"] = 0xa0ab94DeBB3cC9A7eA77f3205ba4AB23276feD08.toBytes32();
        values[mainnet]["pendle_USDe_08_23_24"] = 0x3d1E7312dE9b8fC246ddEd971EE7547B0a80592A.toBytes32();
        values[mainnet]["pendle_USDe_12_25_24"] = 0x8a49f2AC2730ba15AB7EA832EdaC7f6BA22289f8.toBytes32();
        values[mainnet]["pendle_sUSDe_03_26_25"] = 0xcDd26Eb5EB2Ce0f203a84553853667aE69Ca29Ce.toBytes32();
        values[mainnet]["pendle_sUSDe_karak_01_29_25"] = 0xDbE4D359D4E48087586Ec04b93809bA647343548.toBytes32();
        values[mainnet]["pendle_USDe_karak_01_29_25"] = 0x6C06bBFa3B63eD344ceb3312Df795eDC8d29BDD5.toBytes32();
        values[mainnet]["pendle_USDe_03_26_25"] = 0xB451A36c8B6b2EAc77AD0737BA732818143A0E25.toBytes32();
        values[mainnet]["pendle_sUSDe_05_28_25"] = 0xB162B764044697cf03617C2EFbcB1f42e31E4766.toBytes32();

        values[mainnet]["pendle_weETHs_market_08_28_24"] = 0xcAa8ABB72A75C623BECe1f4D5c218F425d47A0D0.toBytes32();
        values[mainnet]["pendle_weETHs_sy_08_28_24"] = 0x9e8f10574ACc2c62C6e5d19500CEd39163Da37A9.toBytes32();
        values[mainnet]["pendle_weETHs_pt_08_28_24"] = 0xda6530EfaFD63A42d7b9a0a5a60A03839CDb813A.toBytes32();
        values[mainnet]["pendle_weETHs_yt_08_28_24"] = 0x28cE264D0938C1051687FEbDCeFacc2242BA9E0E.toBytes32();

        values[mainnet]["pendle_weETHs_market_12_25_24"] = 0x40789E8536C668c6A249aF61c81b9dfaC3EB8F32.toBytes32();
        values[mainnet]["pendleUSD0PlusMarketOctober"] = 0x00b321D89A8C36B3929f20B7955080baeD706D1B.toBytes32();
        values[mainnet]["pendle_USD0Plus_market_01_29_2025"] = 0x64506968E80C9ed07bFF60C8D9d57474EFfFF2c9.toBytes32();
        values[mainnet]["pendle_USD0Plus_market_02_26_2025"] = 0x22a72B0C504cBb7f8245208f84D8f035c311aDec.toBytes32();
        values[mainnet]["pendle_USD0Plus_market_03_26_2025"] = 0xaFDC922d0059147486cC1F0f32e3A2354b0d35CC.toBytes32();
        values[mainnet]["pendle_USD0++_market_01_29_25"] = 0x64506968E80C9ed07bFF60C8D9d57474EFfFF2c9.toBytes32();
        values[mainnet]["pendle_USD0++_market_06_25_25"] = 0x048680F64d6DFf1748ba6D9a01F578433787e24B.toBytes32();
        values[mainnet]["pendle_USD0Plus_market_04_23_2025"] = 0x81f3a11dB1DE16f4F9ba8Bf46B71D2B168c64899.toBytes32();
        values[mainnet]["pendle_USD0Plus_market_06_25_2025"] = 0x048680F64d6DFf1748ba6D9a01F578433787e24B.toBytes32();

        values[mainnet]["pendle_eBTC_market_12_26_24"] = 0x36d3ca43ae7939645C306E26603ce16e39A89192.toBytes32();
        values[mainnet]["pendle_LBTC_corn_market_12_26_24"] = 0xCaE62858DB831272A03768f5844cbe1B40bB381f.toBytes32();
        values[mainnet]["pendle_LBTC_market_03_26_25"] = 0x70B70Ac0445C3eF04E314DFdA6caafd825428221.toBytes32();
        values[mainnet]["pendle_eBTC_corn_market_3_26_25"] = 0x2C71Ead7ac9AE53D05F8664e77031d4F9ebA064B.toBytes32();

        values[mainnet]["pendle_pumpBTC_market_03_26_25"] = 0x8098B48a1c4e4080b30A43a7eBc0c87b52F17222.toBytes32();
        values[mainnet]["pendle_corn_pumpBTC_market_12_25_24"] = 0xf8208fB52BA80075aF09840A683143C22DC5B4dd.toBytes32();

        values[mainnet]["pendle_uniBTC_market_03_26_25"] = 0x380C751BD0412f47Ca560B6AFeB566d88dc18630.toBytes32();
        values[mainnet]["pendle_corn_uniBTC_market_12_26_24"] = 0x40dEAE18c3CE932Fdd5Df1f44b54D8Cf3902787B.toBytes32();
        values[mainnet]["pendle_sUSDs_market_03_26_25"] = 0x21D85Ff3BEDFF031EF466C7d5295240C8AB2a2b8.toBytes32();

        // Aave V3 Core
        values[mainnet]["v3Pool"] = 0x87870Bca3F3fD6335C3F4ce8392D69350B4fA4E2.toBytes32();

        //Aave v3 Prime
        values[mainnet]["v3PrimePool"] = 0x4e033931ad43597d96D6bcc25c280717730B58B1.toBytes32();

        // Aave V3 Lido
        values[mainnet]["v3LidoPool"] = 0x4e033931ad43597d96D6bcc25c280717730B58B1.toBytes32();

        // SparkLend
        values[mainnet]["sparkLendPool"] = 0xC13e21B648A5Ee794902342038FF3aDAB66BE987.toBytes32();

        // Uniswap V3 Pools
        values[mainnet]["wETH_weETH_05"] = 0x7A415B19932c0105c82FDB6b720bb01B0CC2CAe3.toBytes32();
        values[mainnet]["wstETH_wETH_01"] = 0x109830a1AAaD605BbF02a9dFA7B0B92EC2FB7dAa.toBytes32();
        values[mainnet]["rETH_wETH_01"] = 0x553e9C493678d8606d6a5ba284643dB2110Df823.toBytes32();
        values[mainnet]["rETH_wETH_05"] = 0xa4e0faA58465A2D369aa21B3e42d43374c6F9613.toBytes32();
        values[mainnet]["wstETH_rETH_05"] = 0x18319135E02Aa6E02D412C98cCb16af3a0a9CB57.toBytes32();
        values[mainnet]["wETH_rswETH_05"] = 0xC410573Af188f56062Ee744cC3D6F2843f5bC13b.toBytes32();
        values[mainnet]["wETH_rswETH_30"] = 0xE62627326d7794E20bB7261B24985294de1579FE.toBytes32();
        values[mainnet]["ezETH_wETH_01"] = 0xBE80225f09645f172B079394312220637C440A63.toBytes32();
        values[mainnet]["PENDLE_wETH_30"] = 0x57aF956d3E2cCa3B86f3D8C6772C03ddca3eAacB.toBytes32();
        values[mainnet]["USDe_USDT_01"] = 0x435664008F38B0650fBC1C9fc971D0A3Bc2f1e47.toBytes32();
        values[mainnet]["USDe_USDC_01"] = 0xE6D7EbB9f1a9519dc06D557e03C522d53520e76A.toBytes32();
        values[mainnet]["USDe_DAI_01"] = 0x5B3a0f1acBE8594a079FaFeB1c84DEA9372A5Aad.toBytes32();
        values[mainnet]["sUSDe_USDT_05"] = 0x867B321132B18B5BF3775c0D9040D1872979422E.toBytes32();
        values[mainnet]["GEAR_wETH_100"] = 0xaEf52f72583E6c4478B220Da82321a6a023eEE50.toBytes32();
        values[mainnet]["GEAR_USDT_30"] = 0x349eE001D80f896F24571616932f54cBD66B18C9.toBytes32();
        values[mainnet]["DAI_USDC_01"] = 0x5777d92f208679DB4b9778590Fa3CAB3aC9e2168.toBytes32();
        values[mainnet]["DAI_USDC_05"] = 0x6c6Bc977E13Df9b0de53b251522280BB72383700.toBytes32();
        values[mainnet]["USDC_USDT_01"] = 0x3416cF6C708Da44DB2624D63ea0AAef7113527C6.toBytes32();
        values[mainnet]["USDC_USDT_05"] = 0x7858E59e0C01EA06Df3aF3D20aC7B0003275D4Bf.toBytes32();
        values[mainnet]["USDC_wETH_05"] = 0x88e6A0c2dDD26FEEb64F039a2c41296FcB3f5640.toBytes32();
        values[mainnet]["FRAX_USDC_05"] = 0xc63B0708E2F7e69CB8A1df0e1389A98C35A76D52.toBytes32();
        values[mainnet]["FRAX_USDC_01"] = 0x9A834b70C07C81a9fcD6F22E842BF002fBfFbe4D.toBytes32();
        values[mainnet]["DAI_FRAX_05"] = 0x97e7d56A0408570bA1a7852De36350f7713906ec.toBytes32();
        values[mainnet]["FRAX_USDT_05"] = 0xc2A856c3afF2110c1171B8f942256d40E980C726.toBytes32();
        values[mainnet]["PYUSD_USDC_01"] = 0x13394005C1012e708fCe1EB974F1130fDc73a5Ce.toBytes32();

        // EigenLayer
        values[mainnet]["strategyManager"] = 0x858646372CC42E1A627fcE94aa7A7033e7CF075A.toBytes32();
        values[mainnet]["delegationManager"] = 0x39053D51B77DC0d36036Fc1fCc8Cb819df8Ef37A.toBytes32();
        values[mainnet]["mETHStrategy"] = 0x298aFB19A105D59E74658C4C334Ff360BadE6dd2.toBytes32();
        values[mainnet]["USDeStrategy"] = 0x298aFB19A105D59E74658C4C334Ff360BadE6dd2.toBytes32();
        values[mainnet]["testOperator"] = 0xDbEd88D83176316fc46797B43aDeE927Dc2ff2F5.toBytes32();
        values[mainnet]["eigenStrategy"] = 0xaCB55C530Acdb2849e6d4f36992Cd8c9D50ED8F7.toBytes32();
        values[mainnet]["eEigenOperator"] = 0xDcAE4FAf7C7d0f4A78abe147244c6e9d60cFD202.toBytes32();
        values[mainnet]["eigenRewards"] = 0x7750d328b314EfFa365A0402CcfD489B80B0adda.toBytes32();

        // Swell
        values[mainnet]["swellSimpleStaking"] = 0x38D43a6Cb8DA0E855A42fB6b0733A0498531d774.toBytes32();
        values[mainnet]["swEXIT"] = 0x48C11b86807627AF70a34662D4865cF854251663.toBytes32();
        values[mainnet]["accessControlManager"] = 0x625087d72c762254a72CB22cC2ECa40da6b95EAC.toBytes32();
        values[mainnet]["depositManager"] = 0xb3D9cf8E163bbc840195a97E81F8A34E295B8f39.toBytes32();

        // Frax
        values[mainnet]["frxETHMinter"] = 0xbAFA44EFE7901E04E39Dad13167D089C559c1138.toBytes32();
        values[mainnet]["frxETHRedemptionTicket"] = 0x82bA8da44Cd5261762e629dd5c605b17715727bd.toBytes32();

        // Zircuit
        values[mainnet]["zircuitSimpleStaking"] = 0xF047ab4c75cebf0eB9ed34Ae2c186f3611aEAfa6.toBytes32();

        // Mantle
        values[mainnet]["mantleLspStaking"] = 0xe3cBd06D7dadB3F4e6557bAb7EdD924CD1489E8f.toBytes32();

        // Fluid
        values[mainnet]["fUSDT"] = 0x5C20B550819128074FD538Edf79791733ccEdd18.toBytes32();
        values[mainnet]["fUSDTStakingRewards"] = 0x490681095ed277B45377d28cA15Ac41d64583048.toBytes32();
        values[mainnet]["fUSDC"] = 0x9Fb7b4477576Fe5B32be4C1843aFB1e55F251B33.toBytes32();
        values[mainnet]["fWETH"] = 0x90551c1795392094FE6D29B758EcCD233cFAa260.toBytes32();
        values[mainnet]["fWSTETH"] = 0x2411802D8BEA09be0aF8fD8D08314a63e706b29C.toBytes32();
        values[mainnet]["fGHO"] = 0x6A29A46E21C730DcA1d8b23d637c101cec605C5B.toBytes32();

        // Symbiotic
        values[mainnet]["wstETHDefaultCollateral"] = 0xC329400492c6ff2438472D4651Ad17389fCb843a.toBytes32();
        values[mainnet]["cbETHDefaultCollateral"] = 0xB26ff591F44b04E78de18f43B46f8b70C6676984.toBytes32();
        values[mainnet]["wBETHDefaultCollateral"] = 0x422F5acCC812C396600010f224b320a743695f85.toBytes32();
        values[mainnet]["rETHDefaultCollateral"] = 0x03Bf48b8A1B37FBeAd1EcAbcF15B98B924ffA5AC.toBytes32();
        values[mainnet]["mETHDefaultCollateral"] = 0x475D3Eb031d250070B63Fa145F0fCFC5D97c304a.toBytes32();
        values[mainnet]["swETHDefaultCollateral"] = 0x38B86004842D3FA4596f0b7A0b53DE90745Ab654.toBytes32();
        values[mainnet]["sfrxETHDefaultCollateral"] = 0x5198CB44D7B2E993ebDDa9cAd3b9a0eAa32769D2.toBytes32();
        values[mainnet]["ETHxDefaultCollateral"] = 0xBdea8e677F9f7C294A4556005c640Ee505bE6925.toBytes32();
        values[mainnet]["uniETHDefaultCollateral"] = 0x1C57ea879dd3e8C9fefa8224fdD1fa20dd54211E.toBytes32();
        values[mainnet]["sUSDeDefaultCollateral"] = 0x19d0D8e6294B7a04a2733FE433444704B791939A.toBytes32();
        values[mainnet]["wBTCDefaultCollateral"] = 0x971e5b5D4baa5607863f3748FeBf287C7bf82618.toBytes32();
        values[mainnet]["tBTCDefaultCollateral"] = 0x0C969ceC0729487d264716e55F232B404299032c.toBytes32();
        values[mainnet]["ethfiDefaultCollateral"] = 0x21DbBA985eEA6ba7F27534a72CCB292eBA1D2c7c.toBytes32();
        values[mainnet]["LBTCDefaultCollateral"] = 0x9C0823D3A1172F9DdF672d438dec79c39a64f448.toBytes32();

        // Karak
        values[mainnet]["vaultSupervisor"] = 0x54e44DbB92dBA848ACe27F44c0CB4268981eF1CC.toBytes32();
        values[mainnet]["delegationSupervisor"] = 0xAfa904152E04aBFf56701223118Be2832A4449E0.toBytes32();

        values[mainnet]["kmETH"] = 0x7C22725d1E0871f0043397c9761AD99A86ffD498.toBytes32();
        values[mainnet]["kweETH"] = 0x2DABcea55a12d73191AeCe59F508b191Fb68AdaC.toBytes32();
        values[mainnet]["kwstETH"] = 0xa3726beDFD1a8AA696b9B4581277240028c4314b.toBytes32();
        values[mainnet]["krETH"] = 0x8E475A4F7820A4b6c0FF229f74fB4762f0813C47.toBytes32();
        values[mainnet]["kcbETH"] = 0xbD32b8aA6ff34BEDc447e503195Fb2524c72658f.toBytes32();
        values[mainnet]["kwBETH"] = 0x04BB50329A1B7D943E7fD2368288b674c8180d5E.toBytes32();
        values[mainnet]["kswETH"] = 0xc585DF3a8C9ca0c614D023A812624bE36161502B.toBytes32();
        values[mainnet]["kETHx"] = 0x989Ab830C6e2BdF3f28214fF54C9B7415C349a3F.toBytes32();
        values[mainnet]["ksfrxETH"] = 0x1751e1e4d2c9Fa99479C0c5574136F0dbD8f3EB8.toBytes32();
        values[mainnet]["krswETH"] = 0x1B4d88f5f38988BEA334C79f48aa69BEEeFE2e1e.toBytes32();
        values[mainnet]["krsETH"] = 0x9a23e79a8E6D77F940F2C30eb3d9282Af2E4036c.toBytes32();
        values[mainnet]["kETHFI"] = 0xB26bD8D1FD5415eED4C99f9fB6A278A42E7d1BA8.toBytes32();
        values[mainnet]["ksUSDe"] = 0xDe5Bff0755F192C333B126A449FF944Ee2B69681.toBytes32();
        values[mainnet]["kUSDe"] = 0xBE3cA34D0E877A1Fc889BD5231D65477779AFf4e.toBytes32();
        values[mainnet]["kWBTC"] = 0x126d4dBf752AaF61f3eAaDa24Ab0dB84FEcf6891.toBytes32();
        values[mainnet]["kFBTC"] = 0x40328669Bc9e3780dFa0141dBC87450a4af6EA11.toBytes32();
        values[mainnet]["kLBTC"] = 0x468c34703F6c648CCf39DBaB11305D17C70ba011.toBytes32();

        // CCIP token transfers.
        values[mainnet]["ccipRouter"] = 0x80226fc0Ee2b096224EeAc085Bb9a8cba1146f7D.toBytes32();

        // PancakeSwap V3
        values[mainnet]["pancakeSwapV3NonFungiblePositionManager"] =
            0x46A15B0b27311cedF172AB29E4f4766fbE7F4364.toBytes32();
        values[mainnet]["pancakeSwapV3MasterChefV3"] = 0x556B9306565093C855AEA9AE92A594704c2Cd59e.toBytes32();
        values[mainnet]["pancakeSwapV3Router"] = 0x13f4EA83D0bd40E75C8222255bc855a974568Dd4.toBytes32();
        // Arbitrum Bridge
        values[mainnet]["arbitrumDelayedInbox"] = 0x4Dbd4fc535Ac27206064B68FfCf827b0A60BAB3f.toBytes32();
        values[mainnet]["arbitrumOutbox"] = 0x0B9857ae2D4A3DBe74ffE1d7DF045bb7F96E4840.toBytes32();
        values[mainnet]["arbitrumL1GatewayRouter"] = 0x72Ce9c846789fdB6fC1f34aC4AD25Dd9ef7031ef.toBytes32();
        values[mainnet]["arbitrumL1ERC20Gateway"] = 0xa3A7B6F88361F48403514059F1F16C8E78d60EeC.toBytes32();
        values[mainnet]["arbitrumWethGateway"] = 0xd92023E9d9911199a6711321D1277285e6d4e2db.toBytes32();

        // Base Standard Bridge.
        values[mainnet]["baseStandardBridge"] = 0x3154Cf16ccdb4C6d922629664174b904d80F2C35.toBytes32();
        values[mainnet]["basePortal"] = 0x49048044D57e1C92A77f79988d21Fa8fAF74E97e.toBytes32();
        values[mainnet]["baseResolvedDelegate"] = 0x866E82a600A1414e583f7F13623F1aC5d58b0Afa.toBytes32();

        // Optimism Standard Bridge.
        values[mainnet]["optimismStandardBridge"] = 0x99C9fc46f92E8a1c0deC1b1747d010903E884bE1.toBytes32();
        values[mainnet]["optimismPortal"] = 0xbEb5Fc579115071764c7423A4f12eDde41f106Ed.toBytes32();
        values[mainnet]["optimismResolvedDelegate"] = 0x25ace71c97B33Cc4729CF772ae268934F7ab5fA1.toBytes32();

        // Mantle Standard Bridge.
        values[mainnet]["mantleStandardBridge"] = 0x95fC37A27a2f68e3A647CDc081F0A89bb47c3012.toBytes32();
        values[mainnet]["mantlePortal"] = 0xc54cb22944F2bE476E02dECfCD7e3E7d3e15A8Fb.toBytes32();
        values[mainnet]["mantleResolvedDelegate"] = 0x676A795fe6E43C17c668de16730c3F690FEB7120.toBytes32(); // TODO update this.

        // Zircuit Standard Bridge.
        values[mainnet]["zircuitStandardBridge"] = 0x386B76D9cA5F5Fb150B6BFB35CF5379B22B26dd8.toBytes32();
        values[mainnet]["zircuitPortal"] = 0x17bfAfA932d2e23Bd9B909Fd5B4D2e2a27043fb1.toBytes32();
        values[mainnet]["zircuitResolvedDelegate"] = 0x2a721cBE81a128be0F01040e3353c3805A5EA091.toBytes32();

        // Fraxtal Standard Bridge.
        values[mainnet]["fraxtalStandardBridge"] = 0x34C0bD5877A5Ee7099D0f5688D65F4bB9158BDE2.toBytes32();
        values[mainnet]["fraxtalPortal"] = 0x36cb65c1967A0Fb0EEE11569C51C2f2aA1Ca6f6D.toBytes32();
        values[mainnet]["fraxtalResolvedDelegate"] = 0x2a721cBE81a128be0F01040e3353c3805A5EA091.toBytes32(); // TODO update this

        // Lido Base Standard Bridge.
        values[mainnet]["lidoBaseStandardBridge"] = 0x9de443AdC5A411E83F1878Ef24C3F52C61571e72.toBytes32();
        values[mainnet]["lidoBasePortal"] = 0x49048044D57e1C92A77f79988d21Fa8fAF74E97e.toBytes32();
        values[mainnet]["lidoBaseResolvedDelegate"] = 0x866E82a600A1414e583f7F13623F1aC5d58b0Afa.toBytes32();

        // Layer Zero.
        values[mainnet]["LayerZeroEndPoint"] = 0x1a44076050125825900e736c501f859c50fE728c.toBytes32();
        values[mainnet]["EtherFiOFTAdapter"] = 0xcd2eb13D6831d4602D80E5db9230A57596CDCA63.toBytes32();

        // Merkl
        values[mainnet]["merklDistributor"] = 0x3Ef3D8bA38EBe18DB133cEc108f4D14CE00Dd9Ae.toBytes32();

        // Pump Staking
        values[mainnet]["pumpStaking"] = 0x1fCca65fb6Ae3b2758b9b2B394CB227eAE404e1E.toBytes32();

        // Linea Bridging
        values[mainnet]["tokenBridge"] = 0x051F1D88f0aF5763fB888eC4378b4D8B29ea3319.toBytes32(); // approve, bridge token
        values[mainnet]["lineaMessageService"] = 0xd19d4B5d358258f05D7B411E21A1460D11B0876F.toBytes32(); // claim message, sendMessage

        // Scroll Bridging
        values[mainnet]["scrollGatewayRouter"] = 0xF8B1378579659D8F7EE5f3C929c2f3E332E41Fd6.toBytes32(); // approve, depositERC20
        values[mainnet]["scrollMessenger"] = 0x6774Bcbd5ceCeF1336b5300fb5186a12DDD8b367.toBytes32(); // sendMessage
        values[mainnet]["scrollCustomERC20Gateway"] = 0x67260A8B73C5B77B55c1805218A42A7A6F98F515.toBytes32(); // sendMessage

        // Syrup
        values[mainnet]["syrupRouter"] = 0x134cCaaA4F1e4552eC8aEcb9E4A2360dDcF8df76.toBytes32();

        // Satlayer
        values[mainnet]["satlayerPool"] = 0x42a856dbEBB97AbC1269EAB32f3bb40C15102819.toBytes32();

        // corn
        values[mainnet]["cornSilo"] = 0x8bc93498b861fd98277c3b51d240e7E56E48F23c.toBytes32();

        // Treehouse
        values[mainnet]["TreehouseRedemption"] = 0x0618DBdb3Be798346e6D9C08c3c84658f94aD09F.toBytes32();
        values[mainnet]["TreehouseRouter"] = 0xeFA3fa8e85D2b3CfdB250CdeA156c2c6C90628F5.toBytes32();
        values[mainnet]["tETH"] = 0xD11c452fc99cF405034ee446803b6F6c1F6d5ED8.toBytes32();
        values[mainnet]["tETH_wstETH_curve_pool"] = 0xA10d15538E09479186b4D3278BA5c979110dDdB1.toBytes32();
        // Term Finance
        values[mainnet]["termAuctionOfferLocker"] = 0xa557a6099d1a85d7569EA4B6d8ad59a94a8162CC.toBytes32();
        values[mainnet]["termRepoLocker"] = 0xFD9033C9A97Bc3Ec8a44439Cb6512516c5053076.toBytes32();
        values[mainnet]["termRepoServicer"] = 0xaD2401Dd7518Fac6C868c86442922E2236797e32.toBytes32();
        values[mainnet]["termRepoToken"] = 0x3A1427da14F8A57CEe76a5E85fB465ed72De8EC7.toBytes32();

        // Hyperlane
        values[mainnet]["hyperlaneUsdcRouter"] = 0xe1De9910fe71cC216490AC7FCF019e13a34481D7.toBytes32();
        values[mainnet]["hyperlaneTestRecipient"] = 0xfb53392bf4a0590a317ca716c28c29ace7c448bc132d7f8188ca234f595aa121;

        // Usual
        values[mainnet]["usualSwapperEngine"] = 0xB969B0d14F7682bAF37ba7c364b351B830a812B2.toBytes32();

        // Sky
        values[mainnet]["daiConverter"] = 0x3225737a9Bbb6473CB4a45b7244ACa2BeFdB276A.toBytes32(); //converts dai to USDS
<<<<<<< HEAD
        values[mainnet]["usdsLitePsmUsdc"] = 0xA188EEC8F81263234dA3622A406892F3D630f98c.toBytes32(); 
        values[mainnet]["daiLitePsmUsdc"] = 0xf6e72Db5454dd049d0788e411b06CfAF16853042.toBytes32(); 
=======
        values[mainnet]["usdsLitePsmUsdc"] = 0xA188EEC8F81263234dA3622A406892F3D630f98c.toBytes32();
        values[mainnet]["daiLitePsmUsdc"] = 0xf6e72Db5454dd049d0788e411b06CfAF16853042.toBytes32();
>>>>>>> d6180d7f

        //Sonic Gateway
        values[mainnet]["sonicGateway"] = 0xa1E2481a9CD0Cb0447EeB1cbc26F1b3fff3bec20.toBytes32();
    }

    function _addBaseValues() private {
        // Liquid Ecosystem
        values[base]["deployerAddress"] = 0x5F2F11ad8656439d5C14d9B351f8b09cDaC2A02d.toBytes32();
        values[base]["dev0Address"] = 0x0463E60C7cE10e57911AB7bD1667eaa21de3e79b.toBytes32();
        values[base]["dev1Address"] = 0xf8553c8552f906C19286F21711721E206EE4909E.toBytes32();
        values[base]["liquidPayoutAddress"] = 0xA9962a5BfBea6918E958DeE0647E99fD7863b95A.toBytes32();

        // DeFi Ecosystem
        values[base]["ETH"] = 0xEeeeeEeeeEeEeeEeEeEeeEEEeeeeEeeeeeeeEEeE.toBytes32();
        values[base]["uniswapV3NonFungiblePositionManager"] = 0x03a520b32C04BF3bEEf7BEb72E919cf822Ed34f1.toBytes32();

        values[base]["USDC"] = 0x833589fCD6eDb6E08f4c7C32D4f71b54bdA02913.toBytes32();
        values[base]["WETH"] = 0x4200000000000000000000000000000000000006.toBytes32();
        values[base]["WEETH"] = 0x04C0599Ae5A44757c0af6F9eC3b93da8976c150A.toBytes32();
        values[base]["WSTETH"] = 0xc1CBa3fCea344f92D9239c08C0568f6F2F0ee452.toBytes32();
        values[base]["AERO"] = 0x940181a94A35A4569E4529A3CDfB74e38FD98631.toBytes32();
        values[base]["CBETH"] = 0x2Ae3F1Ec7F1F5012CFEab0185bfc7aa3cf0DEc22.toBytes32();
        values[base]["AURA"] = 0x1509706a6c66CA549ff0cB464de88231DDBe213B.toBytes32();
        values[base]["BAL"] = 0x4158734D47Fc9692176B5085E0F52ee0Da5d47F1.toBytes32();
        values[base]["CRV"] = 0x8Ee73c484A26e0A5df2Ee2a4960B789967dd0415.toBytes32();
        values[base]["LINK"] = 0x88Fb150BDc53A65fe94Dea0c9BA0a6dAf8C6e196.toBytes32();
        values[base]["UNI"] = 0xc3De830EA07524a0761646a6a4e4be0e114a3C83.toBytes32();
        values[base]["RETH"] = 0xB6fe221Fe9EeF5aBa221c348bA20A1Bf5e73624c.toBytes32();
        values[base]["BSDETH"] = 0xCb327b99fF831bF8223cCEd12B1338FF3aA322Ff.toBytes32();
        values[base]["SFRXETH"] = 0x1f55a02A049033E3419a8E2975cF3F572F4e6E9A.toBytes32();
        values[base]["cbBTC"] = 0xcbB7C0000aB88B473b1f5aFd9ef808440eed33Bf.toBytes32();
        values[base]["tBTC"] = 0x236aa50979D5f3De3Bd1Eeb40E81137F22ab794b.toBytes32();
        values[base]["dlcBTC"] = 0x12418783e860997eb99e8aCf682DF952F721cF62.toBytes32();

        // Balancer vault
        values[base]["vault"] = 0xBA12222222228d8Ba445958a75a0704d566BF2C8.toBytes32();
        values[base]["balancerVault"] = 0xBA12222222228d8Ba445958a75a0704d566BF2C8.toBytes32();

        // Standard Bridge.
        values[base]["standardBridge"] = 0x4200000000000000000000000000000000000010.toBytes32();
        values[base]["crossDomainMessenger"] = 0x4200000000000000000000000000000000000007.toBytes32();

        // Lido Standard Bridge.
        values[base]["l2ERC20TokenBridge"] = 0xac9D11cD4D7eF6e54F14643a393F68Ca014287AB.toBytes32();

        values[base]["weETH_ETH_ExchangeRate"] = 0x35e9D7001819Ea3B39Da906aE6b06A62cfe2c181.toBytes32();

        // Aave V3
        values[base]["v3Pool"] = 0xA238Dd80C259a72e81d7e4664a9801593F98d1c5.toBytes32();

        // Merkl
        values[base]["merklDistributor"] = 0x3Ef3D8bA38EBe18DB133cEc108f4D14CE00Dd9Ae.toBytes32();

        // Aerodrome
        values[base]["aerodromeRouter"] = 0xcF77a3Ba9A5CA399B7c97c74d54e5b1Beb874E43.toBytes32();
        values[base]["aerodromeNonFungiblePositionManager"] = 0x827922686190790b37229fd06084350E74485b72.toBytes32();
        values[base]["aerodrome_Weth_Wsteth_v3_1_gauge"] = 0x2A1f7bf46bd975b5004b61c6040597E1B6117040.toBytes32();
        values[base]["aerodrome_Weth_Bsdeth_v3_1_gauge"] = 0x0b537aC41400433F09d97Cd370C1ea9CE78D8a74.toBytes32();
        values[base]["aerodrome_Cbeth_Weth_v3_1_gauge"] = 0xF5550F8F0331B8CAA165046667f4E6628E9E3Aac.toBytes32();
        values[base]["aerodrome_Weth_Wsteth_v2_30_gauge"] = 0xDf7c8F17Ab7D47702A4a4b6D951d2A4c90F99bf4.toBytes32();
        values[base]["aerodrome_Weth_Weeth_v2_30_gauge"] = 0xf8d47b641eD9DF1c924C0F7A6deEEA2803b9CfeF.toBytes32();
        values[base]["aerodrome_Weth_Reth_v2_05_gauge"] = 0xAa3D51d36BfE7C5C63299AF71bc19988BdBa0A06.toBytes32();
        values[base]["aerodrome_Sfrxeth_Wsteth_v2_30_gauge"] = 0xCe7Cb6260fCBf17485cd2439B89FdDf8B0Eb39cC.toBytes32();

        // MorphoBlue
        values[base]["morphoBlue"] = 0xBBBBBbbBBb9cC5e90e3b3Af64bdAF62C37EEFFCb.toBytes32();
        values[base]["weETH_wETH_915"] = 0x78d11c03944e0dc298398f0545dc8195ad201a18b0388cb8058b1bcb89440971;
        values[base]["wstETH_wETH_945"] = 0x3a4048c64ba1b375330d376b1ce40e4047d03b47ab4d48af484edec9fec801ba;
        values[base]["cbETH_wETH_965"] = 0x6600aae6c56d242fa6ba68bd527aff1a146e77813074413186828fd3f1cdca91;
        values[base]["cbETH_wETH_945"] = 0x84662b4f95b85d6b082b68d32cf71bb565b3f22f216a65509cc2ede7dccdfe8c;

        values[base]["uniV3Router"] = 0x2626664c2603336E57B271c5C0b26F421741e481.toBytes32();

        values[base]["aggregationRouterV5"] = 0x1111111254EEB25477B68fb85Ed929f73A960582.toBytes32();
        values[base]["oneInchExecutor"] = 0xE37e799D5077682FA0a244D46E5649F71457BD09.toBytes32();

        // Compound V3
        values[base]["cWETHV3"] = 0x46e6b214b524310239732D51387075E0e70970bf.toBytes32();
        values[base]["cometRewards"] = 0x123964802e6ABabBE1Bc9547D72Ef1B69B00A6b1.toBytes32();

        // Instadapp Fluid
        values[base]["fWETH"] = 0x9272D6153133175175Bc276512B2336BE3931CE9.toBytes32();
        values[base]["fWSTETH"] = 0x896E39f0E9af61ECA9dD2938E14543506ef2c2b5.toBytes32();
    }

    function _addArbitrumValues() private {
        // Liquid Ecosystem
        values[arbitrum]["deployerAddress"] = 0x5F2F11ad8656439d5C14d9B351f8b09cDaC2A02d.toBytes32();
        values[arbitrum]["dev0Address"] = 0x0463E60C7cE10e57911AB7bD1667eaa21de3e79b.toBytes32();
        values[arbitrum]["dev1Address"] = 0xf8553c8552f906C19286F21711721E206EE4909E.toBytes32();
        values[arbitrum]["liquidPayoutAddress"] = 0xA9962a5BfBea6918E958DeE0647E99fD7863b95A.toBytes32();
        values[arbitrum]["txBundlerAddress"] = 0x87D51666Da1b56332b216D456D1C2ba3Aed6089c.toBytes32();

        // DeFi Ecosystem
        values[arbitrum]["ETH"] = 0xEeeeeEeeeEeEeeEeEeEeeEEEeeeeEeeeeeeeEEeE.toBytes32();
        values[arbitrum]["uniV3Router"] = 0xE592427A0AEce92De3Edee1F18E0157C05861564.toBytes32();
        values[arbitrum]["uniV2Router"] = 0x7a250d5630B4cF539739dF2C5dAcb4c659F2488D.toBytes32();
        values[arbitrum]["uniswapV3NonFungiblePositionManager"] = 0xC36442b4a4522E871399CD717aBDD847Ab11FE88.toBytes32();
        values[arbitrum]["ccipRouter"] = 0x141fa059441E0ca23ce184B6A78bafD2A517DdE8.toBytes32();
        values[arbitrum]["vault"] = 0xBA12222222228d8Ba445958a75a0704d566BF2C8.toBytes32();

        values[arbitrum]["USDC"] = 0xaf88d065e77c8cC2239327C5EDb3A432268e5831.toBytes32();
        values[arbitrum]["USDCe"] = 0xFF970A61A04b1cA14834A43f5dE4533eBDDB5CC8.toBytes32();
        values[arbitrum]["WETH"] = 0x82aF49447D8a07e3bd95BD0d56f35241523fBab1.toBytes32();
        values[arbitrum]["WBTC"] = 0x2f2a2543B76A4166549F7aaB2e75Bef0aefC5B0f.toBytes32();
        values[arbitrum]["USDT"] = 0xFd086bC7CD5C481DCC9C85ebE478A1C0b69FCbb9.toBytes32();
        values[arbitrum]["DAI"] = 0xDA10009cBd5D07dd0CeCc66161FC93D7c9000da1.toBytes32();
        values[arbitrum]["WSTETH"] = 0x5979D7b546E38E414F7E9822514be443A4800529.toBytes32();
        values[arbitrum]["FRAX"] = 0x17FC002b466eEc40DaE837Fc4bE5c67993ddBd6F.toBytes32();
        values[arbitrum]["BAL"] = 0x040d1EdC9569d4Bab2D15287Dc5A4F10F56a56B8.toBytes32();
        values[arbitrum]["COMP"] = 0x354A6dA3fcde098F8389cad84b0182725c6C91dE.toBytes32();
        values[arbitrum]["LINK"] = 0xf97f4df75117a78c1A5a0DBb814Af92458539FB4.toBytes32();
        values[arbitrum]["rETH"] = 0xEC70Dcb4A1EFa46b8F2D97C310C9c4790ba5ffA8.toBytes32();
        values[arbitrum]["RETH"] = 0xEC70Dcb4A1EFa46b8F2D97C310C9c4790ba5ffA8.toBytes32();
        values[arbitrum]["cbETH"] = 0x1DEBd73E752bEaF79865Fd6446b0c970EaE7732f.toBytes32();
        values[arbitrum]["LUSD"] = 0x93b346b6BC2548dA6A1E7d98E9a421B42541425b.toBytes32();
        values[arbitrum]["UNI"] = 0xFa7F8980b0f1E64A2062791cc3b0871572f1F7f0.toBytes32();
        values[arbitrum]["CRV"] = 0x11cDb42B0EB46D95f990BeDD4695A6e3fA034978.toBytes32();
        values[arbitrum]["FRXETH"] = 0x178412e79c25968a32e89b11f63B33F733770c2A.toBytes32();
        values[arbitrum]["SFRXETH"] = 0x95aB45875cFFdba1E5f451B950bC2E42c0053f39.toBytes32();
        values[arbitrum]["ARB"] = 0x912CE59144191C1204E64559FE8253a0e49E6548.toBytes32();
        values[arbitrum]["WEETH"] = 0x35751007a407ca6FEFfE80b3cB397736D2cf4dbe.toBytes32();
        values[arbitrum]["USDE"] = 0x5d3a1Ff2b6BAb83b63cd9AD0787074081a52ef34.toBytes32();
        values[arbitrum]["AURA"] = 0x1509706a6c66CA549ff0cB464de88231DDBe213B.toBytes32();
        values[arbitrum]["PENDLE"] = 0x0c880f6761F1af8d9Aa9C466984b80DAb9a8c9e8.toBytes32();
        values[arbitrum]["RSR"] = 0xCa5Ca9083702c56b481D1eec86F1776FDbd2e594.toBytes32();
        values[arbitrum]["CBETH"] = 0x1DEBd73E752bEaF79865Fd6446b0c970EaE7732f.toBytes32();
        values[arbitrum]["OSETH"] = 0xf7d4e7273E5015C96728A6b02f31C505eE184603.toBytes32();
        values[arbitrum]["RSETH"] = 0x4186BFC76E2E237523CBC30FD220FE055156b41F.toBytes32();
        values[arbitrum]["GRAIL"] = 0x3d9907F9a368ad0a51Be60f7Da3b97cf940982D8.toBytes32();
        values[arbitrum]["cbBTC"] = 0xcbB7C0000aB88B473b1f5aFd9ef808440eed33Bf.toBytes32();

        // Aave V3
        values[arbitrum]["v3Pool"] = 0x794a61358D6845594F94dc1DB02A252b5b4814aD.toBytes32();

        // 1Inch
        values[arbitrum]["aggregationRouterV5"] = 0x1111111254EEB25477B68fb85Ed929f73A960582.toBytes32();
        values[arbitrum]["oneInchExecutor"] = 0xE37e799D5077682FA0a244D46E5649F71457BD09.toBytes32();

        values[arbitrum]["balancerVault"] = 0xBA12222222228d8Ba445958a75a0704d566BF2C8.toBytes32();
        // TODO This Balancer on L2s use a different minting logic so minter is not used
        // but the merkle tree should be refactored for L2s
        values[arbitrum]["minter"] = address(1).toBytes32();

        // Arbitrum native bridging.
        values[arbitrum]["arbitrumL2GatewayRouter"] = 0x5288c571Fd7aD117beA99bF60FE0846C4E84F933.toBytes32();
        values[arbitrum]["arbitrumSys"] = 0x0000000000000000000000000000000000000064.toBytes32();
        values[arbitrum]["arbitrumRetryableTx"] = 0x000000000000000000000000000000000000006E.toBytes32();
        values[arbitrum]["arbitrumL2Sender"] = 0x09e9222E96E7B4AE2a407B98d48e330053351EEe.toBytes32();

        // Pendle
        values[arbitrum]["pendleMarketFactory"] = 0x2FCb47B58350cD377f94d3821e7373Df60bD9Ced.toBytes32();
        values[arbitrum]["pendleRouter"] = 0x888888888889758F76e7103c6CbF23ABbF58F946.toBytes32();
        values[arbitrum]["pendleLimitOrderRouter"] = 0x000000000000c9B3E2C3Ec88B1B4c0cD853f4321.toBytes32();
        values[arbitrum]["pendleWeETHMarketSeptember"] = 0xf9F9779d8fF604732EBA9AD345E6A27EF5c2a9d6.toBytes32();
        values[arbitrum]["pendle_weETH_market_12_25_24"] = 0x6b92feB89ED16AA971B096e247Fe234dB4Aaa262.toBytes32();

        // Gearbox
        values[arbitrum]["dWETHV3"] = 0x04419d3509f13054f60d253E0c79491d9E683399.toBytes32();
        values[arbitrum]["sdWETHV3"] = 0xf3b7994e4dA53E04155057Fd61dc501599d57877.toBytes32();
        values[arbitrum]["dUSDCV3"] = 0x890A69EF363C9c7BdD5E36eb95Ceb569F63ACbF6.toBytes32();
        values[arbitrum]["sdUSDCV3"] = 0xD0181a36B0566a8645B7eECFf2148adE7Ecf2BE9.toBytes32();
        values[arbitrum]["dUSDCeV3"] = 0xa76c604145D7394DEc36C49Af494C144Ff327861.toBytes32();
        values[arbitrum]["sdUSDCeV3"] = 0x608F9e2E8933Ce6b39A8CddBc34a1e3E8D21cE75.toBytes32();

        // Uniswap V3 pools
        values[arbitrum]["wstETH_wETH_01"] = 0x35218a1cbaC5Bbc3E57fd9Bd38219D37571b3537.toBytes32();
        values[arbitrum]["wstETH_wETH_05"] = 0xb93F8a075509e71325c1c2fc8FA6a75f2d536A13.toBytes32();
        values[arbitrum]["PENDLE_wETH_30"] = 0xdbaeB7f0DFe3a0AAFD798CCECB5b22E708f7852c.toBytes32();
        values[arbitrum]["wETH_weETH_30"] = 0xA169d1aB5c948555954D38700a6cDAA7A4E0c3A0.toBytes32();
        values[arbitrum]["wETH_weETH_05"] = 0xd90660A0b8Ad757e7C1d660CE633776a0862b087.toBytes32();
        values[arbitrum]["wETH_weETH_01"] = 0x14353445c8329Df76e6f15e9EAD18fA2D45A8BB6.toBytes32();

        // Chainlink feeds
        values[arbitrum]["weETH_ETH_ExchangeRate"] = 0x20bAe7e1De9c596f5F7615aeaa1342Ba99294e12.toBytes32();

        // Fluid fTokens
        values[arbitrum]["fUSDC"] = 0x1A996cb54bb95462040408C06122D45D6Cdb6096.toBytes32();
        values[arbitrum]["fUSDT"] = 0x4A03F37e7d3fC243e3f99341d36f4b829BEe5E03.toBytes32();
        values[arbitrum]["fWETH"] = 0x45Df0656F8aDf017590009d2f1898eeca4F0a205.toBytes32();
        values[arbitrum]["fWSTETH"] = 0x66C25Cd75EBdAA7E04816F643d8E46cecd3183c9.toBytes32();

        // Merkl
        values[arbitrum]["merklDistributor"] = 0x3Ef3D8bA38EBe18DB133cEc108f4D14CE00Dd9Ae.toBytes32();

        // Vault Craft
        values[arbitrum]["compoundV3Weth"] = 0xC4bBbbAF12B1bE472E6E7B1A76d2756d5C763F95.toBytes32();
        values[arbitrum]["compoundV3WethGauge"] = 0x5E6A9859Dc1b393a82a5874F9cBA22E92d9fbBd2.toBytes32();

        // Camelot
        values[arbitrum]["camelotRouterV2"] = 0xc873fEcbd354f5A56E00E710B90EF4201db2448d.toBytes32();
        values[arbitrum]["camelotRouterV3"] = 0x1F721E2E82F6676FCE4eA07A5958cF098D339e18.toBytes32();
        values[arbitrum]["camelotNonFungiblePositionManager"] = 0x00c7f3082833e796A5b3e4Bd59f6642FF44DCD15.toBytes32();

        // Compound V3
        values[arbitrum]["cWETHV3"] = 0x6f7D514bbD4aFf3BcD1140B7344b32f063dEe486.toBytes32();
        values[arbitrum]["cometRewards"] = 0x88730d254A2f7e6AC8388c3198aFd694bA9f7fae.toBytes32();

        // Balancer
        values[arbitrum]["rsETH_wETH_BPT"] = 0x90e6CB5249f5e1572afBF8A96D8A1ca6aCFFd739.toBytes32();
        values[arbitrum]["rsETH_wETH_Id"] = 0x90e6cb5249f5e1572afbf8a96d8a1ca6acffd73900000000000000000000055c;
        values[arbitrum]["rsETH_wETH_Gauge"] = 0x59907f88C360D576Aa38dba84F26578367F96b6C.toBytes32();
        values[arbitrum]["aura_rsETH_wETH"] = 0x90cedFDb5284a274720f1dB339eEe9798f4fa29d.toBytes32();
        values[arbitrum]["wstETH_sfrxETH_BPT"] = 0xc2598280bFeA1Fe18dFcaBD21C7165c40c6859d3.toBytes32();
        values[arbitrum]["wstETH_sfrxETH_Id"] = 0xc2598280bfea1fe18dfcabd21c7165c40c6859d30000000000000000000004f3;
        values[arbitrum]["wstETH_sfrxETH_Gauge"] = 0x06eaf7bAabEac962301eE21296e711B3052F2c0d.toBytes32();
        values[arbitrum]["aura_wstETH_sfrxETH"] = 0x83D37cbA332ffd53A4336Ee06f3c301B8929E684.toBytes32();
        values[arbitrum]["wstETH_wETH_Gyro_BPT"] = 0x7967FA58B9501600D96bD843173b9334983EE6E6.toBytes32();
        values[arbitrum]["wstETH_wETH_Gyro_Id"] = 0x7967fa58b9501600d96bd843173b9334983ee6e600020000000000000000056e;
        values[arbitrum]["wstETH_wETH_Gyro_Gauge"] = 0x96d7C70c80518Ee189CB6ba672FbD22E4fDD9c19.toBytes32();
        values[arbitrum]["aura_wstETH_wETH_Gyro"] = 0x93e567b423ED470562911078b4d7A902d4E0BEea.toBytes32();
        values[arbitrum]["weETH_wstETH_Gyro_BPT"] = 0xCDCef9765D369954a4A936064535710f7235110A.toBytes32();
        values[arbitrum]["weETH_wstETH_Gyro_Id"] = 0xcdcef9765d369954a4a936064535710f7235110a000200000000000000000558;
        values[arbitrum]["weETH_wstETH_Gyro_Gauge"] = 0xdB66fFFf713B1FA758E348e69E2f2e24595111cF.toBytes32();
        values[arbitrum]["aura_weETH_wstETH_Gyro"] = 0x40bF10900a55c69c9dADdc3dC52465e01AcEF4A4.toBytes32();
        values[arbitrum]["osETH_wETH_BPT"] = 0x42f7Cfc38DD1583fFdA2E4f047F4F6FA06CEFc7c.toBytes32();
        values[arbitrum]["osETH_wETH_Id"] = 0x42f7cfc38dd1583ffda2e4f047f4f6fa06cefc7c000000000000000000000553;
        values[arbitrum]["osETH_wETH_Gauge"] = 0x5DA32F4724373c91Fdc657E0AD7B1836c70A4E52.toBytes32();

        // Karak
        values[arbitrum]["vaultSupervisor"] = 0x399f22ae52a18382a67542b3De9BeD52b7B9A4ad.toBytes32();
        values[arbitrum]["kETHFI"] = 0xc9A908402C7f0e343691cFB8c8Fc637449333ce0.toBytes32();
    }

    function _addOptimismValues() private {
        values[optimism]["deployerAddress"] = 0x5F2F11ad8656439d5C14d9B351f8b09cDaC2A02d.toBytes32();
        values[optimism]["dev0Address"] = 0x0463E60C7cE10e57911AB7bD1667eaa21de3e79b.toBytes32();
        values[optimism]["dev1Address"] = 0xf8553c8552f906C19286F21711721E206EE4909E.toBytes32();
        values[optimism]["liquidPayoutAddress"] = 0xA9962a5BfBea6918E958DeE0647E99fD7863b95A.toBytes32();
        values[optimism]["uniV3Router"] = 0xE592427A0AEce92De3Edee1F18E0157C05861564.toBytes32();
        values[optimism]["aggregationRouterV5"] = 0x1111111254EEB25477B68fb85Ed929f73A960582.toBytes32();
        values[optimism]["oneInchExecutor"] = 0xE37e799D5077682FA0a244D46E5649F71457BD09.toBytes32();

        values[optimism]["WETH"] = 0x4200000000000000000000000000000000000006.toBytes32();
        values[optimism]["WEETH"] = 0x346e03F8Cce9fE01dCB3d0Da3e9D00dC2c0E08f0.toBytes32();
        values[optimism]["WSTETH"] = 0x1F32b1c2345538c0c6f582fCB022739c4A194Ebb.toBytes32();
        values[optimism]["RETH"] = 0x9Bcef72be871e61ED4fBbc7630889beE758eb81D.toBytes32();
        values[optimism]["WEETH_OFT"] = 0x5A7fACB970D094B6C7FF1df0eA68D99E6e73CBFF.toBytes32();
        values[optimism]["OP"] = 0x4200000000000000000000000000000000000042.toBytes32();
        values[optimism]["CRV"] = 0x0994206dfE8De6Ec6920FF4D779B0d950605Fb53.toBytes32();
        values[optimism]["AURA"] = 0x1509706a6c66CA549ff0cB464de88231DDBe213B.toBytes32();
        values[optimism]["BAL"] = 0xFE8B128bA8C78aabC59d4c64cEE7fF28e9379921.toBytes32();
        values[optimism]["UNI"] = 0x6fd9d7AD17242c41f7131d257212c54A0e816691.toBytes32();
        values[optimism]["CBETH"] = 0xadDb6A0412DE1BA0F936DCaeb8Aaa24578dcF3B2.toBytes32();

        values[optimism]["vault"] = 0xBA12222222228d8Ba445958a75a0704d566BF2C8.toBytes32();
        values[optimism]["balancerVault"] = 0xBA12222222228d8Ba445958a75a0704d566BF2C8.toBytes32();
        values[optimism]["minter"] = 0x239e55F427D44C3cc793f49bFB507ebe76638a2b.toBytes32();

        values[optimism]["uniswapV3NonFungiblePositionManager"] = 0xC36442b4a4522E871399CD717aBDD847Ab11FE88.toBytes32();
        values[optimism]["ccipRouter"] = 0x3206695CaE29952f4b0c22a169725a865bc8Ce0f.toBytes32();
        values[optimism]["weETH_ETH_ExchangeRate"] = 0x72EC6bF88effEd88290C66DCF1bE2321d80502f5.toBytes32();

        // Gearbox
        values[optimism]["dWETHV3"] = 0x42dB77B3103c71059F4b997d6441cFB299FD0d94.toBytes32();
        values[optimism]["sdWETHV3"] = 0x704c4C9F0d29257E5b0E526b20b48EfFC8f758b2.toBytes32();

        // Standard Bridge
        values[optimism]["standardBridge"] = 0x4200000000000000000000000000000000000010.toBytes32();
        values[optimism]["crossDomainMessenger"] = 0x4200000000000000000000000000000000000007.toBytes32();

        // Aave V3
        values[optimism]["v3Pool"] = 0x794a61358D6845594F94dc1DB02A252b5b4814aD.toBytes32();

        // Merkl
        values[optimism]["merklDistributor"] = 0x3Ef3D8bA38EBe18DB133cEc108f4D14CE00Dd9Ae.toBytes32();

        // Beethoven
        values[optimism]["wstETH_weETH_BPT"] = 0x2Bb4712247D5F451063b5E4f6948abDfb925d93D.toBytes32();
        values[optimism]["wstETH_weETH_Id"] = 0x2bb4712247d5f451063b5e4f6948abdfb925d93d000000000000000000000136;
        values[optimism]["wstETH_weETH_Gauge"] = 0xF3B314B1D2bd7d9afa8eC637716A9Bb81dBc79e5.toBytes32();
        values[optimism]["aura_wstETH_weETH"] = 0xe351a69EB84a22E113E92A4C683391C95448d7d4.toBytes32();

        // Velodrome
        values[optimism]["velodromeRouter"] = 0xa062aE8A9c5e11aaA026fc2670B0D65cCc8B2858.toBytes32();
        values[optimism]["velodromeNonFungiblePositionManager"] = 0x416b433906b1B72FA758e166e239c43d68dC6F29.toBytes32();
        values[optimism]["velodrome_Weth_Wsteth_v3_1_gauge"] = 0xb2218A2cFeF38Ca30AE8C88B41f2E2BdD9347E3e.toBytes32();

        // Compound V3
        values[optimism]["cWETHV3"] = 0xE36A30D249f7761327fd973001A32010b521b6Fd.toBytes32();
        values[optimism]["cometRewards"] = 0x443EA0340cb75a160F31A440722dec7b5bc3C2E9.toBytes32();
    }

    function _addHoleskyValues() private {
        // ERC20
        values[holesky]["WSTETH"] = 0x8d09a4502Cc8Cf1547aD300E066060D043f6982D.toBytes32();

        // Symbiotic
        values[holesky]["wstETHSymbioticVault"] = 0x89D62D1d89d8636367fc94998b3bE095a3d9c2f9.toBytes32();
    }

    function _addMantleValues() private {
        values[mantle]["deployerAddress"] = 0x5F2F11ad8656439d5C14d9B351f8b09cDaC2A02d.toBytes32();
        values[mantle]["dev0Address"] = 0x0463E60C7cE10e57911AB7bD1667eaa21de3e79b.toBytes32();
        values[mantle]["dev1Address"] = 0xf8553c8552f906C19286F21711721E206EE4909E.toBytes32();
        values[mantle]["liquidPayoutAddress"] = 0xA9962a5BfBea6918E958DeE0647E99fD7863b95A.toBytes32();
        values[mantle]["balancerVault"] = address(1).toBytes32();

        // ERC20
        values[mantle]["WETH"] = 0xdEAddEaDdeadDEadDEADDEAddEADDEAddead1111.toBytes32();
        values[mantle]["USDC"] = 0x09Bc4E0D864854c6aFB6eB9A9cdF58aC190D0dF9.toBytes32();
        values[mantle]["METH"] = 0xcDA86A272531e8640cD7F1a92c01839911B90bb0.toBytes32();

        // Standard Bridge.
        values[mantle]["standardBridge"] = 0x4200000000000000000000000000000000000010.toBytes32();
        values[mantle]["crossDomainMessenger"] = 0x4200000000000000000000000000000000000007.toBytes32();
    }

    function _addZircuitValues() private {
        values[zircuit]["deployerAddress"] = 0xFD65ADF7d2f9ea09287543520a703522E0a360C9.toBytes32();
        values[zircuit]["dev0Address"] = 0x0463E60C7cE10e57911AB7bD1667eaa21de3e79b.toBytes32();
        values[zircuit]["dev1Address"] = 0xf8553c8552f906C19286F21711721E206EE4909E.toBytes32();
        values[zircuit]["liquidPayoutAddress"] = 0xA9962a5BfBea6918E958DeE0647E99fD7863b95A.toBytes32();
        values[zircuit]["balancerVault"] = address(1).toBytes32();

        values[zircuit]["WETH"] = 0x4200000000000000000000000000000000000006.toBytes32();
        values[zircuit]["METH"] = 0x91a0F6EBdCa0B4945FbF63ED4a95189d2b57163D.toBytes32();

        // Standard Bridge.
        values[zircuit]["standardBridge"] = 0x4200000000000000000000000000000000000010.toBytes32();
        values[zircuit]["crossDomainMessenger"] = 0x4200000000000000000000000000000000000007.toBytes32();
    }

    function _addLineaValues() private {
        values[linea]["deployerAddress"] = 0x5F2F11ad8656439d5C14d9B351f8b09cDaC2A02d.toBytes32();
        values[linea]["dev0Address"] = 0x0463E60C7cE10e57911AB7bD1667eaa21de3e79b.toBytes32();
        values[linea]["dev1Address"] = 0xf8553c8552f906C19286F21711721E206EE4909E.toBytes32();
        values[linea]["liquidPayoutAddress"] = 0xA9962a5BfBea6918E958DeE0647E99fD7863b95A.toBytes32();
        values[linea]["balancerVault"] = address(1).toBytes32();
        // ERC20
        values[linea]["DAI"] = 0x4AF15ec2A0BD43Db75dd04E62FAA3B8EF36b00d5.toBytes32();
        values[linea]["WETH"] = 0xe5D7C2a44FfDDf6b295A15c148167daaAf5Cf34f.toBytes32();
        values[linea]["WEETH"] = 0x1Bf74C010E6320bab11e2e5A532b5AC15e0b8aA6.toBytes32();

        // Linea Bridge.
        values[linea]["tokenBridge"] = 0x353012dc4a9A6cF55c941bADC267f82004A8ceB9.toBytes32(); //approve, also bridge token
        values[linea]["lineaMessageService"] = 0x508Ca82Df566dCD1B0DE8296e70a96332cD644ec.toBytes32(); // claim message, sendMessage
    }

    function _addScrollValues() private {
        values[scroll]["deployerAddress"] = 0x5F2F11ad8656439d5C14d9B351f8b09cDaC2A02d.toBytes32();
        values[scroll]["dev0Address"] = 0x0463E60C7cE10e57911AB7bD1667eaa21de3e79b.toBytes32();
        values[scroll]["dev1Address"] = 0xf8553c8552f906C19286F21711721E206EE4909E.toBytes32();
        values[scroll]["liquidPayoutAddress"] = 0xA9962a5BfBea6918E958DeE0647E99fD7863b95A.toBytes32();
        values[scroll]["balancerVault"] = address(1).toBytes32();
        // ERC20
        values[scroll]["DAI"] = 0xcA77eB3fEFe3725Dc33bccB54eDEFc3D9f764f97.toBytes32();
        values[scroll]["WETH"] = 0x5300000000000000000000000000000000000004.toBytes32();
        values[scroll]["WEETH"] = 0x01f0a31698C4d065659b9bdC21B3610292a1c506.toBytes32();

        // Scroll Bridge.
        values[scroll]["scrollGatewayRouter"] = 0x4C0926FF5252A435FD19e10ED15e5a249Ba19d79.toBytes32(); // withdrawERC20
        values[scroll]["scrollMessenger"] = 0x781e90f1c8Fc4611c9b7497C3B47F99Ef6969CbC.toBytes32(); // sendMessage
        values[scroll]["scrollCustomERC20Gateway"] = 0xaC78dff3A87b5b534e366A93E785a0ce8fA6Cc62.toBytes32(); // sendMessage
    }

    function _addFraxtalValues() private {
        values[fraxtal]["deployerAddress"] = 0x5F2F11ad8656439d5C14d9B351f8b09cDaC2A02d.toBytes32();
        values[fraxtal]["dev0Address"] = 0x0463E60C7cE10e57911AB7bD1667eaa21de3e79b.toBytes32();
        values[fraxtal]["dev1Address"] = 0xf8553c8552f906C19286F21711721E206EE4909E.toBytes32();
        values[fraxtal]["liquidPayoutAddress"] = 0xA9962a5BfBea6918E958DeE0647E99fD7863b95A.toBytes32();
        values[fraxtal]["balancerVault"] = address(1).toBytes32();
        // ERC20
        values[fraxtal]["wfrxETH"] = 0xFC00000000000000000000000000000000000006.toBytes32();

        // Standard Bridge.
        // values[fraxtal]["standardBridge"] = 0x4200000000000000000000000000000000000010.toBytes32();
        // values[fraxtal]["crossDomainMessenger"] = 0x4200000000000000000000000000000000000007.toBytes32();
    }

    function _addBscValues() private {
        values[bsc]["deployerAddress"] = 0x5F2F11ad8656439d5C14d9B351f8b09cDaC2A02d.toBytes32();
        values[bsc]["dev0Address"] = 0x0463E60C7cE10e57911AB7bD1667eaa21de3e79b.toBytes32();
        values[bsc]["dev1Address"] = 0xf8553c8552f906C19286F21711721E206EE4909E.toBytes32();

        values[bsc]["LBTC"] = 0xecAc9C5F704e954931349Da37F60E39f515c11c1.toBytes32();
        values[bsc]["WBTC"] = 0x0555E30da8f98308EdB960aa94C0Db47230d2B9c.toBytes32();
        values[bsc]["WBNB"] = 0xbb4CdB9CBd36B01bD1cBaEBF2De08d9173bc095c.toBytes32();
    }

    function _addCornValues() private {
        values[corn]["deployerAddress"] = 0x5F2F11ad8656439d5C14d9B351f8b09cDaC2A02d.toBytes32();
        values[corn]["txBundlerAddress"] = 0x5F2F11ad8656439d5C14d9B351f8b09cDaC2A02d.toBytes32();
        values[corn]["dev0Address"] = 0x0463E60C7cE10e57911AB7bD1667eaa21de3e79b.toBytes32();
        values[corn]["dev1Address"] = 0xf8553c8552f906C19286F21711721E206EE4909E.toBytes32();

        // Tokens
        values[corn]["WBTCN"] = 0xda5dDd7270381A7C2717aD10D1c0ecB19e3CDFb2.toBytes32();
        values[corn]["LBTC"] = 0xecAc9C5F704e954931349Da37F60E39f515c11c1.toBytes32();

        values[corn]["balancerVault"] = address(1).toBytes32();

        values[corn]["ZRO"] = address(69).toBytes32();
        values[corn]["LBTC"] = 0xecAc9C5F704e954931349Da37F60E39f515c11c1.toBytes32();

        // Layer Zero
        values[corn]["LayerZeroEndPoint"] = 0xcb566e3B6934Fa77258d68ea18E931fa75e1aaAa.toBytes32();
        values[corn]["WBTCN_OFT"] = 0x386E7A3a0c0919c9d53c3b04FF67E73Ff9e45Fb6.toBytes32();
        values[corn]["LBTC_OFT"] = 0xfc7B20D9B59A8A466f4fC3d34aA69a7D98e71d7A.toBytes32();

        // Curve
        values[corn]["curve_pool_LBTC_WBTCN"] = 0xAB3291b73a1087265E126E330cEDe0cFd4B8A693.toBytes32();
        values[corn]["curve_gauge_LBTC_WBTCN"] = 0xaE8f74c9eD7F72CA3Ea16955369f13D3d4b78Cd6.toBytes32();
    }

    function _addSonicMainnetValues() private {
        values[sonicMainnet]["dev0Address"] = 0x0463E60C7cE10e57911AB7bD1667eaa21de3e79b.toBytes32();
        values[sonicMainnet]["dev1Address"] = 0xf8553c8552f906C19286F21711721E206EE4909E.toBytes32();
        values[sonicMainnet]["deployerAddress"] = 0x5F2F11ad8656439d5C14d9B351f8b09cDaC2A02d.toBytes32();
        values[sonicMainnet]["txBundlerAddress"] = 0x5F2F11ad8656439d5C14d9B351f8b09cDaC2A02d.toBytes32();

        // ERC20
        values[sonicMainnet]["WETH"] = 0x50c42dEAcD8Fc9773493ED674b675bE577f2634b.toBytes32();
        values[sonicMainnet]["USDC"] = 0x29219dd400f2Bf60E5a23d13Be72B486D4038894.toBytes32();
        values[sonicMainnet]["wS"] = 0x039e2fB66102314Ce7b64Ce5Ce3E5183bc94aD38.toBytes32();
        values[sonicMainnet]["scUSD"] = 0xd3DCe716f3eF535C5Ff8d041c1A41C3bd89b97aE.toBytes32();
        values[sonicMainnet]["scETH"] = 0x3bcE5CB273F0F148010BbEa2470e7b5df84C7812.toBytes32();
        values[sonicMainnet]["stkscUSD"] = 0x4D85bA8c3918359c78Ed09581E5bc7578ba932ba.toBytes32(); 
        values[sonicMainnet]["ZRO"] = address(1).toBytes32();
        
        values[sonicMainnet]["vault"] = address(1).toBytes32();

<<<<<<< HEAD

        // Teller
        values[sonicMainnet]["stkscUSDTeller"] = 0x5e39021Ae7D3f6267dc7995BB5Dd15669060DAe0.toBytes32(); 

        // Accountant
        values[sonicMainnet]["stkscUSDAccountant"] = 0x13cCc810DfaA6B71957F2b87060aFE17e6EB8034.toBytes32(); 
=======
        // Beets/Balancer
        values[sonicMainnet]["balancerVault"] = 0xBA12222222228d8Ba445958a75a0704d566BF2C8.toBytes32();

        values[sonicMainnet]["scUSD_USDC_gauge"] = 0x33B29bcf17e866A35941e07CbAd54f1807B337f5.toBytes32();
        values[sonicMainnet]["scETH_WETH_gauge"] = address(0).toBytes32();

        values[sonicMainnet]["scUSD_USDC_PoolId"] = 0xcd4d2b142235d5650ffa6a38787ed0b7d7a51c0c000000000000000000000037;
        values[sonicMainnet]["scETH_WETH_PoolId"] = 0xe54dd58a6d4e04687f2034dd4ddab49da55f8aff00000000000000000000007c;

        // Tellers
        values[sonicMainnet]["scUSDTeller"] = 0x358CFACf00d0B4634849821BB3d1965b472c776a.toBytes32();
        values[sonicMainnet]["scETHTeller"] = 0x31A5A9F60Dc3d62fa5168352CaF0Ee05aA18f5B8.toBytes32();
>>>>>>> d6180d7f

        // Layer Zero
        values[sonicMainnet]["LayerZeroEndPoint"] = 0x6F475642a6e85809B1c36Fa62763669b1b48DD5B.toBytes32();

        // Sonic Gateway
        values[sonicMainnet]["sonicGateway"] = 0x9Ef7629F9B930168b76283AdD7120777b3c895b3.toBytes32();
        values[sonicMainnet]["circleTokenAdapter"] = 0xe6DCD54B4CDe2e9E935C22F57EBBBaaF5cc3BC8a.toBytes32();

    }

    function _addSepoliaValues() private {
        values[sepolia]["dev0Address"] = 0x0463E60C7cE10e57911AB7bD1667eaa21de3e79b.toBytes32();
        values[sepolia]["dev1Address"] = 0xf8553c8552f906C19286F21711721E206EE4909E.toBytes32();
        values[sepolia]["deployerAddress"] = 0x5F2F11ad8656439d5C14d9B351f8b09cDaC2A02d.toBytes32();
        values[sepolia]["txBundlerAddress"] = 0x5F2F11ad8656439d5C14d9B351f8b09cDaC2A02d.toBytes32();

        values[sepolia]["WETH"] = 0xb16F35c0Ae2912430DAc15764477E179D9B9EbEa.toBytes32();
        values[sepolia]["CrispyUSD"] = 0x867F14Da2EcD4B582812d76D94c4B10cB00b507C.toBytes32();
        values[sepolia]["ZRO"] = address(1).toBytes32();

        values[sepolia]["balancerVault"] = address(1).toBytes32();

        values[sepolia]["LayerZeroEndPoint"] = 0x6EDCE65403992e310A62460808c4b910D972f10f.toBytes32();
    }

    function _addSonicTestnetValues() private {
        values[sonicTestnet]["dev0Address"] = 0x0463E60C7cE10e57911AB7bD1667eaa21de3e79b.toBytes32();
        values[sonicTestnet]["dev1Address"] = 0xf8553c8552f906C19286F21711721E206EE4909E.toBytes32();
        values[sonicTestnet]["deployerAddress"] = 0x5F2F11ad8656439d5C14d9B351f8b09cDaC2A02d.toBytes32();
        values[sonicTestnet]["txBundlerAddress"] = 0x5F2F11ad8656439d5C14d9B351f8b09cDaC2A02d.toBytes32();

        values[sonicTestnet]["WETH"] = address(1).toBytes32();
        values[sonicTestnet]["CrispyUSD"] = 0x867F14Da2EcD4B582812d76D94c4B10cB00b507C.toBytes32();
        values[sonicTestnet]["ZRO"] = address(1).toBytes32();

        values[sonicTestnet]["balancerVault"] = address(1).toBytes32();

        values[sonicTestnet]["LayerZeroEndPoint"] = 0x6C7Ab2202C98C4227C5c46f1417D81144DA716Ff.toBytes32();
    }

    function _addSonicBlazeValues() private {
        values[sonicBlaze]["dev0Address"] = 0x0463E60C7cE10e57911AB7bD1667eaa21de3e79b.toBytes32();
        values[sonicBlaze]["dev1Address"] = 0xf8553c8552f906C19286F21711721E206EE4909E.toBytes32();
        values[sonicBlaze]["deployerAddress"] = 0x5F2F11ad8656439d5C14d9B351f8b09cDaC2A02d.toBytes32();
        values[sonicBlaze]["txBundlerAddress"] = 0x5F2F11ad8656439d5C14d9B351f8b09cDaC2A02d.toBytes32();

        values[sonicBlaze]["WETH"] = address(1).toBytes32();
        values[sonicBlaze]["CrispyUSD"] = 0x867F14Da2EcD4B582812d76D94c4B10cB00b507C.toBytes32();
        values[sonicBlaze]["ZRO"] = address(1).toBytes32();

        values[sonicBlaze]["balancerVault"] = address(1).toBytes32();

        values[sonicBlaze]["LayerZeroEndPoint"] = 0x6C7Ab2202C98C4227C5c46f1417D81144DA716Ff.toBytes32();
    }

    function _addSwellValues() private {
        values[swell]["deployerAddress"] = 0x5F2F11ad8656439d5C14d9B351f8b09cDaC2A02d.toBytes32();
        values[swell]["txBundlerAddress"] = 0x5F2F11ad8656439d5C14d9B351f8b09cDaC2A02d.toBytes32();
        values[swell]["dev0Address"] = 0x0463E60C7cE10e57911AB7bD1667eaa21de3e79b.toBytes32();
        values[swell]["dev1Address"] = 0xf8553c8552f906C19286F21711721E206EE4909E.toBytes32();

        values[swell]["WETH"] = 0x4200000000000000000000000000000000000006.toBytes32();
        values[swell]["balancerVault"] = address(1).toBytes32();

        // ERC20s
        values[swell]["WEETH"] = 0xA6cB988942610f6731e664379D15fFcfBf282b44.toBytes32(); //also OFT
    }
}<|MERGE_RESOLUTION|>--- conflicted
+++ resolved
@@ -899,13 +899,8 @@
 
         // Sky
         values[mainnet]["daiConverter"] = 0x3225737a9Bbb6473CB4a45b7244ACa2BeFdB276A.toBytes32(); //converts dai to USDS
-<<<<<<< HEAD
         values[mainnet]["usdsLitePsmUsdc"] = 0xA188EEC8F81263234dA3622A406892F3D630f98c.toBytes32(); 
         values[mainnet]["daiLitePsmUsdc"] = 0xf6e72Db5454dd049d0788e411b06CfAF16853042.toBytes32(); 
-=======
-        values[mainnet]["usdsLitePsmUsdc"] = 0xA188EEC8F81263234dA3622A406892F3D630f98c.toBytes32();
-        values[mainnet]["daiLitePsmUsdc"] = 0xf6e72Db5454dd049d0788e411b06CfAF16853042.toBytes32();
->>>>>>> d6180d7f
 
         //Sonic Gateway
         values[mainnet]["sonicGateway"] = 0xa1E2481a9CD0Cb0447EeB1cbc26F1b3fff3bec20.toBytes32();
@@ -1328,14 +1323,6 @@
         
         values[sonicMainnet]["vault"] = address(1).toBytes32();
 
-<<<<<<< HEAD
-
-        // Teller
-        values[sonicMainnet]["stkscUSDTeller"] = 0x5e39021Ae7D3f6267dc7995BB5Dd15669060DAe0.toBytes32(); 
-
-        // Accountant
-        values[sonicMainnet]["stkscUSDAccountant"] = 0x13cCc810DfaA6B71957F2b87060aFE17e6EB8034.toBytes32(); 
-=======
         // Beets/Balancer
         values[sonicMainnet]["balancerVault"] = 0xBA12222222228d8Ba445958a75a0704d566BF2C8.toBytes32();
 
@@ -1348,7 +1335,10 @@
         // Tellers
         values[sonicMainnet]["scUSDTeller"] = 0x358CFACf00d0B4634849821BB3d1965b472c776a.toBytes32();
         values[sonicMainnet]["scETHTeller"] = 0x31A5A9F60Dc3d62fa5168352CaF0Ee05aA18f5B8.toBytes32();
->>>>>>> d6180d7f
+        values[sonicMainnet]["stkscUSDTeller"] = 0x5e39021Ae7D3f6267dc7995BB5Dd15669060DAe0.toBytes32(); 
+
+        // Accountant
+        values[sonicMainnet]["stkscUSDAccountant"] = 0x13cCc810DfaA6B71957F2b87060aFE17e6EB8034.toBytes32(); 
 
         // Layer Zero
         values[sonicMainnet]["LayerZeroEndPoint"] = 0x6F475642a6e85809B1c36Fa62763669b1b48DD5B.toBytes32();
