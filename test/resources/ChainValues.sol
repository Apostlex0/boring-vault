--- conflicted
+++ resolved
@@ -949,16 +949,14 @@
         //Sonic Gateway
         values[mainnet]["sonicGateway"] = 0xa1E2481a9CD0Cb0447EeB1cbc26F1b3fff3bec20.toBytes32();
 
-<<<<<<< HEAD
         // Incentives Distributors
         values[mainnet]["beraUsual_incentives_distributor"] = 0x4a610757352d63D45B0a1680e95158887955582C.toBytes32(); 
 
-=======
         // Morpho Rewards
         values[mainnet]["morphoRewardsWrapper"] = 0x9D03bb2092270648d7480049d0E58d2FcF0E5123.toBytes32();
         values[mainnet]["legacyMorpho"] = 0x9994E35Db50125E0DF82e4c2dde62496CE330999.toBytes32();
         values[mainnet]["newMorpho"] = 0x58D97B57BB95320F9a05dC918Aef65434969c2B2.toBytes32();
->>>>>>> 0574d7f3
+
     }
 
     function _addBaseValues() private {
