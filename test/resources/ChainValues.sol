// SPDX-License-Identifier: UNLICENSED
pragma solidity 0.8.21;

import {ERC20} from "@solmate/tokens/ERC20.sol";
import {AddressToBytes32Lib} from "src/helper/AddressToBytes32Lib.sol";

contract ChainValues {
    using AddressToBytes32Lib for address;
    using AddressToBytes32Lib for bytes32;

    string public constant mainnet = "mainnet";
    string public constant polygon = "polygon";
    string public constant bsc = "bsc";
    string public constant avalanche = "avalanche";
    string public constant arbitrum = "arbitrum";
    string public constant optimism = "optimism";
    string public constant base = "base";
    string public constant zircuit = "zircuit";
    string public constant mantle = "mantle";
    string public constant linea = "linea";
    string public constant scroll = "scroll";
    string public constant fraxtal = "fraxtal";
    string public constant corn = "corn";
    string public constant swell = "swell";
    string public constant sonicMainnet = "sonicMainnet";
    string public constant berachain = "berachain";
    string public constant bob = "bob";
    string public constant derive = "derive";
    string public constant unichain = "unichain";
    string public constant holesky = "holesky";
    string public constant sepolia = "sepolia";
    string public constant sonicTestnet = "sonicTestnet";
    string public constant sonicBlaze = "sonicBlaze";
    string public constant berachainTestnet = "berachainTestnet";
    string public constant bartio = "bartio";

    // Bridging constants.
    uint64 public constant ccipArbitrumChainSelector = 4949039107694359620;
    uint64 public constant ccipMainnetChainSelector = 5009297550715157269;
    uint64 public constant ccipBaseChainSelector = 15971525489660198786;
    uint64 public constant ccipBscChainSelector = 11344663589394136015;
    uint32 public constant layerZeroBaseEndpointId = 30184;
    uint32 public constant layerZeroMainnetEndpointId = 30101;
    uint32 public constant layerZeroOptimismEndpointId = 30111;
    uint32 public constant layerZeroArbitrumEndpointId = 30110;
    uint32 public constant layerZeroLineaEndpointId = 30183;
    uint32 public constant layerZeroScrollEndpointId = 30214;
    uint32 public constant layerZeroCornEndpointId = 30331;
    uint32 public constant layerZeroSwellEndpointId = 30335;
    uint32 public constant layerZeroSonicMainnetEndpointId = 30332;
    uint32 public constant layerZeroUnichainEndpointId = 30320;
    uint32 public constant layerZeroBerachainEndpointId = 30362;
    uint32 public constant layerZeroSepoliaEndpointId = 40161;
    uint32 public constant layerZeroSonicBlazeEndpointId = 40349;
    uint32 public constant layerZeroMovementEndpointId = 30325;
    uint32 public constant hyperlaneMainnetEndpointId = 1;
    uint32 public constant hyperlaneEclipseEndpointId = 1408864445;

    error ChainValues__ZeroAddress(string chainName, string valueName);
    error ChainValues__ZeroBytes32(string chainName, string valueName);
    error ChainValues__ValueAlreadySet(string chainName, string valueName);

    mapping(string => mapping(string => bytes32)) public values;

    function getAddress(string memory chainName, string memory valueName) public view returns (address a) {
        a = values[chainName][valueName].toAddress();
        if (a == address(0)) {
            revert ChainValues__ZeroAddress(chainName, valueName);
        }
    }

    function getERC20(string memory chainName, string memory valueName) public view returns (ERC20 erc20) {
        address a = getAddress(chainName, valueName);
        erc20 = ERC20(a);
    }

    function getBytes32(string memory chainName, string memory valueName) public view returns (bytes32 b) {
        b = values[chainName][valueName];
        if (b == bytes32(0)) {
            revert ChainValues__ZeroBytes32(chainName, valueName);
        }
    }

    function setValue(bool overrideOk, string memory chainName, string memory valueName, bytes32 value) public {
        if (!overrideOk && values[chainName][valueName] != bytes32(0)) {
            revert ChainValues__ValueAlreadySet(chainName, valueName);
        }
        values[chainName][valueName] = value;
    }

    function setAddress(bool overrideOk, string memory chainName, string memory valueName, address value) public {
        setValue(overrideOk, chainName, valueName, value.toBytes32());
    }

    constructor() {
        // Add mainnet values
        _addMainnetValues();
        _addBaseValues();
        _addArbitrumValues();
        _addOptimismValues();
        _addMantleValues();
        _addZircuitValues();
        _addLineaValues();
        _addScrollValues();
        _addFraxtalValues();
        _addBscValues();
        _addCornValues();
        _addSwellValues();
        _addSonicMainnetValues();
        _addBerachainValues();
        _addBobValues();
        _addDeriveValues();
        _addUnichainValues();
        // Add testnet values
        _addHoleskyValues();
        _addSepoliaValues();
        _addSonicTestnetValues();
        _addSonicBlazeValues();
        _addBerachainTestnetValues();
        _addBartioValues();
    }

    function _addMainnetValues() private {
        values[mainnet]["boringDeployerContract"] = 0xFD65ADF7d2f9ea09287543520a703522E0a360C9.toBytes32();
        // Liquid Ecosystem
        values[mainnet]["deployerAddress"] = 0x5F2F11ad8656439d5C14d9B351f8b09cDaC2A02d.toBytes32();
        values[mainnet]["deployerAddress2"] = 0xF3d0672a91Fd56C9ef04C79ec67d60c34c6148a0.toBytes32();
        values[mainnet]["dev0Address"] = 0x0463E60C7cE10e57911AB7bD1667eaa21de3e79b.toBytes32();
        values[mainnet]["dev1Address"] = 0xf8553c8552f906C19286F21711721E206EE4909E.toBytes32();
        values[mainnet]["dev3Address"] = 0xBBc5569B0b32403037F37255f4ff50B8Bb825b2A.toBytes32();
        values[mainnet]["liquidV1PriceRouter"] = 0x693799805B502264f9365440B93C113D86a4fFF5.toBytes32();
        values[mainnet]["liquidPayoutAddress"] = 0xA9962a5BfBea6918E958DeE0647E99fD7863b95A.toBytes32();
        values[mainnet]["liquidMultisig"] = 0xCEA8039076E35a825854c5C2f85659430b06ec96.toBytes32();
        values[mainnet]["liquidEth"] = 0xf0bb20865277aBd641a307eCe5Ee04E79073416C.toBytes32();
        values[mainnet]["liquidEthStrategist"] = 0x41DFc53B13932a2690C9790527C1967d8579a6ae.toBytes32();
        values[mainnet]["liquidEthManager"] = 0x227975088C28DBBb4b421c6d96781a53578f19a8.toBytes32();
        values[mainnet]["liquidEthDelayedWithdraw"] = 0xA1177Bc62E42eF2f9225a6cBF1CfE5CbC360C33A.toBytes32();
        values[mainnet]["superSymbiotic"] = 0x917ceE801a67f933F2e6b33fC0cD1ED2d5909D88.toBytes32();
        values[mainnet]["superSymbioticTeller"] = 0x99dE9e5a3eC2750a6983C8732E6e795A35e7B861.toBytes32();
        values[mainnet]["weETHs"] = 0x917ceE801a67f933F2e6b33fC0cD1ED2d5909D88.toBytes32();
        values[mainnet]["txBundlerAddress"] = 0x47Cec90FACc9364D7C21A8ab5e2aD9F1f75D740C.toBytes32();
        values[mainnet]["eBTCVault"] = 0x657e8C867D8B37dCC18fA4Caead9C45EB088C642.toBytes32();
        values[mainnet]["eBTCDelayedWithdraw"] = 0x75E3f26Ceff44258CE8cB451D7d2cC8966Ef3554.toBytes32();
        values[mainnet]["eBTCOnChainQueue"] = 0x74EC75fb641ec17B04007733d9efBE2D1dA5CA2C.toBytes32();
        values[mainnet]["eBTCOnChainQueueFast"] = 0x686696A3e59eE16e8A8533d84B62cfA504827135.toBytes32();
        values[mainnet]["eBTCTeller"] = 0x6Ee3aaCcf9f2321E49063C4F8da775DdBd407268.toBytes32();

        // Tellers
        values[mainnet]["eBTCTeller"] = 0x6Ee3aaCcf9f2321E49063C4F8da775DdBd407268.toBytes32();
        values[mainnet]["liquidBeraBTCTeller"] = 0x07951756b68427e7554AB4c9091344cB8De1Ad5a.toBytes32();
        values[mainnet]["sBTCNTeller"] = 0xeAd024098eE05e8e975043eCc6189b49CfBe35fd.toBytes32(); 
        values[mainnet]["eBTCOnChainQueueFast"] = 0x686696A3e59eE16e8A8533d84B62cfA504827135.toBytes32(); 
        values[mainnet]["sonicLBTCTeller"] = 0x258f532CB41393c505554228e66eaf580B0171b2.toBytes32();
        values[mainnet]["sonicBTCTeller"] = 0x258f532CB41393c505554228e66eaf580B0171b2.toBytes32(); 
        values[mainnet]["tacLBTCvTeller"] = 0xAe499dAa7350b78746681931c47394eB7cC4Cf7F.toBytes32(); 
        values[mainnet]["tacLBTCvWithdrawQueue"] = 0xa6F5Aa413DdF0Ca1c57102Dbe0Badb2233798007.toBytes32(); 

        // TAC BoringVaults
        values[mainnet]["TurtleTACUSD"] = 0x699e04F98dE2Fc395a7dcBf36B48EC837A976490.toBytes32();
        values[mainnet]["TACTeller"] = 0xBbf9E8718D83CF67b568bfFd9d3034BfF02A0103.toBytes32();
        values[mainnet]["TACOnChainQueue"] = 0x699e04F98dE2Fc395a7dcBf36B48EC837A976490.toBytes32();
        values[mainnet]["tacLBTCv"] = 0xD86fC1CaA0a5B82cC16B16B70DFC59F6f034C348.toBytes32(); 

        // DeFi Ecosystem
        values[mainnet]["ETH"] = 0xEeeeeEeeeEeEeeEeEeEeeEEEeeeeEeeeeeeeEEeE.toBytes32();
        values[mainnet]["uniV3Router"] = 0xE592427A0AEce92De3Edee1F18E0157C05861564.toBytes32();
        values[mainnet]["uniV2Router"] = 0x7a250d5630B4cF539739dF2C5dAcb4c659F2488D.toBytes32();
        values[mainnet]["uniV2Factory"] = 0x5C69bEe701ef814a2B6a3EDD4B1652CB9cc5aA6f.toBytes32();
        values[mainnet]["uniV4PoolManager"] = 0x000000000004444c5dc75cB358380D2e3dE08A90.toBytes32();
        values[mainnet]["uniV4PositionManager"] = 0xbD216513d74C8cf14cf4747E6AaA6420FF64ee9e.toBytes32();
        values[mainnet]["uniV4UniversalRouter"] = 0x66a9893cC07D91D95644AEDD05D03f95e1dBA8Af.toBytes32();
        values[mainnet]["permit2"] = 0x000000000022D473030F116dDEE9F6B43aC78BA3.toBytes32(); 


        // ERC20s
        values[mainnet]["USDC"] = 0xA0b86991c6218b36c1d19D4a2e9Eb0cE3606eB48.toBytes32();
        values[mainnet]["WETH"] = 0xC02aaA39b223FE8D0A0e5C4F27eAD9083C756Cc2.toBytes32();
        values[mainnet]["WBTC"] = 0x2260FAC5E5542a773Aa44fBCfeDf7C193bc2C599.toBytes32();
        values[mainnet]["USDT"] = 0xdAC17F958D2ee523a2206206994597C13D831ec7.toBytes32();
        values[mainnet]["TUSD"] = 0x0000000000085d4780B73119b644AE5ecd22b376.toBytes32();
        values[mainnet]["DAI"] = 0x6B175474E89094C44Da98b954EedeAC495271d0F.toBytes32();
        values[mainnet]["WSTETH"] = 0x7f39C581F595B53c5cb19bD0b3f8dA6c935E2Ca0.toBytes32();
        values[mainnet]["STETH"] = 0xae7ab96520DE3A18E5e111B5EaAb095312D7fE84.toBytes32();
        values[mainnet]["FRAX"] = 0x853d955aCEf822Db058eb8505911ED77F175b99e.toBytes32();
        values[mainnet]["BAL"] = 0xba100000625a3754423978a60c9317c58a424e3D.toBytes32();
        values[mainnet]["COMP"] = 0xc00e94Cb662C3520282E6f5717214004A7f26888.toBytes32();
        values[mainnet]["LINK"] = 0x514910771AF9Ca656af840dff83E8264EcF986CA.toBytes32();
        values[mainnet]["rETH"] = 0xae78736Cd615f374D3085123A210448E74Fc6393.toBytes32();
        values[mainnet]["RETH"] = 0xae78736Cd615f374D3085123A210448E74Fc6393.toBytes32();
        values[mainnet]["cbETH"] = 0xBe9895146f7AF43049ca1c1AE358B0541Ea49704.toBytes32();
        values[mainnet]["RPL"] = 0xD33526068D116cE69F19A9ee46F0bd304F21A51f.toBytes32();
        values[mainnet]["BOND"] = 0x0391D2021f89DC339F60Fff84546EA23E337750f.toBytes32();
        values[mainnet]["SWETH"] = 0xf951E335afb289353dc249e82926178EaC7DEd78.toBytes32();
        values[mainnet]["AURA"] = 0xC0c293ce456fF0ED870ADd98a0828Dd4d2903DBF.toBytes32();
        values[mainnet]["GHO"] = 0x40D16FC0246aD3160Ccc09B8D0D3A2cD28aE6C2f.toBytes32();
        values[mainnet]["LUSD"] = 0x5f98805A4E8be255a32880FDeC7F6728C6568bA0.toBytes32();
        values[mainnet]["OHM"] = 0x64aa3364F17a4D01c6f1751Fd97C2BD3D7e7f1D5.toBytes32();
        values[mainnet]["MKR"] = 0x9f8F72aA9304c8B593d555F12eF6589cC3A579A2.toBytes32();
        values[mainnet]["APE"] = 0x4d224452801ACEd8B2F0aebE155379bb5D594381.toBytes32();
        values[mainnet]["UNI"] = 0x1f9840a85d5aF5bf1D1762F925BDADdC4201F984.toBytes32();
        values[mainnet]["CRV"] = 0xD533a949740bb3306d119CC777fa900bA034cd52.toBytes32();
        values[mainnet]["CVX"] = 0x4e3FBD56CD56c3e72c1403e103b45Db9da5B9D2B.toBytes32();
        values[mainnet]["FRXETH"] = 0x5E8422345238F34275888049021821E8E08CAa1f.toBytes32();
        values[mainnet]["CRVUSD"] = 0xf939E0A03FB07F59A73314E73794Be0E57ac1b4E.toBytes32();
        values[mainnet]["OETH"] = 0x856c4Efb76C1D1AE02e20CEB03A2A6a08b0b8dC3.toBytes32();
        values[mainnet]["MKUSD"] = 0x4591DBfF62656E7859Afe5e45f6f47D3669fBB28.toBytes32();
        values[mainnet]["YETH"] = 0x1BED97CBC3c24A4fb5C069C6E311a967386131f7.toBytes32();
        values[mainnet]["ETHX"] = 0xA35b1B31Ce002FBF2058D22F30f95D405200A15b.toBytes32();
        values[mainnet]["weETH"] = 0xCd5fE23C85820F7B72D0926FC9b05b43E359b7ee.toBytes32();
        values[mainnet]["WEETH"] = 0xCd5fE23C85820F7B72D0926FC9b05b43E359b7ee.toBytes32();
        values[mainnet]["EETH"] = 0x35fA164735182de50811E8e2E824cFb9B6118ac2.toBytes32();
        values[mainnet]["EZETH"] = 0xbf5495Efe5DB9ce00f80364C8B423567e58d2110.toBytes32();
        values[mainnet]["RSETH"] = 0xA1290d69c65A6Fe4DF752f95823fae25cB99e5A7.toBytes32();
        values[mainnet]["OSETH"] = 0xf1C9acDc66974dFB6dEcB12aA385b9cD01190E38.toBytes32();
        values[mainnet]["RSWETH"] = 0xFAe103DC9cf190eD75350761e95403b7b8aFa6c0.toBytes32();
        values[mainnet]["PENDLE"] = 0x808507121B80c02388fAd14726482e061B8da827.toBytes32();
        values[mainnet]["SUSDE"] = 0x9D39A5DE30e57443BfF2A8307A4256c8797A3497.toBytes32();
        values[mainnet]["USDE"] = 0x4c9EDD5852cd905f086C759E8383e09bff1E68B3.toBytes32();
        values[mainnet]["GEAR"] = 0xBa3335588D9403515223F109EdC4eB7269a9Ab5D.toBytes32();
        values[mainnet]["SDAI"] = 0x83F20F44975D03b1b09e64809B757c47f942BEeA.toBytes32();
        values[mainnet]["PYUSD"] = 0x6c3ea9036406852006290770BEdFcAbA0e23A0e8.toBytes32();
        values[mainnet]["METH"] = 0xd5F7838F5C461fefF7FE49ea5ebaF7728bB0ADfa.toBytes32();
        values[mainnet]["TBTC"] = 0x18084fbA666a33d37592fA2633fD49a74DD93a88.toBytes32();
        values[mainnet]["INST"] = 0x6f40d4A6237C257fff2dB00FA0510DeEECd303eb.toBytes32();
        values[mainnet]["LBTC"] = 0x8236a87084f8B84306f72007F36F2618A5634494.toBytes32();
        values[mainnet]["EBTC"] = 0x657e8C867D8B37dCC18fA4Caead9C45EB088C642.toBytes32();
        values[mainnet]["RSR"] = 0x320623b8E4fF03373931769A31Fc52A4E78B5d70.toBytes32();
        values[mainnet]["SFRXETH"] = 0xac3E018457B222d93114458476f3E3416Abbe38F.toBytes32();
        values[mainnet]["WBETH"] = 0xa2E3356610840701BDf5611a53974510Ae27E2e1.toBytes32();
        values[mainnet]["UNIETH"] = 0xF1376bceF0f78459C0Ed0ba5ddce976F1ddF51F4.toBytes32();
        values[mainnet]["CBETH"] = 0xBe9895146f7AF43049ca1c1AE358B0541Ea49704.toBytes32();
        values[mainnet]["USD0"] = 0x73A15FeD60Bf67631dC6cd7Bc5B6e8da8190aCF5.toBytes32();
        values[mainnet]["USD0_plus"] = 0x35D8949372D46B7a3D5A56006AE77B215fc69bC0.toBytes32();
        values[mainnet]["deUSD"] = 0x15700B564Ca08D9439C58cA5053166E8317aa138.toBytes32();
        values[mainnet]["sdeUSD"] = 0x5C5b196aBE0d54485975D1Ec29617D42D9198326.toBytes32();
        values[mainnet]["pumpBTC"] = 0xF469fBD2abcd6B9de8E169d128226C0Fc90a012e.toBytes32();
        values[mainnet]["CAKE"] = 0x152649eA73beAb28c5b49B26eb48f7EAD6d4c898.toBytes32();
        values[mainnet]["cbBTC"] = 0xcbB7C0000aB88B473b1f5aFd9ef808440eed33Bf.toBytes32();
        values[mainnet]["fBTC"] = 0xC96dE26018A54D51c097160568752c4E3BD6C364.toBytes32();
        values[mainnet]["EIGEN"] = 0xec53bF9167f50cDEB3Ae105f56099aaaB9061F83.toBytes32();
        values[mainnet]["wcUSDCv3"] = 0x27F2f159Fe990Ba83D57f39Fd69661764BEbf37a.toBytes32();
        values[mainnet]["ZRO"] = 0x6985884C4392D348587B19cb9eAAf157F13271cd.toBytes32();
        values[mainnet]["eBTC"] = 0x657e8C867D8B37dCC18fA4Caead9C45EB088C642.toBytes32();
        values[mainnet]["USDS"] = 0xdC035D45d973E3EC169d2276DDab16f1e407384F.toBytes32();
        values[mainnet]["sUSDS"] = 0xa3931d71877C0E7a3148CB7Eb4463524FEc27fbD.toBytes32();
        values[mainnet]["uniBTC"] = 0x004E9C3EF86bc1ca1f0bB5C7662861Ee93350568.toBytes32();
        values[mainnet]["BTCN"] = 0x386E7A3a0c0919c9d53c3b04FF67E73Ff9e45Fb6.toBytes32();
        values[mainnet]["sUSDs"] = 0xa3931d71877C0E7a3148CB7Eb4463524FEc27fbD.toBytes32();
        values[mainnet]["USR"] = 0x66a1E37c9b0eAddca17d3662D6c05F4DECf3e110.toBytes32();
        values[mainnet]["WSTUSR"] = 0x1202F5C7b4B9E47a1A484E8B270be34dbbC75055.toBytes32();
        values[mainnet]["USUAL"] = 0xC4441c2BE5d8fA8126822B9929CA0b81Ea0DE38E.toBytes32();
        values[mainnet]["MORPHO"] = 0x58D97B57BB95320F9a05dC918Aef65434969c2B2.toBytes32();
        values[mainnet]["ETHFI"] = 0xFe0c30065B384F05761f15d0CC899D4F9F9Cc0eB.toBytes32(); 
        values[mainnet]["USR"] = 0x66a1E37c9b0eAddca17d3662D6c05F4DECf3e110.toBytes32(); 
        values[mainnet]["scBTC"] = 0xBb30e76d9Bb2CC9631F7fC5Eb8e87B5Aff32bFbd.toBytes32();
        values[mainnet]["beraSTONE"] = 0x97Ad75064b20fb2B2447feD4fa953bF7F007a706.toBytes32(); 
        values[mainnet]["solvBTC"] = 0x7A56E1C57C7475CCf742a1832B028F0456652F97.toBytes32(); 
        values[mainnet]["solvBTC.BBN"] = 0xd9D920AA40f578ab794426F5C90F6C731D159DEf.toBytes32(); 
        values[mainnet]["STONE"] = 0x7122985656e38BDC0302Db86685bb972b145bD3C.toBytes32(); 
        values[mainnet]["SWBTC"] = 0x8DB2350D78aBc13f5673A411D4700BCF87864dDE.toBytes32(); 
        values[mainnet]["enzoBTC"] = 0x6A9A65B84843F5fD4aC9a0471C4fc11AFfFBce4a.toBytes32(); 
        values[mainnet]["SBTC"] = 0x094c0e36210634c3CfA25DC11B96b562E0b07624.toBytes32(); 
        values[mainnet]["USR"] = 0x66a1E37c9b0eAddca17d3662D6c05F4DECf3e110.toBytes32();
        values[mainnet]["stUSR"] = 0x6c8984bc7DBBeDAf4F6b2FD766f16eBB7d10AAb4.toBytes32();
        values[mainnet]["wstUSR"] = 0x1202F5C7b4B9E47a1A484E8B270be34dbbC75055.toBytes32();
        values[mainnet]["stkGHO"] = 0x1a88Df1cFe15Af22B3c4c783D4e6F7F9e0C1885d.toBytes32();
        values[mainnet]["lvlUSD"] = 0x7C1156E515aA1A2E851674120074968C905aAF37.toBytes32();
        values[mainnet]["slvlUSD"] = 0x4737D9b4592B40d51e110b94c9C043c6654067Ae.toBytes32();
        values[mainnet]["PXETH"] = 0x04C154b66CB340F3Ae24111CC767e0184Ed00Cc6.toBytes32(); 
        values[mainnet]["FXUSD"] = 0x085780639CC2cACd35E474e71f4d000e2405d8f6.toBytes32(); 
        values[mainnet]["FXN"] = 0x365AccFCa291e7D3914637ABf1F7635dB165Bb09.toBytes32(); 
        values[mainnet]["RLUSD"] = 0x8292Bb45bf1Ee4d140127049757C2E0fF06317eD.toBytes32(); 
        values[mainnet]["syrupUSDC"] = 0x80ac24aA929eaF5013f6436cdA2a7ba190f5Cc0b.toBytes32();
        values[mainnet]["syrupUSDT"] = 0x356B8d89c1e1239Cbbb9dE4815c39A1474d5BA7D.toBytes32();
        values[mainnet]["ELX"] = 0x89A8c847f41C0dfA6c8B88638bACca8a0b777Da7.toBytes32(); 
        values[mainnet]["FRXUSD"] = 0xCAcd6fd266aF91b8AeD52aCCc382b4e165586E29.toBytes32(); 
        values[mainnet]["sfrxUSD"] = 0xac3E018457B222d93114458476f3E3416Abbe38F.toBytes32(); 
        values[mainnet]["EUSDE"] = 0x90D2af7d622ca3141efA4d8f1F24d86E5974Cc8F.toBytes32(); 
        values[mainnet]["SUSDS"] =  0xa3931d71877C0E7a3148CB7Eb4463524FEc27fbD.toBytes32(); 
        values[mainnet]["KING"] = 0x8F08B70456eb22f6109F57b8fafE862ED28E6040.toBytes32();
        values[mainnet]["rEUL"] = 0xf3e621395fc714B90dA337AA9108771597b4E696.toBytes32(); 
        values[mainnet]["EUL"] = 0xd9Fcd98c322942075A5C3860693e9f4f03AAE07b.toBytes32(); 
        values[mainnet]["FLUID"] = 0x6f40d4A6237C257fff2dB00FA0510DeEECd303eb.toBytes32(); 
        values[mainnet]["rUSD"] = 0x09D4214C03D01F49544C0448DBE3A27f768F2b34.toBytes32(); 
        values[mainnet]["srUSD"] = 0x738d1115B90efa71AE468F1287fc864775e23a31.toBytes32(); 
        values[mainnet]["sUSDC"] = 0xBc65ad17c5C0a2A4D159fa5a503f4992c7B545FE.toBytes32(); 
        values[mainnet]["frxUSD"] = 0xCAcd6fd266aF91b8AeD52aCCc382b4e165586E29.toBytes32(); 
        values[mainnet]["sfrxUSD"] = 0xcf62F905562626CfcDD2261162a51fd02Fc9c5b6.toBytes32(); 


        // Rate providers
        values[mainnet]["WEETH_RATE_PROVIDER"] = 0xCd5fE23C85820F7B72D0926FC9b05b43E359b7ee.toBytes32();
        values[mainnet]["ETHX_RATE_PROVIDER"] = 0xAAE054B9b822554dd1D9d1F48f892B4585D3bbf0.toBytes32();
        values[mainnet]["UNIETH_RATE_PROVIDER"] = 0x2c3b8c5e98A6e89AAAF21Deebf5FF9d08c4A9FF7.toBytes32();
        values[mainnet]["WSTETH_RATE_PROVIDER"] = 0x06FF289EdCE4b9021d7eCbF9FE01198cfc4E1282.toBytes32();
        values[mainnet]["RSETH_RATE_PROVIDER"] = 0xf1b71B1Ce00e0f91ac92bD5a0d24eB75F0cA69Ad.toBytes32();

        // Chainlink Datafeeds
        values[mainnet]["WETH_USD_FEED"] = 0x5f4eC3Df9cbd43714FE2740f5E3616155c5b8419.toBytes32();
        values[mainnet]["USDC_USD_FEED"] = 0x8fFfFfd4AfB6115b954Bd326cbe7B4BA576818f6.toBytes32();
        values[mainnet]["WBTC_USD_FEED"] = 0xF4030086522a5bEEa4988F8cA5B36dbC97BeE88c.toBytes32();
        values[mainnet]["TUSD_USD_FEED"] = 0xec746eCF986E2927Abd291a2A1716c940100f8Ba.toBytes32();
        values[mainnet]["STETH_USD_FEED"] = 0xCfE54B5cD566aB89272946F602D76Ea879CAb4a8.toBytes32();
        values[mainnet]["DAI_USD_FEED"] = 0xAed0c38402a5d19df6E4c03F4E2DceD6e29c1ee9.toBytes32();
        values[mainnet]["USDT_USD_FEED"] = 0x3E7d1eAB13ad0104d2750B8863b489D65364e32D.toBytes32();
        values[mainnet]["COMP_USD_FEED"] = 0xdbd020CAeF83eFd542f4De03e3cF0C28A4428bd5.toBytes32();
        values[mainnet]["fastGasFeed"] = 0x169E633A2D1E6c10dD91238Ba11c4A708dfEF37C.toBytes32();
        values[mainnet]["FRAX_USD_FEED"] = 0xB9E1E3A9feFf48998E45Fa90847ed4D467E8BcfD.toBytes32();
        values[mainnet]["RETH_ETH_FEED"] = 0x536218f9E9Eb48863970252233c8F271f554C2d0.toBytes32();
        values[mainnet]["BOND_ETH_FEED"] = 0xdd22A54e05410D8d1007c38b5c7A3eD74b855281.toBytes32();
        values[mainnet]["CBETH_ETH_FEED"] = 0xF017fcB346A1885194689bA23Eff2fE6fA5C483b.toBytes32();
        values[mainnet]["STETH_ETH_FEED"] = 0x86392dC19c0b719886221c78AB11eb8Cf5c52812.toBytes32();
        values[mainnet]["BAL_USD_FEED"] = 0xdF2917806E30300537aEB49A7663062F4d1F2b5F.toBytes32();
        values[mainnet]["GHO_USD_FEED"] = 0x3f12643D3f6f874d39C2a4c9f2Cd6f2DbAC877FC.toBytes32();
        values[mainnet]["LUSD_USD_FEED"] = 0x3D7aE7E594f2f2091Ad8798313450130d0Aba3a0.toBytes32();
        values[mainnet]["OHM_ETH_FEED"] = 0x9a72298ae3886221820B1c878d12D872087D3a23.toBytes32();
        values[mainnet]["MKR_USD_FEED"] = 0xec1D1B3b0443256cc3860e24a46F108e699484Aa.toBytes32();
        values[mainnet]["UNI_ETH_FEED"] = 0xD6aA3D25116d8dA79Ea0246c4826EB951872e02e.toBytes32();
        values[mainnet]["APE_USD_FEED"] = 0xD10aBbC76679a20055E167BB80A24ac851b37056.toBytes32();
        values[mainnet]["CRV_USD_FEED"] = 0xCd627aA160A6fA45Eb793D19Ef54f5062F20f33f.toBytes32();
        values[mainnet]["CVX_USD_FEED"] = 0xd962fC30A72A84cE50161031391756Bf2876Af5D.toBytes32();
        values[mainnet]["CVX_ETH_FEED"] = 0xC9CbF687f43176B302F03f5e58470b77D07c61c6.toBytes32();
        values[mainnet]["CRVUSD_USD_FEED"] = 0xEEf0C605546958c1f899b6fB336C20671f9cD49F.toBytes32();
        values[mainnet]["LINK_USD_FEED"] = 0x2c1d072e956AFFC0D435Cb7AC38EF18d24d9127c.toBytes32();

        // Aave V2 Tokens
        values[mainnet]["aV2WETH"] = 0x030bA81f1c18d280636F32af80b9AAd02Cf0854e.toBytes32();
        values[mainnet]["aV2USDC"] = 0xBcca60bB61934080951369a648Fb03DF4F96263C.toBytes32();
        values[mainnet]["dV2USDC"] = 0x619beb58998eD2278e08620f97007e1116D5D25b.toBytes32();
        values[mainnet]["dV2WETH"] = 0xF63B34710400CAd3e044cFfDcAb00a0f32E33eCf.toBytes32();
        values[mainnet]["aV2WBTC"] = 0x9ff58f4fFB29fA2266Ab25e75e2A8b3503311656.toBytes32();
        values[mainnet]["aV2TUSD"] = 0x101cc05f4A51C0319f570d5E146a8C625198e636.toBytes32();
        values[mainnet]["aV2STETH"] = 0x1982b2F5814301d4e9a8b0201555376e62F82428.toBytes32();
        values[mainnet]["aV2DAI"] = 0x028171bCA77440897B824Ca71D1c56caC55b68A3.toBytes32();
        values[mainnet]["dV2DAI"] = 0x6C3c78838c761c6Ac7bE9F59fe808ea2A6E4379d.toBytes32();
        values[mainnet]["aV2USDT"] = 0x3Ed3B47Dd13EC9a98b44e6204A523E766B225811.toBytes32();
        values[mainnet]["dV2USDT"] = 0x531842cEbbdD378f8ee36D171d6cC9C4fcf475Ec.toBytes32();

        // Aave V3 Tokens
        values[mainnet]["aV3WETH"] = 0x4d5F47FA6A74757f35C14fD3a6Ef8E3C9BC514E8.toBytes32();
        values[mainnet]["aV3USDC"] = 0x98C23E9d8f34FEFb1B7BD6a91B7FF122F4e16F5c.toBytes32();
        values[mainnet]["dV3USDC"] = 0x72E95b8931767C79bA4EeE721354d6E99a61D004.toBytes32();
        values[mainnet]["aV3DAI"] = 0x018008bfb33d285247A21d44E50697654f754e63.toBytes32();
        values[mainnet]["dV3DAI"] = 0xcF8d0c70c850859266f5C338b38F9D663181C314.toBytes32();
        values[mainnet]["dV3WETH"] = 0xeA51d7853EEFb32b6ee06b1C12E6dcCA88Be0fFE.toBytes32();
        values[mainnet]["aV3WBTC"] = 0x5Ee5bf7ae06D1Be5997A1A72006FE6C607eC6DE8.toBytes32();
        values[mainnet]["aV3USDT"] = 0x23878914EFE38d27C4D67Ab83ed1b93A74D4086a.toBytes32();
        values[mainnet]["dV3USDT"] = 0x6df1C1E379bC5a00a7b4C6e67A203333772f45A8.toBytes32();
        values[mainnet]["aV3sDAI"] = 0x4C612E3B15b96Ff9A6faED838F8d07d479a8dD4c.toBytes32();
        values[mainnet]["aV3CrvUsd"] = 0xb82fa9f31612989525992FCfBB09AB22Eff5c85A.toBytes32();
        values[mainnet]["dV3CrvUsd"] = 0x028f7886F3e937f8479efaD64f31B3fE1119857a.toBytes32();
        values[mainnet]["aV3WeETH"] = 0xBdfa7b7893081B35Fb54027489e2Bc7A38275129.toBytes32();

        // Balancer V2 Addresses
        values[mainnet]["BB_A_USD"] = 0xfeBb0bbf162E64fb9D0dfe186E517d84C395f016.toBytes32();
        values[mainnet]["BB_A_USD_V3"] = 0xc443C15033FCB6Cf72cC24f1BDA0Db070DdD9786.toBytes32();
        values[mainnet]["vanillaUsdcDaiUsdt"] = 0x79c58f70905F734641735BC61e45c19dD9Ad60bC.toBytes32();
        values[mainnet]["BB_A_WETH"] = 0x60D604890feaa0b5460B28A424407c24fe89374a.toBytes32();
        values[mainnet]["wstETH_bbaWETH"] = 0xE0fCBf4d98F0aD982DB260f86cf28b49845403C5.toBytes32();
        values[mainnet]["new_wstETH_bbaWETH"] = 0x41503C9D499ddbd1dCdf818a1b05e9774203Bf46.toBytes32();
        values[mainnet]["GHO_LUSD_BPT"] = 0x3FA8C89704e5d07565444009e5d9e624B40Be813.toBytes32();
        values[mainnet]["swETH_bbaWETH"] = 0xaE8535c23afeDdA9304B03c68a3563B75fc8f92b.toBytes32();
        values[mainnet]["swETH_wETH"] = 0x02D928E68D8F10C0358566152677Db51E1e2Dc8C.toBytes32();
        values[mainnet]["deUSD_sdeUSD_ECLP"] = 0x41FDbea2E52790c0a1Dc374F07b628741f2E062D.toBytes32();
        values[mainnet]["deUSD_sdeUSD_ECLP_Gauge"] = 0xA00DB7d9c465e95e4AA814A9340B9A161364470a.toBytes32();
        values[mainnet]["deUSD_sdeUSD_ECLP_id"] = 0x41fdbea2e52790c0a1dc374f07b628741f2e062d0002000000000000000006be;
        values[mainnet]["aura_deUSD_sdeUSD_ECLP"] = 0x7405Bf405185391525Ab06fABcdFf51fdc656A46.toBytes32();

        values[mainnet]["rETH_weETH_id"] = 0x05ff47afada98a98982113758878f9a8b9fdda0a000000000000000000000645;
        values[mainnet]["rETH_weETH"] = 0x05ff47AFADa98a98982113758878F9A8B9FddA0a.toBytes32();
        values[mainnet]["rETH_weETH_gauge"] = 0xC859BF9d7B8C557bBd229565124c2C09269F3aEF.toBytes32();
        values[mainnet]["aura_reth_weeth"] = 0x07A319A023859BbD49CC9C38ee891c3EA9283Cc5.toBytes32();

        values[mainnet]["ezETH_wETH"] = 0x596192bB6e41802428Ac943D2f1476C1Af25CC0E.toBytes32();
        values[mainnet]["ezETH_wETH_gauge"] = 0xa8B309a75f0D64ED632d45A003c68A30e59A1D8b.toBytes32();
        values[mainnet]["aura_ezETH_wETH"] = 0x95eC73Baa0eCF8159b4EE897D973E41f51978E50.toBytes32();

        values[mainnet]["rsETH_ETHx"] = 0x7761b6E0Daa04E70637D81f1Da7d186C205C2aDE.toBytes32();
        values[mainnet]["rsETH_ETHx_gauge"] = 0x0BcDb6d9b27Bd62d3De605393902C7d1a2c71Aab.toBytes32();
        values[mainnet]["aura_rsETH_ETHx"] = 0xf618102462Ff3cf7edbA4c067316F1C3AbdbA193.toBytes32();

        values[mainnet]["rETH_wETH_id"] = 0x1e19cf2d73a72ef1332c882f20534b6519be0276000200000000000000000112;
        values[mainnet]["rETH_wETH"] = 0x1E19CF2D73a72Ef1332C882F20534B6519Be0276.toBytes32();
        values[mainnet]["rETH_wETH_gauge"] = 0x79eF6103A513951a3b25743DB509E267685726B7.toBytes32();
        values[mainnet]["aura_reth_weth"] = 0xDd1fE5AD401D4777cE89959b7fa587e569Bf125D.toBytes32();

        values[mainnet]["rsETH_wETH_id"] = 0x58aadfb1afac0ad7fca1148f3cde6aedf5236b6d00000000000000000000067f;
        values[mainnet]["rsETH_wETH"] = 0x58AAdFB1Afac0ad7fca1148f3cdE6aEDF5236B6D.toBytes32();
        values[mainnet]["rsETH_wETH_gauge"] = 0xdf04E3a7ab9857a16FB97174e0f1001aa44380AF.toBytes32();
        values[mainnet]["aura_rsETH_wETH"] = 0xB5FdB4f75C26798A62302ee4959E4281667557E0.toBytes32();

        values[mainnet]["ezETH_weETH_rswETH"] = 0x848a5564158d84b8A8fb68ab5D004Fae11619A54.toBytes32();
        values[mainnet]["ezETH_weETH_rswETH_gauge"] = 0x253ED65fff980AEE7E94a0dC57BE304426048b35.toBytes32();
        values[mainnet]["aura_ezETH_weETH_rswETH"] = 0xce98eb8b2Fb98049b3F2dB0A212Ba7ca3Efd63b0.toBytes32();

        values[mainnet]["BAL_wETH"] = 0x5c6Ee304399DBdB9C8Ef030aB642B10820DB8F56.toBytes32();
        values[mainnet]["PENDLE_wETH"] = 0xFD1Cf6FD41F229Ca86ada0584c63C49C3d66BbC9.toBytes32();
        values[mainnet]["wETH_AURA"] = 0xCfCA23cA9CA720B6E98E3Eb9B6aa0fFC4a5C08B9.toBytes32();

        // values[mainnet]["ezETH_wETH"] = 0x596192bB6e41802428Ac943D2f1476C1Af25CC0E.toBytes32();
        // values[mainnet]["ezETH_wETH_gauge"] = 0xa8B309a75f0D64ED632d45A003c68A30e59A1D8b.toBytes32();
        // values[mainnet]["aura_ezETH_wETH"] = 0x95eC73Baa0eCF8159b4EE897D973E41f51978E50.toBytes32();
        
        // Balancer V3
        values[mainnet]["balancerV3Router"] = 0x5C6fb490BDFD3246EB0bB062c168DeCAF4bD9FDd.toBytes32();
        values[mainnet]["balancerV3Router2"] = 0xAE563E3f8219521950555F5962419C8919758Ea2.toBytes32();
        values[mainnet]["balancerV3Vault"] = 0xbA1333333333a1BA1108E8412f11850A5C319bA9.toBytes32();
        values[mainnet]["balancerV3VaultExplorer"] = 0x774cB66e2B2dB59A9daF175e9b2B7A142E17EB94.toBytes32();

        // Balancer V3 Pools & Gauges
        values[mainnet]["balancerV3_USDC_GHO_USDT"] = 0x85B2b559bC2D21104C4DEFdd6EFcA8A20343361D.toBytes32();
        values[mainnet]["balancerV3_USDC_GHO_USDT_gauge"] = 0x9fdD52eFEb601E4Bc78b89C6490505B8aC637E9f.toBytes32();
        values[mainnet]["aura_USDC_GHO_USDT_gauge"] = 0x8e89d41c563e6C3d9901ad75B75e2d8e140DEF04.toBytes32();
        values[mainnet]["balancerV3_WETH_WSTETH_boosted"] = 0xc4Ce391d82D164c166dF9c8336DDF84206b2F812.toBytes32();
        values[mainnet]["balancerV3_WSTETH_TETH_stablesurge"] = 0x9ED5175aeCB6653C1BDaa19793c16fd74fBeEB37.toBytes32();

        // Aura
        values[mainnet]["auraBooster"] = 0xA57b8d98dAE62B26Ec3bcC4a365338157060B234.toBytes32();

        // Linear Pools.
        values[mainnet]["bb_a_dai"] = 0x6667c6fa9f2b3Fc1Cc8D85320b62703d938E4385.toBytes32();
        values[mainnet]["bb_a_usdt"] = 0xA1697F9Af0875B63DdC472d6EeBADa8C1fAB8568.toBytes32();
        values[mainnet]["bb_a_usdc"] = 0xcbFA4532D8B2ade2C261D3DD5ef2A2284f792692.toBytes32();

        values[mainnet]["BB_A_USD_GAUGE"] = 0x0052688295413b32626D226a205b95cDB337DE86.toBytes32(); // query subgraph for gauges wrt to poolId: https://docs.balancer.fi/reference/vebal-and-gauges/gauges.html#query-gauge-by-l2-sidechain-pool:~:text=%23-,Query%20Pending%20Tokens%20for%20a%20Given%20Pool,-The%20process%20differs
        values[mainnet]["BB_A_USD_GAUGE_ADDRESS"] = 0x0052688295413b32626D226a205b95cDB337DE86.toBytes32();
        values[mainnet]["wstETH_bbaWETH_GAUGE_ADDRESS"] = 0x5f838591A5A8048F0E4C4c7fCca8fD9A25BF0590.toBytes32();

        // Mainnet Balancer Specific Addresses
        values[mainnet]["vault"] = 0xBA12222222228d8Ba445958a75a0704d566BF2C8.toBytes32();
        values[mainnet]["balancerVault"] = 0xBA12222222228d8Ba445958a75a0704d566BF2C8.toBytes32();
        values[mainnet]["relayer"] = 0xfeA793Aa415061C483D2390414275AD314B3F621.toBytes32();
        values[mainnet]["minter"] = 0x239e55F427D44C3cc793f49bFB507ebe76638a2b.toBytes32();
        values[mainnet]["USDC_DAI_USDT_BPT"] = 0x79c58f70905F734641735BC61e45c19dD9Ad60bC.toBytes32();
        values[mainnet]["rETH_wETH_BPT"] = 0x1E19CF2D73a72Ef1332C882F20534B6519Be0276.toBytes32();
        values[mainnet]["wstETH_wETH_BPT"] = 0x32296969Ef14EB0c6d29669C550D4a0449130230.toBytes32();
        values[mainnet]["wstETH_cbETH_BPT"] = 0x9c6d47Ff73e0F5E51BE5FD53236e3F595C5793F2.toBytes32();
        values[mainnet]["bb_a_USD_BPT"] = 0xfeBb0bbf162E64fb9D0dfe186E517d84C395f016.toBytes32();
        values[mainnet]["bb_a_USDC_BPT"] = 0xcbFA4532D8B2ade2C261D3DD5ef2A2284f792692.toBytes32();
        values[mainnet]["bb_a_DAI_BPT"] = 0x6667c6fa9f2b3Fc1Cc8D85320b62703d938E4385.toBytes32();
        values[mainnet]["bb_a_USDT_BPT"] = 0xA1697F9Af0875B63DdC472d6EeBADa8C1fAB8568.toBytes32();
        values[mainnet]["aura_rETH_wETH_BPT"] = 0xDd1fE5AD401D4777cE89959b7fa587e569Bf125D.toBytes32();
        values[mainnet]["GHO_bb_a_USD_BPT"] = 0xc2B021133D1b0cF07dba696fd5DD89338428225B.toBytes32();

        values[mainnet]["wstETH_wETH_BPT"] = 0x93d199263632a4EF4Bb438F1feB99e57b4b5f0BD.toBytes32();
        values[mainnet]["wstETH_wETH_Id"] = 0x93d199263632a4ef4bb438f1feb99e57b4b5f0bd0000000000000000000005c2;
        values[mainnet]["wstETH_wETH_Gauge"] = 0x5C0F23A5c1be65Fa710d385814a7Fd1Bda480b1C.toBytes32();
        values[mainnet]["aura_wstETH_wETH"] = 0x2a14dB8D09dB0542f6A371c0cB308A768227D67D.toBytes32();

        // Rate Providers
        values[mainnet]["cbethRateProvider"] = 0x7311E4BB8a72e7B300c5B8BDE4de6CdaA822a5b1.toBytes32();
        values[mainnet]["rethRateProvider"] = 0x1a8F81c256aee9C640e14bB0453ce247ea0DFE6F.toBytes32();
        values[mainnet]["sDaiRateProvider"] = 0xc7177B6E18c1Abd725F5b75792e5F7A3bA5DBC2c.toBytes32();
        values[mainnet]["rsETHRateProvider"] = 0x746df66bc1Bb361b9E8E2a794C299c3427976e6C.toBytes32();

        // Compound V2
        // Cvalues[mainnet]["cDAI"] = C0x5d3a536E4D6DbD6114cc1Ead35777bAB948E3643.toBytes32();
        // Cvalues[mainnet]["cUSDC"] = C0x39AA39c021dfbaE8faC545936693aC917d5E7563.toBytes32();
        // Cvalues[mainnet]["cTUSD"] = C0x12392F67bdf24faE0AF363c24aC620a2f67DAd86.toBytes32();

        // Chainlink Automation Registry
        values[mainnet]["automationRegistry"] = 0x02777053d6764996e594c3E88AF1D58D5363a2e6.toBytes32();
        values[mainnet]["automationRegistryV2"] = 0x6593c7De001fC8542bB1703532EE1E5aA0D458fD.toBytes32();
        values[mainnet]["automationRegistrarV2"] = 0x6B0B234fB2f380309D47A7E9391E29E9a179395a.toBytes32();

        // FraxLend Pairs
        values[mainnet]["FXS_FRAX_PAIR"] = 0xDbe88DBAc39263c47629ebbA02b3eF4cf0752A72.toBytes32();
        values[mainnet]["FPI_FRAX_PAIR"] = 0x74F82Bd9D0390A4180DaaEc92D64cf0708751759.toBytes32();
        values[mainnet]["SFRXETH_FRAX_PAIR"] = 0x78bB3aEC3d855431bd9289fD98dA13F9ebB7ef15.toBytes32();
        values[mainnet]["CRV_FRAX_PAIR"] = 0x3835a58CA93Cdb5f912519ad366826aC9a752510.toBytes32(); // FraxlendV1
        values[mainnet]["WBTC_FRAX_PAIR"] = 0x32467a5fc2d72D21E8DCe990906547A2b012f382.toBytes32(); // FraxlendV1
        values[mainnet]["WETH_FRAX_PAIR"] = 0x794F6B13FBd7EB7ef10d1ED205c9a416910207Ff.toBytes32(); // FraxlendV1
        values[mainnet]["CVX_FRAX_PAIR"] = 0xa1D100a5bf6BFd2736837c97248853D989a9ED84.toBytes32(); // FraxlendV1
        values[mainnet]["MKR_FRAX_PAIR"] = 0x82Ec28636B77661a95f021090F6bE0C8d379DD5D.toBytes32(); // FraxlendV2
        values[mainnet]["APE_FRAX_PAIR"] = 0x3a25B9aB8c07FfEFEe614531C75905E810d8A239.toBytes32(); // FraxlendV2
        values[mainnet]["UNI_FRAX_PAIR"] = 0xc6CadA314389430d396C7b0C70c6281e99ca7fe8.toBytes32(); // FraxlendV2

        /// From Crispy's curve tests

        // Curve Pools and Tokens
        values[mainnet]["TriCryptoPool"] = 0xD51a44d3FaE010294C616388b506AcdA1bfAAE46.toBytes32();
        values[mainnet]["CRV_3_CRYPTO"] = 0xc4AD29ba4B3c580e6D59105FFf484999997675Ff.toBytes32();
        values[mainnet]["daiUsdcUsdtPool"] = 0xbEbc44782C7dB0a1A60Cb6fe97d0b483032FF1C7.toBytes32();
        values[mainnet]["CRV_DAI_USDC_USDT"] = 0x6c3F90f043a72FA612cbac8115EE7e52BDe6E490.toBytes32();
        values[mainnet]["frax3CrvPool"] = 0xd632f22692FaC7611d2AA1C0D552930D43CAEd3B.toBytes32();
        values[mainnet]["CRV_FRAX_3CRV"] = 0xd632f22692FaC7611d2AA1C0D552930D43CAEd3B.toBytes32();
        values[mainnet]["wethCrvPool"] = 0x8301AE4fc9c624d1D396cbDAa1ed877821D7C511.toBytes32();
        values[mainnet]["CRV_WETH_CRV"] = 0xEd4064f376cB8d68F770FB1Ff088a3d0F3FF5c4d.toBytes32();
        values[mainnet]["aave3Pool"] = 0xDeBF20617708857ebe4F679508E7b7863a8A8EeE.toBytes32();
        values[mainnet]["CRV_AAVE_3CRV"] = 0xFd2a8fA60Abd58Efe3EeE34dd494cD491dC14900.toBytes32();
        values[mainnet]["stETHWethNg"] = 0x21E27a5E5513D6e65C4f830167390997aA84843a.toBytes32();
        values[mainnet]["EthFrxEthCurvePool"] = 0xa1F8A6807c402E4A15ef4EBa36528A3FED24E577.toBytes32();
        values[mainnet]["triCrypto2"] = 0xD51a44d3FaE010294C616388b506AcdA1bfAAE46.toBytes32();
        values[mainnet]["weETH_wETH_ng"] = 0xDB74dfDD3BB46bE8Ce6C33dC9D82777BCFc3dEd5.toBytes32();
        values[mainnet]["weETH_wETH_ng_gauge"] = 0x053df3e4D0CeD9a3Bf0494F97E83CE1f13BdC0E2.toBytes32();
        values[mainnet]["USD0_USD0++_CurvePool"] = 0x1d08E7adC263CfC70b1BaBe6dC5Bb339c16Eec52.toBytes32();
        values[mainnet]["USD0_USD0++_CurveGauge"] = 0x5C00817B67b40f3b347bD4275B4BBA4840c8127a.toBytes32();

        values[mainnet]["UsdcCrvUsdPool"] = 0x4DEcE678ceceb27446b35C672dC7d61F30bAD69E.toBytes32();
        values[mainnet]["UsdcCrvUsdToken"] = 0x4DEcE678ceceb27446b35C672dC7d61F30bAD69E.toBytes32();
        values[mainnet]["UsdcCrvUsdGauge"] = 0x95f00391cB5EebCd190EB58728B4CE23DbFa6ac1.toBytes32();
        values[mainnet]["WethRethPool"] = 0x0f3159811670c117c372428D4E69AC32325e4D0F.toBytes32();
        values[mainnet]["WethRethToken"] = 0x6c38cE8984a890F5e46e6dF6117C26b3F1EcfC9C.toBytes32();
        values[mainnet]["WethRethGauge"] = 0x9d4D981d8a9066f5db8532A5816543dE8819d4A8.toBytes32();
        values[mainnet]["UsdtCrvUsdPool"] = 0x390f3595bCa2Df7d23783dFd126427CCeb997BF4.toBytes32();
        values[mainnet]["UsdtCrvUsdToken"] = 0x390f3595bCa2Df7d23783dFd126427CCeb997BF4.toBytes32();
        values[mainnet]["UsdtCrvUsdGauge"] = 0x4e6bB6B7447B7B2Aa268C16AB87F4Bb48BF57939.toBytes32();
        values[mainnet]["EthStethPool"] = 0xDC24316b9AE028F1497c275EB9192a3Ea0f67022.toBytes32();
        values[mainnet]["EthStethToken"] = 0x06325440D014e39736583c165C2963BA99fAf14E.toBytes32();
        values[mainnet]["EthStethGauge"] = 0x182B723a58739a9c974cFDB385ceaDb237453c28.toBytes32();
        values[mainnet]["FraxUsdcPool"] = 0xDcEF968d416a41Cdac0ED8702fAC8128A64241A2.toBytes32();
        values[mainnet]["FraxUsdcToken"] = 0x3175Df0976dFA876431C2E9eE6Bc45b65d3473CC.toBytes32();
        values[mainnet]["FraxUsdcGauge"] = 0xCFc25170633581Bf896CB6CDeE170e3E3Aa59503.toBytes32();
        values[mainnet]["WethFrxethPool"] = 0x9c3B46C0Ceb5B9e304FCd6D88Fc50f7DD24B31Bc.toBytes32();
        values[mainnet]["WethFrxethToken"] = 0x9c3B46C0Ceb5B9e304FCd6D88Fc50f7DD24B31Bc.toBytes32();
        values[mainnet]["WethFrxethGauge"] = 0x4E21418095d32d15c6e2B96A9910772613A50d50.toBytes32();
        values[mainnet]["EthFrxethPool"] = 0xa1F8A6807c402E4A15ef4EBa36528A3FED24E577.toBytes32();
        values[mainnet]["EthFrxethToken"] = 0xf43211935C781D5ca1a41d2041F397B8A7366C7A.toBytes32();
        values[mainnet]["EthFrxethGauge"] = 0x2932a86df44Fe8D2A706d8e9c5d51c24883423F5.toBytes32();
        values[mainnet]["StethFrxethPool"] = 0x4d9f9D15101EEC665F77210cB999639f760F831E.toBytes32();
        values[mainnet]["StethFrxethToken"] = 0x4d9f9D15101EEC665F77210cB999639f760F831E.toBytes32();
        values[mainnet]["StethFrxethGauge"] = 0x821529Bb07c83803C9CC7763e5974386e9eFEdC7.toBytes32();
        values[mainnet]["WethCvxPool"] = 0xB576491F1E6e5E62f1d8F26062Ee822B40B0E0d4.toBytes32();
        values[mainnet]["WethCvxToken"] = 0x3A283D9c08E8b55966afb64C515f5143cf907611.toBytes32();
        values[mainnet]["WethCvxGauge"] = 0x7E1444BA99dcdFfE8fBdb42C02F0005D14f13BE1.toBytes32();
        values[mainnet]["EthStethNgPool"] = 0x21E27a5E5513D6e65C4f830167390997aA84843a.toBytes32();
        values[mainnet]["EthStethNgToken"] = 0x21E27a5E5513D6e65C4f830167390997aA84843a.toBytes32();
        values[mainnet]["EthStethNgGauge"] = 0x79F21BC30632cd40d2aF8134B469a0EB4C9574AA.toBytes32();
        values[mainnet]["EthOethPool"] = 0x94B17476A93b3262d87B9a326965D1E91f9c13E7.toBytes32();
        values[mainnet]["EthOethToken"] = 0x94B17476A93b3262d87B9a326965D1E91f9c13E7.toBytes32();
        values[mainnet]["EthOethGauge"] = 0xd03BE91b1932715709e18021734fcB91BB431715.toBytes32();
        values[mainnet]["FraxCrvUsdPool"] = 0x0CD6f267b2086bea681E922E19D40512511BE538.toBytes32();
        values[mainnet]["FraxCrvUsdToken"] = 0x0CD6f267b2086bea681E922E19D40512511BE538.toBytes32();
        values[mainnet]["FraxCrvUsdGauge"] = 0x96424E6b5eaafe0c3B36CA82068d574D44BE4e3c.toBytes32();
        values[mainnet]["mkUsdFraxUsdcPool"] = 0x0CFe5C777A7438C9Dd8Add53ed671cEc7A5FAeE5.toBytes32();
        values[mainnet]["mkUsdFraxUsdcToken"] = 0x0CFe5C777A7438C9Dd8Add53ed671cEc7A5FAeE5.toBytes32();
        values[mainnet]["mkUsdFraxUsdcGauge"] = 0xF184d80915Ba7d835D941BA70cDdf93DE36517ee.toBytes32();
        values[mainnet]["WethYethPool"] = 0x69ACcb968B19a53790f43e57558F5E443A91aF22.toBytes32();
        values[mainnet]["WethYethToken"] = 0x69ACcb968B19a53790f43e57558F5E443A91aF22.toBytes32();
        values[mainnet]["WethYethGauge"] = 0x138cC21D15b7A06F929Fc6CFC88d2b830796F4f1.toBytes32();
        values[mainnet]["EthEthxPool"] = 0x59Ab5a5b5d617E478a2479B0cAD80DA7e2831492.toBytes32();
        values[mainnet]["EthEthxToken"] = 0x59Ab5a5b5d617E478a2479B0cAD80DA7e2831492.toBytes32();
        values[mainnet]["EthEthxGauge"] = 0x7671299eA7B4bbE4f3fD305A994e6443b4be680E.toBytes32();
        values[mainnet]["CrvUsdSdaiPool"] = 0x1539c2461d7432cc114b0903f1824079BfCA2C92.toBytes32();
        values[mainnet]["CrvUsdSdaiToken"] = 0x1539c2461d7432cc114b0903f1824079BfCA2C92.toBytes32();
        values[mainnet]["CrvUsdSdaiGauge"] = 0x2B5a5e182768a18C70EDd265240578a72Ca475ae.toBytes32();
        values[mainnet]["CrvUsdSfraxPool"] = 0xfEF79304C80A694dFd9e603D624567D470e1a0e7.toBytes32();
        values[mainnet]["CrvUsdSfraxToken"] = 0xfEF79304C80A694dFd9e603D624567D470e1a0e7.toBytes32();
        values[mainnet]["CrvUsdSfraxGauge"] = 0x62B8DA8f1546a092500c457452fC2d45fa1777c4.toBytes32();
        values[mainnet]["LusdCrvUsdPool"] = 0x9978c6B08d28d3B74437c917c5dD7C026df9d55C.toBytes32();
        values[mainnet]["LusdCrvUsdToken"] = 0x9978c6B08d28d3B74437c917c5dD7C026df9d55C.toBytes32();
        values[mainnet]["LusdCrvUsdGauge"] = 0x66F65323bdE835B109A92045Aa7c655559dbf863.toBytes32();
        values[mainnet]["WstethEthXPool"] = 0x14756A5eD229265F86990e749285bDD39Fe0334F.toBytes32();
        values[mainnet]["WstethEthXToken"] = 0xfffAE954601cFF1195a8E20342db7EE66d56436B.toBytes32();
        values[mainnet]["WstethEthXGauge"] = 0xc1394d6c89cf8F553da8c8256674C778ccFf3E80.toBytes32();
        values[mainnet]["EthEthXPool"] = 0x59Ab5a5b5d617E478a2479B0cAD80DA7e2831492.toBytes32();
        values[mainnet]["EthEthXToken"] = 0x59Ab5a5b5d617E478a2479B0cAD80DA7e2831492.toBytes32();
        values[mainnet]["EthEthXGauge"] = 0x7671299eA7B4bbE4f3fD305A994e6443b4be680E.toBytes32();
        values[mainnet]["weETH_wETH_Curve_LP"] = 0x13947303F63b363876868D070F14dc865C36463b.toBytes32();
        values[mainnet]["weETH_wETH_Curve_Gauge"] = 0x1CAC1a0Ed47E2e0A313c712b2dcF85994021a365.toBytes32();
        values[mainnet]["weETH_wETH_Convex_Reward"] = 0x2D159E01A5cEe7498F84Be68276a5266b3cb3774.toBytes32();

        values[mainnet]["weETH_wETH_Pool"] = 0x13947303F63b363876868D070F14dc865C36463b.toBytes32();
        values[mainnet]["weETH_wETH_NG_Pool"] = 0xDB74dfDD3BB46bE8Ce6C33dC9D82777BCFc3dEd5.toBytes32();
        values[mainnet]["weETH_wETH_NG_Convex_Reward"] = 0x5411CC583f0b51104fA523eEF9FC77A29DF80F58.toBytes32();

        values[mainnet]["pyUsd_Usdc_Curve_Pool"] = 0x383E6b4437b59fff47B619CBA855CA29342A8559.toBytes32();
        values[mainnet]["pyUsd_Usdc_Convex_Id"] = address(270).toBytes32();
        values[mainnet]["frax_Usdc_Curve_Pool"] = 0xDcEF968d416a41Cdac0ED8702fAC8128A64241A2.toBytes32();
        values[mainnet]["frax_Usdc_Convex_Id"] = address(100).toBytes32();
        values[mainnet]["usdc_CrvUsd_Curve_Pool"] = 0x4DEcE678ceceb27446b35C672dC7d61F30bAD69E.toBytes32();
        values[mainnet]["usdc_CrvUsd_Convex_Id"] = address(182).toBytes32();
        values[mainnet]["sDai_sUsde_Curve_Pool"] = 0x167478921b907422F8E88B43C4Af2B8BEa278d3A.toBytes32();
        values[mainnet]["sDai_sUsde_Curve_Gauge"] = 0x330Cfd12e0E97B0aDF46158D2A81E8Bd2985c6cB.toBytes32();

        values[mainnet]["USDC_RLUSD_Curve_Pool"] = 0xD001aE433f254283FeCE51d4ACcE8c53263aa186.toBytes32(); 
        values[mainnet]["USDC_RLUSD_Curve_Gauge"] = 0xFc3212Bd9Ad9A28Da6B2bd50a2918969C126894F.toBytes32(); 
        
        //FXUSD_USDC
        values[mainnet]["fxUSD_USDC_Curve_Pool"] = 0x5018BE882DccE5E3F2f3B0913AE2096B9b3fB61f.toBytes32();
        values[mainnet]["fxUSD_USDC_Curve_Gauge"] = 0xD7f9111D529ed8859A0d5A1DC1BA7a021b61f22A.toBytes32();
        
        //FXUSD_GHO
        values[mainnet]["FXUSD_GHO_Curve_Pool"] = 0x74345504Eaea3D9408fC69Ae7EB2d14095643c5b.toBytes32(); //lp token
        values[mainnet]["FXUSD_GHO_Curve_Gauge"] = 0xec303960CF0456aC304Af45C0aDDe34921a10Fdf.toBytes32();  
        values[mainnet]["FXUSD_GHO_Convex_Rewards"] = 0x77e69Dc146C6044b996ad5c93D88D104Ee13F186.toBytes32(); 
        
        //WETH_PXETH
        values[mainnet]["WETH_PXETH_Curve_Pool"] = 0xC8Eb2Cf2f792F77AF0Cd9e203305a585E588179D.toBytes32();
        values[mainnet]["WETH_PXETH_Curve_Gauge"] = 0xABaD903647511a0EC755a118849f733f7d2Ba002.toBytes32();
        values[mainnet]["WETH_PXETH_Convex_Rewards"] = 0x3B793E505A3C7dbCb718Fe871De8eBEf7854e74b.toBytes32();
        
        //STETH_PXETH
        values[mainnet]["STETH_PXETH_Curve_Pool"] = 0x6951bDC4734b9f7F3E1B74afeBC670c736A0EDB6.toBytes32();
        values[mainnet]["STETH_PXETH_Curve_Gauge"] = 0x58215F083882A5eb7056Ac34a0fdDA9D3b5665d2.toBytes32();
        values[mainnet]["STETH_PXETH_Convex_Rewards"] = 0x633556C8413FCFd45D83656290fF8d64EE41A7c1.toBytes32();

        //TBTC_EBTC
        values[mainnet]["TBTC_EBTC_Curve_Pool"] = 0x272BF7e4Ce3308B1Fb5e54d6a1Fc32113619c401.toBytes32(); //lp token
        values[mainnet]["TBTC_EBTC_Curve_Gauge"] = 0x48727018D010Dc2e414C5A14D588385Ae112869e.toBytes32();
        values[mainnet]["TBTC_EBTC_Convex_Rewards"] = 0xDbd17Dc03a442D4349de988533737db3fBb5eC39.toBytes32();

        //TBTC/CBBTC
        values[mainnet]["TBTC_CBBTC_Curve_Pool"] = 0xAE6Ee608b297305AbF3EB609B81FEBbb8F6A0bb3.toBytes32(); //lp token
        values[mainnet]["TBTC_CBBTC_Curve_Gauge"] = 0xc11B5bAD6Ef7b1BDC90c85d5498a91D7F19B5806.toBytes32(); 
        values[mainnet]["TBTC_CBBTC_Convex_Rewards"] = 0xB683a3D855D016A1c78c3e7887812A7CAB3989B0.toBytes32(); 
        
        //frxUSD/FRAX
        values[mainnet]["frxUSD_FRAX_Curve_Pool"] = 0xBBaf8B2837CBbc7146F5bC978D6F84db0BE1CAcc.toBytes32(); 
        
        //frxUSD/SUSDS 
        values[mainnet]["frxUSD_SUSDS_Curve_Pool"] = 0x81A2612F6dEA269a6Dd1F6DeAb45C5424EE2c4b7.toBytes32();
        values[mainnet]["frxUSD_SUSDS_Curve_Gauge"] = 0x52618C40dDBA3cBbb69F3aAA4CB26Ae649844B17.toBytes32();
        values[mainnet]["frxUSD_SUSDS_Convex_Rewards"] = 0x44be1A72619eDDDccAb744eE9e1E69A0B639F85f.toBytes32();

        //frxUSD/USDE
        values[mainnet]["frxUSD_USDE_Curve_Pool"] = 0xdBb1d219d84eaCEFb850ee04caCf2f1830934580.toBytes32();
        values[mainnet]["frxUSD_USDE_Curve_Gauge"] = 0xbD7ddCe4D5a97F102DE674Ef56823b600e843C8A.toBytes32();
        values[mainnet]["frxUSD_USDE_Convex_Rewards"] = 0xb5a97cFB06f9005005a79dAA27EB44106b7ad79A.toBytes32();   
        
        //triBTCFi
        values[mainnet]["triBTCFi_Curve_Pool"] = 0xabaf76590478F2fE0b396996f55F0b61101e9502.toBytes32();
        values[mainnet]["triBTCFi_Curve_Gauge"] = 0x8D666daED20B502e5Cf692B101028fc0058a5d4E.toBytes32();

        values[mainnet]["ezETH_wETH_Curve_Pool"] = 0x85dE3ADd465a219EE25E04d22c39aB027cF5C12E.toBytes32();
        values[mainnet]["weETH_rswETH_Curve_Pool"] = 0x278cfB6f06B1EFc09d34fC7127d6060C61d629Db.toBytes32();
        values[mainnet]["rswETH_wETH_Curve_Pool"] = 0xeE04382c4cA6c450213923fE0f0daB19b0ff3939.toBytes32();
        values[mainnet]["USDe_USDC_Curve_Pool"] = 0x02950460E2b9529D0E00284A5fA2d7bDF3fA4d72.toBytes32();
        values[mainnet]["USDe_DAI_Curve_Pool"] = 0xF36a4BA50C603204c3FC6d2dA8b78A7b69CBC67d.toBytes32();
        values[mainnet]["sDAI_sUSDe_Curve_Pool"] = 0x167478921b907422F8E88B43C4Af2B8BEa278d3A.toBytes32();
        values[mainnet]["deUSD_USDC_Curve_Pool"] = 0x5F6c431AC417f0f430B84A666a563FAbe681Da94.toBytes32();
        values[mainnet]["deUSD_USDT_Curve_Pool"] = 0x7C4e143B23D72E6938E06291f705B5ae3D5c7c7C.toBytes32();
        values[mainnet]["deUSD_DAI_Curve_Pool"] = 0xb478Bf40dD622086E0d0889eeBbAdCb63806ADde.toBytes32();
        values[mainnet]["deUSD_FRAX_Curve_Pool"] = 0x88DFb9370fE350aA51ADE31C32549d4d3A24fAf2.toBytes32();
        values[mainnet]["deUSD_FRAX_Curve_Gauge"] = 0x7C634909DDbfd5C6EEd7Ccf3611e8C4f3643635d.toBytes32();
        values[mainnet]["eBTC_LBTC_WBTC_Curve_Pool"] = 0xabaf76590478F2fE0b396996f55F0b61101e9502.toBytes32();
        values[mainnet]["eBTC_LBTC_WBTC_Curve_Gauge"] = 0x8D666daED20B502e5Cf692B101028fc0058a5d4E.toBytes32();

        values[mainnet]["lBTC_wBTC_Curve_Pool"] = 0x2f3bC4c27A4437AeCA13dE0e37cdf1028f3706F0.toBytes32();

        values[mainnet]["WethMkUsdPool"] = 0xc89570207c5BA1B0E3cD372172cCaEFB173DB270.toBytes32();

        // Convex-Curve Platform Specifics
        values[mainnet]["convexCurveMainnetBooster"] = 0xF403C135812408BFbE8713b5A23a04b3D48AAE31.toBytes32();
        values[mainnet]["convexCurveMainnetRewardsContract"] = 0xF403C135812408BFbE8713b5A23a04b3D48AAE31.toBytes32();
        values[mainnet]["convexFXPoolRegistry"] = 0xdB95d646012bB87aC2E6CD63eAb2C42323c1F5AF.toBytes32(); 
        values[mainnet]["convexFXBooster"] = 0xAffe966B27ba3E4Ebb8A0eC124C7b7019CC762f8.toBytes32(); 

        values[mainnet]["convexFX_gauge_USDC_fxUSD"] = 0xf1E141C804BA39b4a031fDF46e8c08dBa7a0df60.toBytes32();
        values[mainnet]["convexFX_lp_USDC_fxUSD"] = 0x5018BE882DccE5E3F2f3B0913AE2096B9b3fB61f.toBytes32();

        values[mainnet]["convexFX_gauge_fxUSD_GHO"] = 0xf0A3ECed42Dbd8353569639c0eaa833857aA0A75.toBytes32();
        values[mainnet]["convexFX_lp_fxUSD_GHO"] = 0x74345504Eaea3D9408fC69Ae7EB2d14095643c5b.toBytes32();

        values[mainnet]["ethFrxethBaseRewardPool"] = 0xbD5445402B0a287cbC77cb67B2a52e2FC635dce4.toBytes32();
        values[mainnet]["ethStethNgBaseRewardPool"] = 0x6B27D7BC63F1999D14fF9bA900069ee516669ee8.toBytes32();
        values[mainnet]["fraxCrvUsdBaseRewardPool"] = 0x3CfB4B26dc96B124D15A6f360503d028cF2a3c00.toBytes32();
        values[mainnet]["mkUsdFraxUsdcBaseRewardPool"] = 0x35FbE5520E70768DCD6E3215Ed54E14CBccA10D2.toBytes32();
        values[mainnet]["wethYethBaseRewardPool"] = 0xB0867ADE998641Ab1Ff04cF5cA5e5773fA92AaE3.toBytes32();
        values[mainnet]["ethEthxBaseRewardPool"] = 0x399e111c7209a741B06F8F86Ef0Fdd88fC198D20.toBytes32();
        values[mainnet]["crvUsdSFraxBaseRewardPool"] = 0x73eA73C3a191bd05F3266eB2414609dC5Fe777a2.toBytes32();
        values[mainnet]["usdtCrvUsdBaseRewardPool"] = 0xD1DdB0a0815fD28932fBb194C84003683AF8a824.toBytes32();
        values[mainnet]["lusdCrvUsdBaseRewardPool"] = 0x633D3B227696B3FacF628a197f982eF68d26c7b5.toBytes32();
        values[mainnet]["wstethEthxBaseRewardPool"] = 0x85b118e0Fa5706d99b270be43d782FBE429aD409.toBytes32();

        // Uniswap V3
        values[mainnet]["WSTETH_WETH_100"] = 0x109830a1AAaD605BbF02a9dFA7B0B92EC2FB7dAa.toBytes32();
        values[mainnet]["WSTETH_WETH_500"] = 0xD340B57AAcDD10F96FC1CF10e15921936F41E29c.toBytes32();
        values[mainnet]["DAI_USDC_100"] = 0x5777d92f208679DB4b9778590Fa3CAB3aC9e2168.toBytes32();
        values[mainnet]["uniswapV3NonFungiblePositionManager"] = 0xC36442b4a4522E871399CD717aBDD847Ab11FE88.toBytes32();
        
        // Redstone
        values[mainnet]["swEthAdapter"] = 0x68ba9602B2AeE30847412109D2eE89063bf08Ec2.toBytes32();
        values[mainnet]["swEthDataFeedId"] = 0x5357455448000000000000000000000000000000000000000000000000000000;
        values[mainnet]["swEthEthDataFeedId"] = 0x53574554482f4554480000000000000000000000000000000000000000000000;

        values[mainnet]["ethXEthAdapter"] = 0xc799194cAa24E2874Efa89b4Bf5c92a530B047FF.toBytes32();
        values[mainnet]["ethXEthDataFeedId"] = 0x455448782f455448000000000000000000000000000000000000000000000000;

        values[mainnet]["ethXAdapter"] = 0xF3eB387Ac1317fBc7E2EFD82214eE1E148f0Fe00.toBytes32();
        values[mainnet]["ethXUsdDataFeedId"] = 0x4554487800000000000000000000000000000000000000000000000000000000;

        values[mainnet]["weEthEthAdapter"] = 0x8751F736E94F6CD167e8C5B97E245680FbD9CC36.toBytes32();
        values[mainnet]["weEthDataFeedId"] = 0x77654554482f4554480000000000000000000000000000000000000000000000;
        values[mainnet]["weethAdapter"] = 0xdDb6F90fFb4d3257dd666b69178e5B3c5Bf41136.toBytes32();
        values[mainnet]["weethUsdDataFeedId"] = 0x7765455448000000000000000000000000000000000000000000000000000000;

        values[mainnet]["osEthEthAdapter"] = 0x66ac817f997Efd114EDFcccdce99F3268557B32C.toBytes32();
        values[mainnet]["osEthEthDataFeedId"] = 0x6f734554482f4554480000000000000000000000000000000000000000000000;

        values[mainnet]["rsEthEthAdapter"] = 0xA736eAe8805dDeFFba40cAB8c99bCB309dEaBd9B.toBytes32();
        values[mainnet]["rsEthEthDataFeedId"] = 0x72734554482f4554480000000000000000000000000000000000000000000000;

        values[mainnet]["ezEthEthAdapter"] = 0xF4a3e183F59D2599ee3DF213ff78b1B3b1923696.toBytes32();
        values[mainnet]["ezEthEthDataFeedId"] = 0x657a4554482f4554480000000000000000000000000000000000000000000000;

        // Maker
        values[mainnet]["dsrManager"] = 0x373238337Bfe1146fb49989fc222523f83081dDb.toBytes32();

        // Maker
        values[mainnet]["savingsDaiAddress"] = 0x83F20F44975D03b1b09e64809B757c47f942BEeA.toBytes32();
        values[mainnet]["sDAI"] = 0x83F20F44975D03b1b09e64809B757c47f942BEeA.toBytes32();

        // Frax
        values[mainnet]["sFRAX"] = 0xA663B02CF0a4b149d2aD41910CB81e23e1c41c32.toBytes32();

        // Lido
        values[mainnet]["unstETH"] = 0x889edC2eDab5f40e902b864aD4d7AdE8E412F9B1.toBytes32();

        // Stader
        values[mainnet]["stakePoolManagerAddress"] = 0xcf5EA1b38380f6aF39068375516Daf40Ed70D299.toBytes32();
        values[mainnet]["userWithdrawManagerAddress"] = 0x9F0491B32DBce587c50c4C43AB303b06478193A7.toBytes32();
        values[mainnet]["staderConfig"] = 0x4ABEF2263d5A5ED582FC9A9789a41D85b68d69DB.toBytes32();

        // Etherfi
        values[mainnet]["EETH_LIQUIDITY_POOL"] = 0x308861A430be4cce5502d0A12724771Fc6DaF216.toBytes32();
        values[mainnet]["withdrawalRequestNft"] = 0x7d5706f6ef3F89B3951E23e557CDFBC3239D4E2c.toBytes32();

        // Renzo
        values[mainnet]["restakeManager"] = 0x74a09653A083691711cF8215a6ab074BB4e99ef5.toBytes32();

        // Kelp DAO
        values[mainnet]["lrtDepositPool"] = 0x036676389e48133B63a802f8635AD39E752D375D.toBytes32();
        // Compound V3
        values[mainnet]["cUSDCV3"] = 0xc3d688B66703497DAA19211EEdff47f25384cdc3.toBytes32();
        values[mainnet]["cUSDTV3"] = 0x3Afdc9BCA9213A35503b077a6072F3D0d5AB0840.toBytes32();
        values[mainnet]["cWETHV3"] = 0xA17581A9E3356d9A858b789D68B4d866e593aE94.toBytes32();
        values[mainnet]["cometRewards"] = 0x1B0e765F6224C21223AeA2af16c1C46E38885a40.toBytes32();
        // Morpho Blue
        values[mainnet]["morphoBlue"] = 0xBBBBBbbBBb9cC5e90e3b3Af64bdAF62C37EEFFCb.toBytes32();
        values[mainnet]["ezEthOracle"] = 0x61025e2B0122ac8bE4e37365A4003d87ad888Cc3.toBytes32();
        values[mainnet]["ezEthIrm"] = 0x870aC11D48B15DB9a138Cf899d20F13F79Ba00BC.toBytes32();
        values[mainnet]["weETH_wETH_86_market"] = 0x698fe98247a40c5771537b5786b2f3f9d78eb487b4ce4d75533cd0e94d88a115;
        values[mainnet]["LBTC_WBTC_945"] = 0xf6a056627a51e511ec7f48332421432ea6971fc148d8f3c451e14ea108026549;
        values[mainnet]["sUSDePT03_USDC_915"] = 0x346afa2b6d528222a2f9721ded6e7e2c40ac94877a598f5dae5013c651d2a462;
        values[mainnet]["USD0_plusPT03_USDC_915"] = 0x8411eeb07c8e32de0b3784b6b967346a45593bfd8baeb291cc209dc195c7b3ad;
        values[mainnet]["sUSDePT_03_27_DAI_915"] = 0x5e3e6b1e01c5708055548d82d01db741e37d03b948a7ef9f3d4b962648bcbfa7;
        values[mainnet]["eUSDePT_05_28_25_USDC_915"] = 0x21e55c99123958ff5667f824948c97d0f64dfaa6e2848062e72bc68d200d35f9; 
        values[mainnet]["eUSDePT_05_28_25_DAI_915"] = 0xae4571cdcad4191b9a59d1bb27a10a1b05c92c84fe423e4886d5781a30a9c8f1; 
        values[mainnet]["syrupUSDC_USDC_915"] = 0x729badf297ee9f2f6b3f717b96fd355fc6ec00422284ce1968e76647b258cf44; 

        values[mainnet]["WBTC_USDC_86"] = 0x3a85e619751152991742810df6ec69ce473daef99e28a64ab2340d7b7ccfee49;
        values[mainnet]["WBTC_USDT_86"] = 0xa921ef34e2fc7a27ccc50ae7e4b154e16c9799d3387076c421423ef52ac4df99;
        values[mainnet]["Corn_eBTC_PT03_LBTC_915"] = 0x17af0be1f59e3eb8e3de2ed7655ed544c9465d089f21b89c465874a6447f2590;
        values[mainnet]["LBTC_PT03_LBTC_915"] = 0x3170feb9e3c0172beb9901f6035e4e005f42177c5c14e8c0538c27078864654e;
        values[mainnet]["LBTC_PT03_WBTC_915"] = 0xa39263bf7275f772863c464ef4e9e972aaa0f1a6a1bf2a47f92bf57a542d2458;
        values[mainnet]["LBTC_PT03_WBTC_86"] = 0x198132864e7974fb451dfebeb098b3b7e7e65566667fb1cf1116db4fb2ad23f9;
        values[mainnet]["EBTC_USDC_86"] = 0xb6f4eebd60871f99bf464ae0b67045a26797cf7ef57c458d57e08c205f84feac;
        values[mainnet]["wstUSR_PT03_USR_915"] = 0x1e1ae51d4be670307788612599a46a73649ef85e28bab194d3ae00c3cd693ea7;
        values[mainnet]["WBTC_USR_86"] = 0xf84288cdcf652627f66cd7a6d4c43c3ee43ca7146d9a9cfab3a136a861144d6f;
        values[mainnet]["EBTC_USR_86"] = 0xa4577bf93e8c70d9f91b6e000ae084ae0a7a29d4ebe28cbfea24975c28dccfb5;
        values[mainnet]["Corn_eBTC_PT03_2025_WETH_915"] = 0x4758ddbbcb96c8d0c10f46ca260d505e32399c2dd995380a832578ee84ef2d54;
        values[mainnet]["Corn_eBTC_PT03_2025_WBTC_915"] = 0x9dd533d05afa8dfce6a2ed82219e1c1dcebb16fe7722fb5912b989ef69df487f;
        values[mainnet]["eUSDe_PT05_2025_USDC_915"] = 0x21e55c99123958ff5667f824948c97d0f64dfaa6e2848062e72bc68d200d35f9; 
        values[mainnet]["MCUSR_USD0_915"] = 0xcc39b6c92fd03ac608b9239618db8b80a4a2034b0450bdf47b404229571312da; 
        values[mainnet]["MCUSR_USDC_915"] = 0x3889dee51674c6e728f7d05f11a3407c6853e433a0e63f8febbc45887a26a475; 
        values[mainnet]["EBTC_PT06_26_25_LBTC_915"] = 0xdbabefcc4e7f2fce9b6dd3843df46a92b74819453cf2f92092542e43f68b40ea; 
        values[mainnet]["sdeUSD_USDC_915"] = 0x0f9563442d64ab3bd3bcb27058db0b0d4046a4c46f0acd811dacae9551d2b129; 

        // MetaMorpho
        values[mainnet]["usualBoostedUSDC"] = 0xd63070114470f685b75B74D60EEc7c1113d33a3D.toBytes32();
        values[mainnet]["gauntletUSDCcore"] = 0x8eB67A509616cd6A7c1B3c8C21D48FF57df3d458.toBytes32();
        values[mainnet]["gauntletUSDCprime"] = 0xdd0f28e19C1780eb6396170735D45153D261490d.toBytes32();
        values[mainnet]["gauntletUSDCfrontier"] = 0xc582F04d8a82795aa2Ff9c8bb4c1c889fe7b754e.toBytes32();
        values[mainnet]["steakhouseUSDC"] = 0xBEEF01735c132Ada46AA9aA4c54623cAA92A64CB.toBytes32();
        values[mainnet]["smokehouseUSDC"] = 0xBEeFFF209270748ddd194831b3fa287a5386f5bC.toBytes32();
        values[mainnet]["steakhouseUSDT"] = 0xbEef047a543E45807105E51A8BBEFCc5950fcfBa.toBytes32();
        values[mainnet]["smokehouseUSDT"] = 0xA0804346780b4c2e3bE118ac957D1DB82F9d7484.toBytes32();
        values[mainnet]["steakhouseUSDCRWA"] = 0x6D4e530B8431a52FFDA4516BA4Aadc0951897F8C.toBytes32();
        values[mainnet]["gauntletWBTCcore"] = 0x443df5eEE3196e9b2Dd77CaBd3eA76C3dee8f9b2.toBytes32();
        values[mainnet]["Re7WBTC"] = 0xE0C98605f279e4D7946d25B75869c69802823763.toBytes32();
        values[mainnet]["MCwBTC"] = 0x1c530D6de70c05A81bF1670157b9d928e9699089.toBytes32();
        values[mainnet]["MCUSR"] = 0xD50DA5F859811A91fD1876C9461fD39c23C747Ad.toBytes32();
        values[mainnet]["Re7cbBTC"] = 0xA02F5E93f783baF150Aa1F8b341Ae90fe0a772f7.toBytes32();
        values[mainnet]["gauntletCbBTCcore"] = 0xF587f2e8AfF7D76618d3B6B4626621860FbD54e3.toBytes32();
        values[mainnet]["MCcbBTC"] = 0x98cF0B67Da0F16E1F8f1a1D23ad8Dc64c0c70E0b.toBytes32();
        values[mainnet]["gauntletLBTCcore"] = 0xdC94785959B73F7A168452b3654E44fEc6A750e4.toBytes32();
        values[mainnet]["gauntletWETHPrime"] = 0x2371e134e3455e0593363cBF89d3b6cf53740618.toBytes32();
        values[mainnet]["gauntletWETHCore"] = 0x4881Ef0BF6d2365D3dd6499ccd7532bcdBCE0658.toBytes32();
        values[mainnet]["mevCapitalwWeth"] = 0x9a8bC3B04b7f3D87cfC09ba407dCED575f2d61D8.toBytes32();
        values[mainnet]["steakhouseETH"] = 0xBEEf050ecd6a16c4e7bfFbB52Ebba7846C4b8cD4.toBytes32();
        values[mainnet]["Re7WETH"] = 0x78Fc2c2eD1A4cDb5402365934aE5648aDAd094d0.toBytes32();
        values[mainnet]["PendleWBTC"] = 0x2f1aBb81ed86Be95bcf8178bA62C8e72D6834775.toBytes32();

        // Morpho Rewards
        values[mainnet]["universalRewardsDistributor"] = 0x330eefa8a787552DC5cAd3C3cA644844B1E61Ddb.toBytes32();

        values[mainnet]["uniswapV3PositionManager"] = 0xC36442b4a4522E871399CD717aBDD847Ab11FE88.toBytes32();

        // 1Inch
        values[mainnet]["aggregationRouterV5"] = 0x1111111254EEB25477B68fb85Ed929f73A960582.toBytes32();
        values[mainnet]["oneInchExecutor"] = 0x5141B82f5fFDa4c6fE1E372978F1C5427640a190.toBytes32();
        values[mainnet]["wETHweETH5bps"] = 0x7A415B19932c0105c82FDB6b720bb01B0CC2CAe3.toBytes32();

        // Gearbox
        values[mainnet]["dWETHV3"] = 0xda0002859B2d05F66a753d8241fCDE8623f26F4f.toBytes32();
        values[mainnet]["sdWETHV3"] = 0x0418fEB7d0B25C411EB77cD654305d29FcbFf685.toBytes32();
        values[mainnet]["dUSDCV3"] = 0xda00000035fef4082F78dEF6A8903bee419FbF8E.toBytes32();
        values[mainnet]["sdUSDCV3"] = 0x9ef444a6d7F4A5adcd68FD5329aA5240C90E14d2.toBytes32();
        values[mainnet]["dDAIV3"] = 0xe7146F53dBcae9D6Fa3555FE502648deb0B2F823.toBytes32();
        values[mainnet]["sdDAIV3"] = 0xC853E4DA38d9Bd1d01675355b8c8f3BBC1451973.toBytes32();
        values[mainnet]["dUSDTV3"] = 0x05A811275fE9b4DE503B3311F51edF6A856D936e.toBytes32();
        values[mainnet]["sdUSDTV3"] = 0x16adAb68bDEcE3089D4f1626Bb5AEDD0d02471aD.toBytes32();
        values[mainnet]["dWBTCV3"] = 0xda00010eDA646913F273E10E7A5d1F659242757d.toBytes32();
        values[mainnet]["sdWBTCV3"] = 0xA8cE662E45E825DAF178DA2c8d5Fae97696A788A.toBytes32();
        values[mainnet]["dGHOV3"] = 0x4d56c9cBa373AD39dF69Eb18F076b7348000AE09.toBytes32(); 
        values[mainnet]["sdGHOV3"] = 0xE2037090f896A858E3168B978668F22026AC52e7.toBytes32();  

        // Pendle
        values[mainnet]["pendleMarketFactory"] = 0x1A6fCc85557BC4fB7B534ed835a03EF056552D52.toBytes32();
        values[mainnet]["pendleRouter"] = 0x888888888889758F76e7103c6CbF23ABbF58F946.toBytes32();
        values[mainnet]["pendleOracle"] = 0x66a1096C6366b2529274dF4f5D8247827fe4CEA8.toBytes32();
        values[mainnet]["pendleLimitOrderRouter"] = 0x000000000000c9B3E2C3Ec88B1B4c0cD853f4321.toBytes32();

        values[mainnet]["pendleWeETHMarket"] = 0xF32e58F92e60f4b0A37A69b95d642A471365EAe8.toBytes32();
        values[mainnet]["pendleWeethSy"] = 0xAC0047886a985071476a1186bE89222659970d65.toBytes32();
        values[mainnet]["pendleEethPt"] = 0xc69Ad9baB1dEE23F4605a82b3354F8E40d1E5966.toBytes32();
        values[mainnet]["pendleEethYt"] = 0xfb35Fd0095dD1096b1Ca49AD44d8C5812A201677.toBytes32();

        values[mainnet]["pendleZircuitWeETHMarket"] = 0xe26D7f9409581f606242300fbFE63f56789F2169.toBytes32();
        values[mainnet]["pendleZircuitWeethSy"] = 0xD7DF7E085214743530afF339aFC420c7c720BFa7.toBytes32();
        values[mainnet]["pendleZircuitEethPt"] = 0x4AE5411F3863CdB640309e84CEDf4B08B8b33FfF.toBytes32();
        values[mainnet]["pendleZircuitEethYt"] = 0x7C2D26182adeEf96976035986cF56474feC03bDa.toBytes32();

        values[mainnet]["pendleUSDeMarket"] = 0x19588F29f9402Bb508007FeADd415c875Ee3f19F.toBytes32();
        values[mainnet]["pendleUSDeSy"] = 0x42862F48eAdE25661558AFE0A630b132038553D0.toBytes32();
        values[mainnet]["pendleUSDePt"] = 0xa0021EF8970104c2d008F38D92f115ad56a9B8e1.toBytes32();
        values[mainnet]["pendleUSDeYt"] = 0x1e3d13932C31d7355fCb3FEc680b0cD159dC1A07.toBytes32();

        values[mainnet]["pendleZircuitUSDeMarket"] = 0x90c98ab215498B72Abfec04c651e2e496bA364C0.toBytes32();
        values[mainnet]["pendleZircuitUSDeSy"] = 0x293C6937D8D82e05B01335F7B33FBA0c8e256E30.toBytes32();
        values[mainnet]["pendleZircuitUSDePt"] = 0x3d4F535539A33FEAd4D76D7b3B7A9cB5B21C73f1.toBytes32();
        values[mainnet]["pendleZircuitUSDeYt"] = 0x40357b9f22B4DfF0Bf56A90661b8eC106C259d29.toBytes32();

        values[mainnet]["pendleSUSDeMarketSeptember"] = 0xd1D7D99764f8a52Aff007b7831cc02748b2013b5.toBytes32();
        values[mainnet]["pendleSUSDeMarketJuly"] = 0x107a2e3cD2BB9a32B9eE2E4d51143149F8367eBa.toBytes32();
        values[mainnet]["pendleKarakSUSDeMarket"] = 0xB1f587B354a4a363f5332e88effbbC2E4961250A.toBytes32();
        values[mainnet]["pendleKarakUSDeMarket"] = 0x1BCBDB8c8652345A5ACF04e6E74f70086c68FEfC.toBytes32();

        values[mainnet]["pendleWeETHMarketSeptember"] = 0xC8eDd52D0502Aa8b4D5C77361D4B3D300e8fC81c.toBytes32();
        values[mainnet]["pendleWeethSySeptember"] = 0xAC0047886a985071476a1186bE89222659970d65.toBytes32();
        values[mainnet]["pendleEethPtSeptember"] = 0x1c085195437738d73d75DC64bC5A3E098b7f93b1.toBytes32();
        values[mainnet]["pendleEethYtSeptember"] = 0xA54Df645A042D24121a737dAA89a57EbF8E0b71c.toBytes32();

        values[mainnet]["pendleWeETHMarketDecember"] = 0x7d372819240D14fB477f17b964f95F33BeB4c704.toBytes32();
        values[mainnet]["pendleWeethSyDecember"] = 0xAC0047886a985071476a1186bE89222659970d65.toBytes32();
        values[mainnet]["pendleEethPtDecember"] = 0x6ee2b5E19ECBa773a352E5B21415Dc419A700d1d.toBytes32();
        values[mainnet]["pendleEethYtDecember"] = 0x129e6B5DBC0Ecc12F9e486C5BC9cDF1a6A80bc6A.toBytes32();

        values[mainnet]["pendleUSDeZircuitMarketAugust"] = 0xF148a0B15712f5BfeefAdb4E6eF9739239F88b07.toBytes32();
        values[mainnet]["pendleKarakWeETHMarketSeptember"] = 0x18bAFcaBf2d5898956AE6AC31543d9657a604165.toBytes32();
        values[mainnet]["pendleKarakWeETHMarketDecember"] = 0xFF694CC3f74E080637008B3792a9D7760cB456Ca.toBytes32();

        values[mainnet]["pendleSwethMarket"] = 0x0e1C5509B503358eA1Dac119C1D413e28Cc4b303.toBytes32();

        values[mainnet]["pendleZircuitWeETHMarketAugust"] = 0x6c269DFc142259c52773430b3c78503CC994a93E.toBytes32();
        values[mainnet]["pendleWeETHMarketJuly"] = 0xe1F19CBDa26b6418B0C8E1EE978a533184496066.toBytes32();
        values[mainnet]["pendleWeETHkSeptember"] = 0x905A5a4792A0C27a2AdB2777f98C577D320079EF.toBytes32();
        values[mainnet]["pendleWeETHkDecember"] = 0x792b9eDe7a18C26b814f87Eb5E0c8D26AD189780.toBytes32();

        values[mainnet]["pendle_sUSDe_08_23_24"] = 0xbBf399db59A845066aAFce9AE55e68c505FA97B7.toBytes32();
        values[mainnet]["pendle_sUSDe_12_25_24"] = 0xa0ab94DeBB3cC9A7eA77f3205ba4AB23276feD08.toBytes32();
        values[mainnet]["pendle_USDe_08_23_24"] = 0x3d1E7312dE9b8fC246ddEd971EE7547B0a80592A.toBytes32();
        values[mainnet]["pendle_USDe_12_25_24"] = 0x8a49f2AC2730ba15AB7EA832EdaC7f6BA22289f8.toBytes32();
        values[mainnet]["pendle_sUSDe_03_26_25"] = 0xcDd26Eb5EB2Ce0f203a84553853667aE69Ca29Ce.toBytes32();
        values[mainnet]["pendle_sUSDe_karak_01_29_25"] = 0xDbE4D359D4E48087586Ec04b93809bA647343548.toBytes32();
        values[mainnet]["pendle_USDe_karak_01_29_25"] = 0x6C06bBFa3B63eD344ceb3312Df795eDC8d29BDD5.toBytes32();
        values[mainnet]["pendle_USDe_03_26_25"] = 0xB451A36c8B6b2EAc77AD0737BA732818143A0E25.toBytes32();
        values[mainnet]["pendle_eUSDe_market_05_28_25"] = 0x85667e484a32d884010Cf16427D90049CCf46e97.toBytes32();
        values[mainnet]["pendle_sUSDe_05_28_25"] = 0xB162B764044697cf03617C2EFbcB1f42e31E4766.toBytes32();

        values[mainnet]["pendle_weETHs_market_08_28_24"] = 0xcAa8ABB72A75C623BECe1f4D5c218F425d47A0D0.toBytes32();
        values[mainnet]["pendle_weETHs_sy_08_28_24"] = 0x9e8f10574ACc2c62C6e5d19500CEd39163Da37A9.toBytes32();
        values[mainnet]["pendle_weETHs_pt_08_28_24"] = 0xda6530EfaFD63A42d7b9a0a5a60A03839CDb813A.toBytes32();
        values[mainnet]["pendle_weETHs_yt_08_28_24"] = 0x28cE264D0938C1051687FEbDCeFacc2242BA9E0E.toBytes32();
        values[mainnet]["pendle_weETHs_market_12_25_24"] = 0x40789E8536C668c6A249aF61c81b9dfaC3EB8F32.toBytes32();
        values[mainnet]["pendle_weETHs_market_6_25_25"] = 0xcbA3B226cA62e666042Cb4a1e6E4681053885F75.toBytes32();

        values[mainnet]["pendleUSD0PlusMarketOctober"] = 0x00b321D89A8C36B3929f20B7955080baeD706D1B.toBytes32();
        values[mainnet]["pendle_USD0Plus_market_01_29_2025"] = 0x64506968E80C9ed07bFF60C8D9d57474EFfFF2c9.toBytes32();
        values[mainnet]["pendle_USD0Plus_market_02_26_2025"] = 0x22a72B0C504cBb7f8245208f84D8f035c311aDec.toBytes32();
        values[mainnet]["pendle_USD0Plus_market_03_26_2025"] = 0xaFDC922d0059147486cC1F0f32e3A2354b0d35CC.toBytes32();
        values[mainnet]["pendle_USD0++_market_01_29_25"] = 0x64506968E80C9ed07bFF60C8D9d57474EFfFF2c9.toBytes32();
        values[mainnet]["pendle_USD0++_market_06_25_25"] = 0x048680F64d6DFf1748ba6D9a01F578433787e24B.toBytes32();
        values[mainnet]["pendle_USD0Plus_market_04_23_2025"] = 0x81f3a11dB1DE16f4F9ba8Bf46B71D2B168c64899.toBytes32();
        values[mainnet]["pendle_USD0Plus_market_06_25_2025"] = 0x048680F64d6DFf1748ba6D9a01F578433787e24B.toBytes32();

        values[mainnet]["pendle_eBTC_market_12_26_24"] = 0x36d3ca43ae7939645C306E26603ce16e39A89192.toBytes32();
        values[mainnet]["pendle_eBTC_market_06_25_25"] = 0x523f9441853467477b4dDE653c554942f8E17162.toBytes32();
        values[mainnet]["pendle_LBTC_corn_market_12_26_24"] = 0xCaE62858DB831272A03768f5844cbe1B40bB381f.toBytes32();
        values[mainnet]["pendle_LBTC_market_03_26_25"] = 0x70B70Ac0445C3eF04E314DFdA6caafd825428221.toBytes32();
        values[mainnet]["pendle_LBTC_market_06_25_25"] = 0x931F7eA0c31c14914a452d341bc5Cb5d996BE71d.toBytes32();
        values[mainnet]["pendle_LBTC_corn_market_02_26_25"] = 0xC118635bcde024c5B01C6be2B0569a2608A8032C.toBytes32();
        values[mainnet]["pendle_eBTC_corn_market_3_26_25"] = 0x2C71Ead7ac9AE53D05F8664e77031d4F9ebA064B.toBytes32();
        values[mainnet]["pendle_LBTC_concrete_market_04_09_25"] = 0x83916356556f51dcBcB226202c3efeEfc88d5eaA.toBytes32();
        values[mainnet]["pendle_LBTC_corn_concrete_market_05_21_25"] = 0x08946D1070bab757931d39285C12FEf4313b667B.toBytes32();
        values[mainnet]["pendle_WBTC_concrete_market_04_09_25"] = 0x9471d9c5B57b59d42B739b00389a6d520c33A7a9.toBytes32();
        values[mainnet]["pendle_eBTC_market_06_25_25"] = 0x523f9441853467477b4dDE653c554942f8E17162.toBytes32();
        values[mainnet]["pendle_zeBTC_market_03_26_25"] = 0x98ffeFd1a51D322c8DeF6d0Ba183e71547216F7f.toBytes32();


        values[mainnet]["pendle_pumpBTC_market_03_26_25"] = 0x8098B48a1c4e4080b30A43a7eBc0c87b52F17222.toBytes32();
        values[mainnet]["pendle_pumpBTC_market_05_28_25"] = 0x2D8F5997Af9bc7AE4047287425355518EF01fcfC.toBytes32();
        values[mainnet]["pendle_corn_pumpBTC_market_12_25_24"] = 0xf8208fB52BA80075aF09840A683143C22DC5B4dd.toBytes32();

        values[mainnet]["pendle_uniBTC_market_03_26_25"] = 0x380C751BD0412f47Ca560B6AFeB566d88dc18630.toBytes32();
        values[mainnet]["pendle_corn_uniBTC_market_12_26_24"] = 0x40dEAE18c3CE932Fdd5Df1f44b54D8Cf3902787B.toBytes32();
        values[mainnet]["pendle_sUSDs_market_03_26_25"] = 0x21D85Ff3BEDFF031EF466C7d5295240C8AB2a2b8.toBytes32();

        values[mainnet]["pendle_liquid_bera_eth_04_09_25"] = 0x46E6b4A950Eb1AbBa159517DEA956Afd01ea9497.toBytes32();
        values[mainnet]["pendle_liquidBeraBTC_04_09_25"] = 0xEbf5c58b74A836F1e51d08e9C909c4A4530AFD41.toBytes32();
        values[mainnet]["pendle_wstUSR_market_03_26_25"] = 0x353d0B2EFB5B3a7987fB06D30Ad6160522d08426.toBytes32();

        values[mainnet]["pendle_tETH_03_28_2025"] = 0xBDb8F9729d3194f75fD1A3D9bc4FFe0DDe3A404c.toBytes32();

        values[mainnet]["pendle_beraSTONE_04_09_2025"] = 0x7561C5CCfe41A26B33944B58C70D6a3CB63E881c.toBytes32();

        values[mainnet]["pendle_syrupUSDC_04_23_2025"] = 0x580E40c15261F7Baf18eA50F562118aE99361096.toBytes32();

        values[mainnet]["pendle_eUSDe_05_28_2025"] = 0x85667e484a32d884010Cf16427D90049CCf46e97.toBytes32(); 

        values[mainnet]["pendle_lvlUSD_05_28_25"] = 0xE45d2CE15aBbA3c67b9fF1E7A69225C855d3DA82.toBytes32(); 
        values[mainnet]["pendle_lvlUSD_05_28_25_sy"] = 0x8b9D898327C0Ac74b946Ca3cA9FcfCBE9bc29c48.toBytes32(); 
        values[mainnet]["pendle_lvlUSD_05_28_25_pt"] = 0x9BcA74F805AB0a22DDD0886dB0942199a0feBa71.toBytes32(); 
        values[mainnet]["pendle_lvlUSD_05_28_25_yt"] = 0x65901Ac9EFA7CdAf1Bdb4dbce4c53B151ae8d014.toBytes32(); 
        values[mainnet]["pendle_slvlUSD_05_28_25"] = 0x1C71752a6C10D66375702aaFAd4B6D20393702Cf.toBytes32(); 
        values[mainnet]["pendle_slvlUSD_05_28_25_sy"] = 0x10222f882F3594455343Abc9831213854902eD8e.toBytes32(); 
        values[mainnet]["pendle_slvlUSD_05_28_25_pt"] = 0x4D4062bAD41E03b1cdee4C06263F96EB81832341.toBytes32(); 
        values[mainnet]["pendle_slvlUSD_05_28_25_yt"] = 0x4d74Ad0287f5A3A799659AAd542e4D9d9f31D443.toBytes32(); 

        values[mainnet]["pendle_sUSDe_03_26_25_sy"] = 0x3Ee118EFC826d30A29645eAf3b2EaaC9E8320185.toBytes32();
        values[mainnet]["pendle_sUSDe_03_26_25_pt"] = 0xE00bd3Df25fb187d6ABBB620b3dfd19839947b81.toBytes32();
        values[mainnet]["pendle_sUSDe_03_26_25_yt"] = 0x96512230bF0Fa4E20Cf02C3e8A7d983132cd2b9F.toBytes32();
        
        values[mainnet]["pendle_sUSDe_05_28_25"] = 0xB162B764044697cf03617C2EFbcB1f42e31E4766.toBytes32();
        values[mainnet]["pendle_sUSDe_05_28_25_sy"] = 0xE877B2A8a53763C8B0534a15e87da28f3aC1257e.toBytes32();
        values[mainnet]["pendle_sUSDe_05_28_25_pt"] = 0xb7de5dFCb74d25c2f21841fbd6230355C50d9308.toBytes32();
        values[mainnet]["pendle_sUSDe_05_28_25_yt"] = 0x1de6Ff19FDA7496DdC12f2161f6ad6427c52aBBe.toBytes32();
        values[mainnet]["pendle_syrupUSDC_04_23_25"] = 0x580E40c15261F7Baf18eA50F562118aE99361096.toBytes32();
        values[mainnet]["pendle_syrupUSDC_04_23_25_sy"] = 0xc9e9C85B33E87fde85c44DBf72b4B842A071551D.toBytes32();
        values[mainnet]["pendle_syrupUSDC_04_23_25_pt"] = 0x2beEb2c4809954e5b514a3205afbDC097eb810B4.toBytes32();
        values[mainnet]["pendle_syrupUSDC_04_23_25_yt"] = 0x01eCe02951395b7AdBa57cA3281C4d6a565d347e.toBytes32();

        // Aave V3 Core
        values[mainnet]["v3Pool"] = 0x87870Bca3F3fD6335C3F4ce8392D69350B4fA4E2.toBytes32();
        values[mainnet]["v3RewardsController"] = 0x8164Cc65827dcFe994AB23944CBC90e0aa80bFcb.toBytes32();

        //Aave v3 Prime
        values[mainnet]["v3PrimePool"] = 0x4e033931ad43597d96D6bcc25c280717730B58B1.toBytes32();

        // Aave V3 Lido
        values[mainnet]["v3LidoPool"] = 0x4e033931ad43597d96D6bcc25c280717730B58B1.toBytes32();

        // SparkLend
        values[mainnet]["sparkLendPool"] = 0xC13e21B648A5Ee794902342038FF3aDAB66BE987.toBytes32();

        // Uniswap V3 Pools
        values[mainnet]["wETH_weETH_05"] = 0x7A415B19932c0105c82FDB6b720bb01B0CC2CAe3.toBytes32();
        values[mainnet]["wstETH_wETH_01"] = 0x109830a1AAaD605BbF02a9dFA7B0B92EC2FB7dAa.toBytes32();
        values[mainnet]["rETH_wETH_01"] = 0x553e9C493678d8606d6a5ba284643dB2110Df823.toBytes32();
        values[mainnet]["rETH_wETH_05"] = 0xa4e0faA58465A2D369aa21B3e42d43374c6F9613.toBytes32();
        values[mainnet]["wstETH_rETH_05"] = 0x18319135E02Aa6E02D412C98cCb16af3a0a9CB57.toBytes32();
        values[mainnet]["wETH_rswETH_05"] = 0xC410573Af188f56062Ee744cC3D6F2843f5bC13b.toBytes32();
        values[mainnet]["wETH_rswETH_30"] = 0xE62627326d7794E20bB7261B24985294de1579FE.toBytes32();
        values[mainnet]["ezETH_wETH_01"] = 0xBE80225f09645f172B079394312220637C440A63.toBytes32();
        values[mainnet]["PENDLE_wETH_30"] = 0x57aF956d3E2cCa3B86f3D8C6772C03ddca3eAacB.toBytes32();
        values[mainnet]["USDe_USDT_01"] = 0x435664008F38B0650fBC1C9fc971D0A3Bc2f1e47.toBytes32();
        values[mainnet]["USDe_USDC_01"] = 0xE6D7EbB9f1a9519dc06D557e03C522d53520e76A.toBytes32();
        values[mainnet]["USDe_DAI_01"] = 0x5B3a0f1acBE8594a079FaFeB1c84DEA9372A5Aad.toBytes32();
        values[mainnet]["sUSDe_USDT_05"] = 0x867B321132B18B5BF3775c0D9040D1872979422E.toBytes32();
        values[mainnet]["GEAR_wETH_100"] = 0xaEf52f72583E6c4478B220Da82321a6a023eEE50.toBytes32();
        values[mainnet]["GEAR_USDT_30"] = 0x349eE001D80f896F24571616932f54cBD66B18C9.toBytes32();
        values[mainnet]["DAI_USDC_01"] = 0x5777d92f208679DB4b9778590Fa3CAB3aC9e2168.toBytes32();
        values[mainnet]["DAI_USDC_05"] = 0x6c6Bc977E13Df9b0de53b251522280BB72383700.toBytes32();
        values[mainnet]["USDC_USDT_01"] = 0x3416cF6C708Da44DB2624D63ea0AAef7113527C6.toBytes32();
        values[mainnet]["USDC_USDT_05"] = 0x7858E59e0C01EA06Df3aF3D20aC7B0003275D4Bf.toBytes32();
        values[mainnet]["USDC_wETH_05"] = 0x88e6A0c2dDD26FEEb64F039a2c41296FcB3f5640.toBytes32();
        values[mainnet]["FRAX_USDC_05"] = 0xc63B0708E2F7e69CB8A1df0e1389A98C35A76D52.toBytes32();
        values[mainnet]["FRAX_USDC_01"] = 0x9A834b70C07C81a9fcD6F22E842BF002fBfFbe4D.toBytes32();
        values[mainnet]["DAI_FRAX_05"] = 0x97e7d56A0408570bA1a7852De36350f7713906ec.toBytes32();
        values[mainnet]["FRAX_USDT_05"] = 0xc2A856c3afF2110c1171B8f942256d40E980C726.toBytes32();
        values[mainnet]["PYUSD_USDC_01"] = 0x13394005C1012e708fCe1EB974F1130fDc73a5Ce.toBytes32();

        // EigenLayer
        values[mainnet]["strategyManager"] = 0x858646372CC42E1A627fcE94aa7A7033e7CF075A.toBytes32();
        values[mainnet]["delegationManager"] = 0x39053D51B77DC0d36036Fc1fCc8Cb819df8Ef37A.toBytes32();
        values[mainnet]["mETHStrategy"] = 0x298aFB19A105D59E74658C4C334Ff360BadE6dd2.toBytes32();
        values[mainnet]["USDeStrategy"] = 0x298aFB19A105D59E74658C4C334Ff360BadE6dd2.toBytes32();
        values[mainnet]["testOperator"] = 0xDbEd88D83176316fc46797B43aDeE927Dc2ff2F5.toBytes32();
        values[mainnet]["eigenStrategy"] = 0xaCB55C530Acdb2849e6d4f36992Cd8c9D50ED8F7.toBytes32();
        values[mainnet]["eEigenOperator"] = 0xDcAE4FAf7C7d0f4A78abe147244c6e9d60cFD202.toBytes32();
        values[mainnet]["eigenRewards"] = 0x7750d328b314EfFa365A0402CcfD489B80B0adda.toBytes32();
        values[mainnet]["ethfiStrategy"] = 0x7079A4277eAF578cbe9682ac7BC3EfFF8635ebBf.toBytes32();

        // Swell
        values[mainnet]["swellSimpleStaking"] = 0x38D43a6Cb8DA0E855A42fB6b0733A0498531d774.toBytes32();
        values[mainnet]["swEXIT"] = 0x48C11b86807627AF70a34662D4865cF854251663.toBytes32();
        values[mainnet]["rswEXIT"] = 0x58749C46Ffe97e4d79508a2C781C440f4756f064.toBytes32();
        values[mainnet]["accessControlManager"] = 0x625087d72c762254a72CB22cC2ECa40da6b95EAC.toBytes32();
        values[mainnet]["depositManager"] = 0xb3D9cf8E163bbc840195a97E81F8A34E295B8f39.toBytes32();

        // Frax
        values[mainnet]["frxETHMinter"] = 0xbAFA44EFE7901E04E39Dad13167D089C559c1138.toBytes32();
        values[mainnet]["frxETHRedemptionTicket"] = 0x82bA8da44Cd5261762e629dd5c605b17715727bd.toBytes32();

        // Zircuit
        values[mainnet]["zircuitSimpleStaking"] = 0xF047ab4c75cebf0eB9ed34Ae2c186f3611aEAfa6.toBytes32();

        // Mantle
        values[mainnet]["mantleLspStaking"] = 0xe3cBd06D7dadB3F4e6557bAb7EdD924CD1489E8f.toBytes32();

        // Fluid
        values[mainnet]["fUSDT"] = 0x5C20B550819128074FD538Edf79791733ccEdd18.toBytes32();
        values[mainnet]["fUSDTStakingRewards"] = 0x490681095ed277B45377d28cA15Ac41d64583048.toBytes32();
        values[mainnet]["fUSDC"] = 0x9Fb7b4477576Fe5B32be4C1843aFB1e55F251B33.toBytes32();
        values[mainnet]["fWETH"] = 0x90551c1795392094FE6D29B758EcCD233cFAa260.toBytes32();
        values[mainnet]["fWSTETH"] = 0x2411802D8BEA09be0aF8fD8D08314a63e706b29C.toBytes32();
        values[mainnet]["fGHO"] = 0x6A29A46E21C730DcA1d8b23d637c101cec605C5B.toBytes32();

        // Fluid Rewards
        values[mainnet]["fluidMerkleDistributor"] = 0x7060FE0Dd3E31be01EFAc6B28C8D38018fD163B0.toBytes32();

        // Fluid Dex
        values[mainnet]["WeETHDexUSDC-USDT"] = 0x01F0D07fdE184614216e76782c6b7dF663F5375e.toBytes32();
        values[mainnet]["wBTC-cbBTCDex-USDT"] = 0xf7FA55D14C71241e3c970E30C509Ff58b5f5D557.toBytes32();
        values[mainnet]["weETH_ETHDex_wstETH"] = 0xb4a15526d427f4d20b0dAdaF3baB4177C85A699A.toBytes32();
        values[mainnet]["GHO_USDCDex_GHO_USDCDex"] = 0x20b32C597633f12B44CFAFe0ab27408028CA0f6A.toBytes32(); 
        values[mainnet]["LBTC_cbBTCDex_WBTC"] = 0x96B2A29823d475468eE6f15e07878adf79E8199b.toBytes32(); 
        values[mainnet]["wBTC_cbBTCDex_wBTC_cbBTC"] = 0xDCe03288F9A109150f314ED0Ca9b59a690300d9d.toBytes32();
        values[mainnet]["sUSDe_DEX-USDC-USDT"] = 0xe210d8ded13Abe836a10E8Aa956dd424658d0034.toBytes32(); //T3

        // Symbiotic
        values[mainnet]["wstETHDefaultCollateral"] = 0xC329400492c6ff2438472D4651Ad17389fCb843a.toBytes32();
        values[mainnet]["cbETHDefaultCollateral"] = 0xB26ff591F44b04E78de18f43B46f8b70C6676984.toBytes32();
        values[mainnet]["wBETHDefaultCollateral"] = 0x422F5acCC812C396600010f224b320a743695f85.toBytes32();
        values[mainnet]["rETHDefaultCollateral"] = 0x03Bf48b8A1B37FBeAd1EcAbcF15B98B924ffA5AC.toBytes32();
        values[mainnet]["mETHDefaultCollateral"] = 0x475D3Eb031d250070B63Fa145F0fCFC5D97c304a.toBytes32();
        values[mainnet]["swETHDefaultCollateral"] = 0x38B86004842D3FA4596f0b7A0b53DE90745Ab654.toBytes32();
        values[mainnet]["sfrxETHDefaultCollateral"] = 0x5198CB44D7B2E993ebDDa9cAd3b9a0eAa32769D2.toBytes32();
        values[mainnet]["ETHxDefaultCollateral"] = 0xBdea8e677F9f7C294A4556005c640Ee505bE6925.toBytes32();
        values[mainnet]["uniETHDefaultCollateral"] = 0x1C57ea879dd3e8C9fefa8224fdD1fa20dd54211E.toBytes32();
        values[mainnet]["sUSDeDefaultCollateral"] = 0x19d0D8e6294B7a04a2733FE433444704B791939A.toBytes32();
        values[mainnet]["wBTCDefaultCollateral"] = 0x971e5b5D4baa5607863f3748FeBf287C7bf82618.toBytes32();
        values[mainnet]["tBTCDefaultCollateral"] = 0x0C969ceC0729487d264716e55F232B404299032c.toBytes32();
        values[mainnet]["ethfiDefaultCollateral"] = 0x21DbBA985eEA6ba7F27534a72CCB292eBA1D2c7c.toBytes32();
        values[mainnet]["LBTCDefaultCollateral"] = 0x9C0823D3A1172F9DdF672d438dec79c39a64f448.toBytes32();

        values[mainnet]["wstETHSymbioticVault"] = 0xBecfad885d8A89A0d2f0E099f66297b0C296Ea21.toBytes32();
        values[mainnet]["wstETHSymbioticVaultRewards"] = 0xe34DcEA5aB7c4f3c4AD2F5f144Fc7fc3D5b0137C.toBytes32();
        values[mainnet]["EtherFi_LBTCSymbioticVault"] = 0xd4E20ECA1f996Dab35883dC0AD5E3428AF888D45.toBytes32();
        values[mainnet]["EtherFi_wstETHSymbioticVault"] = 0x450a90fdEa8B87a6448Ca1C87c88Ff65676aC45b.toBytes32();

        values[mainnet]["EtherFi_ETHFISymbioticVault"] = 0x2Bcfa0283C92b7845ECE12cEaDc521414BeF1067.toBytes32(); 

        // Karak
        values[mainnet]["vaultSupervisor"] = 0x54e44DbB92dBA848ACe27F44c0CB4268981eF1CC.toBytes32();
        values[mainnet]["delegationSupervisor"] = 0xAfa904152E04aBFf56701223118Be2832A4449E0.toBytes32();

        values[mainnet]["kmETH"] = 0x7C22725d1E0871f0043397c9761AD99A86ffD498.toBytes32();
        values[mainnet]["kweETH"] = 0x2DABcea55a12d73191AeCe59F508b191Fb68AdaC.toBytes32();
        values[mainnet]["kwstETH"] = 0xa3726beDFD1a8AA696b9B4581277240028c4314b.toBytes32();
        values[mainnet]["krETH"] = 0x8E475A4F7820A4b6c0FF229f74fB4762f0813C47.toBytes32();
        values[mainnet]["kcbETH"] = 0xbD32b8aA6ff34BEDc447e503195Fb2524c72658f.toBytes32();
        values[mainnet]["kwBETH"] = 0x04BB50329A1B7D943E7fD2368288b674c8180d5E.toBytes32();
        values[mainnet]["kswETH"] = 0xc585DF3a8C9ca0c614D023A812624bE36161502B.toBytes32();
        values[mainnet]["kETHx"] = 0x989Ab830C6e2BdF3f28214fF54C9B7415C349a3F.toBytes32();
        values[mainnet]["ksfrxETH"] = 0x1751e1e4d2c9Fa99479C0c5574136F0dbD8f3EB8.toBytes32();
        values[mainnet]["krswETH"] = 0x1B4d88f5f38988BEA334C79f48aa69BEEeFE2e1e.toBytes32();
        values[mainnet]["krsETH"] = 0x9a23e79a8E6D77F940F2C30eb3d9282Af2E4036c.toBytes32();
        values[mainnet]["kETHFI"] = 0xB26bD8D1FD5415eED4C99f9fB6A278A42E7d1BA8.toBytes32();
        values[mainnet]["ksUSDe"] = 0xDe5Bff0755F192C333B126A449FF944Ee2B69681.toBytes32();
        values[mainnet]["kUSDe"] = 0xBE3cA34D0E877A1Fc889BD5231D65477779AFf4e.toBytes32();
        values[mainnet]["kWBTC"] = 0x126d4dBf752AaF61f3eAaDa24Ab0dB84FEcf6891.toBytes32();
        values[mainnet]["kFBTC"] = 0x40328669Bc9e3780dFa0141dBC87450a4af6EA11.toBytes32();
        values[mainnet]["kLBTC"] = 0x468c34703F6c648CCf39DBaB11305D17C70ba011.toBytes32();

        // CCIP token transfers.
        values[mainnet]["ccipRouter"] = 0x80226fc0Ee2b096224EeAc085Bb9a8cba1146f7D.toBytes32();

        // PancakeSwap V3
        values[mainnet]["pancakeSwapV3NonFungiblePositionManager"] =
            0x46A15B0b27311cedF172AB29E4f4766fbE7F4364.toBytes32();
        values[mainnet]["pancakeSwapV3MasterChefV3"] = 0x556B9306565093C855AEA9AE92A594704c2Cd59e.toBytes32();
        values[mainnet]["pancakeSwapV3Router"] = 0x13f4EA83D0bd40E75C8222255bc855a974568Dd4.toBytes32();
        // Arbitrum Bridge
        values[mainnet]["arbitrumDelayedInbox"] = 0x4Dbd4fc535Ac27206064B68FfCf827b0A60BAB3f.toBytes32();
        values[mainnet]["arbitrumOutbox"] = 0x0B9857ae2D4A3DBe74ffE1d7DF045bb7F96E4840.toBytes32();
        values[mainnet]["arbitrumL1GatewayRouter"] = 0x72Ce9c846789fdB6fC1f34aC4AD25Dd9ef7031ef.toBytes32();
        values[mainnet]["arbitrumL1ERC20Gateway"] = 0xa3A7B6F88361F48403514059F1F16C8E78d60EeC.toBytes32();
        values[mainnet]["arbitrumWethGateway"] = 0xd92023E9d9911199a6711321D1277285e6d4e2db.toBytes32();

        // Base Standard Bridge.
        values[mainnet]["baseStandardBridge"] = 0x3154Cf16ccdb4C6d922629664174b904d80F2C35.toBytes32();
        values[mainnet]["basePortal"] = 0x49048044D57e1C92A77f79988d21Fa8fAF74E97e.toBytes32();
        values[mainnet]["baseResolvedDelegate"] = 0x866E82a600A1414e583f7F13623F1aC5d58b0Afa.toBytes32();

        // Optimism Standard Bridge.
        values[mainnet]["optimismStandardBridge"] = 0x99C9fc46f92E8a1c0deC1b1747d010903E884bE1.toBytes32();
        values[mainnet]["optimismPortal"] = 0xbEb5Fc579115071764c7423A4f12eDde41f106Ed.toBytes32();
        values[mainnet]["optimismResolvedDelegate"] = 0x25ace71c97B33Cc4729CF772ae268934F7ab5fA1.toBytes32();

        // Swell Standard Bridge.
        values[mainnet]["swellStandardBridge"] = 0x7aA4960908B13D104bf056B23E2C76B43c5AACc8.toBytes32();
        values[mainnet]["swellPortal"] = 0x758E0EE66102816F5C3Ec9ECc1188860fbb87812.toBytes32();
        values[mainnet]["swellResolvedDelegate"] = 0xe6a99Ef12995DeFC5ff47EC0e13252f0E6903759.toBytes32();

        // Mantle Standard Bridge.
        values[mainnet]["mantleStandardBridge"] = 0x95fC37A27a2f68e3A647CDc081F0A89bb47c3012.toBytes32();
        values[mainnet]["mantlePortal"] = 0xc54cb22944F2bE476E02dECfCD7e3E7d3e15A8Fb.toBytes32();
        values[mainnet]["mantleResolvedDelegate"] = 0x676A795fe6E43C17c668de16730c3F690FEB7120.toBytes32(); // TODO update this.

        // Zircuit Standard Bridge.
        values[mainnet]["zircuitStandardBridge"] = 0x386B76D9cA5F5Fb150B6BFB35CF5379B22B26dd8.toBytes32();
        values[mainnet]["zircuitPortal"] = 0x17bfAfA932d2e23Bd9B909Fd5B4D2e2a27043fb1.toBytes32();
        values[mainnet]["zircuitResolvedDelegate"] = 0x2a721cBE81a128be0F01040e3353c3805A5EA091.toBytes32();

        // Fraxtal Standard Bridge.
        values[mainnet]["fraxtalStandardBridge"] = 0x34C0bD5877A5Ee7099D0f5688D65F4bB9158BDE2.toBytes32();
        values[mainnet]["fraxtalPortal"] = 0x36cb65c1967A0Fb0EEE11569C51C2f2aA1Ca6f6D.toBytes32();
        values[mainnet]["fraxtalResolvedDelegate"] = 0x2a721cBE81a128be0F01040e3353c3805A5EA091.toBytes32(); // TODO update this

        // Lido Base Standard Bridge.
        values[mainnet]["lidoBaseStandardBridge"] = 0x9de443AdC5A411E83F1878Ef24C3F52C61571e72.toBytes32();
        values[mainnet]["lidoBasePortal"] = 0x49048044D57e1C92A77f79988d21Fa8fAF74E97e.toBytes32();
        values[mainnet]["lidoBaseResolvedDelegate"] = 0x866E82a600A1414e583f7F13623F1aC5d58b0Afa.toBytes32();

        // Bob Standard Bridge
        values[mainnet]["bobStandardBridge"] = 0x3F6cE1b36e5120BBc59D0cFe8A5aC8b6464ac1f7.toBytes32(); 
        values[mainnet]["bobPortal"] = 0x8AdeE124447435fE03e3CD24dF3f4cAE32E65a3E.toBytes32(); 
        values[mainnet]["bobResolvedDelegate"] = 0xE3d981643b806FB8030CDB677D6E60892E547EdA.toBytes32();

        // Unichain Standard Bridge.
        values[mainnet]["unichainStandardBridge"] = 0x81014F44b0a345033bB2b3B21C7a1A308B35fEeA.toBytes32();
        values[mainnet]["unichainPortal"] = 0x0bd48f6B86a26D3a217d0Fa6FfE2B491B956A7a2.toBytes32();
        values[mainnet]["unichainResolvedDelegate"] = 0x9A3D64E386C18Cb1d6d5179a9596A4B5736e98A6.toBytes32();

        // Layer Zero.
        values[mainnet]["LayerZeroEndPoint"] = 0x1a44076050125825900e736c501f859c50fE728c.toBytes32();
        values[mainnet]["EtherFiOFTAdapter"] = 0xcd2eb13D6831d4602D80E5db9230A57596CDCA63.toBytes32();
        values[mainnet]["weETHOFTAdapterMovement"] = 0x6FFcE32713417569237786cbeFBe355090642bF9.toBytes32();
        values[mainnet]["LBTCOFTAdapter"] = 0x6bc15D7930839Ec18A57F6f7dF72aE1B439D077f.toBytes32();
        values[mainnet]["WBTCOFTAdapter"] = 0x0555E30da8f98308EdB960aa94C0Db47230d2B9c.toBytes32();
        values[mainnet]["frxUSDOFTAdapter"] = 0x566a6442A5A6e9895B9dCA97cC7879D632c6e4B0.toBytes32(); 

        // Stargate OFTs
        values[mainnet]["stargateUSDC"] = 0xc026395860Db2d07ee33e05fE50ed7bD583189C7.toBytes32();
        values[mainnet]["stargateSolvBTC"] = 0xB12979Ff302Ac903849948037A51792cF7186E8e.toBytes32(); 
        values[mainnet]["stargatesrUSD"] = 0x316cd39632Cac4F4CdfC21757c4500FE12f64514.toBytes32(); 

        // Merkl
        values[mainnet]["merklDistributor"] = 0x3Ef3D8bA38EBe18DB133cEc108f4D14CE00Dd9Ae.toBytes32();

        // Pump Staking
        values[mainnet]["pumpStaking"] = 0x1fCca65fb6Ae3b2758b9b2B394CB227eAE404e1E.toBytes32();

        // Linea Bridging
        values[mainnet]["tokenBridge"] = 0x051F1D88f0aF5763fB888eC4378b4D8B29ea3319.toBytes32(); // approve, bridge token
        values[mainnet]["lineaMessageService"] = 0xd19d4B5d358258f05D7B411E21A1460D11B0876F.toBytes32(); // claim message, sendMessage

        // Scroll Bridging
        values[mainnet]["scrollGatewayRouter"] = 0xF8B1378579659D8F7EE5f3C929c2f3E332E41Fd6.toBytes32(); // approve, depositERC20
        values[mainnet]["scrollMessenger"] = 0x6774Bcbd5ceCeF1336b5300fb5186a12DDD8b367.toBytes32(); // sendMessage
        values[mainnet]["scrollCustomERC20Gateway"] = 0x67260A8B73C5B77B55c1805218A42A7A6F98F515.toBytes32(); // sendMessage

        // Syrup
        values[mainnet]["syrupRouter"] = 0x134cCaaA4F1e4552eC8aEcb9E4A2360dDcF8df76.toBytes32(); // keep nomenclature for compatibility
        values[mainnet]["syrupRouterUSDC"] = 0x134cCaaA4F1e4552eC8aEcb9E4A2360dDcF8df76.toBytes32();
        values[mainnet]["syrupRouterUSDT"] = 0xF007476Bb27430795138C511F18F821e8D1e5Ee2.toBytes32();

        // Satlayer
        values[mainnet]["satlayerPool"] = 0x42a856dbEBB97AbC1269EAB32f3bb40C15102819.toBytes32();

        // corn
        values[mainnet]["cornSilo"] = 0x8bc93498b861fd98277c3b51d240e7E56E48F23c.toBytes32();
        values[mainnet]["cornSwapFacilityWBTC"] = 0xBf5eB70b93d5895C839B8BeB3C27dc36f6B56fea.toBytes32();
        values[mainnet]["cornSwapFacilitycbBTC"] = 0x554335b8C994E47e6dbfDC08Fa8aca0510e66BA1.toBytes32();

        values[mainnet]["LBTCOFTAdapter"] = 0x6bc15D7930839Ec18A57F6f7dF72aE1B439D077f.toBytes32();

        // Treehouse
        values[mainnet]["TreehouseRedemption"] = 0x0618DBdb3Be798346e6D9C08c3c84658f94aD09F.toBytes32();
        values[mainnet]["TreehouseRouter"] = 0xeFA3fa8e85D2b3CfdB250CdeA156c2c6C90628F5.toBytes32();
        values[mainnet]["tETH"] = 0xD11c452fc99cF405034ee446803b6F6c1F6d5ED8.toBytes32();
        values[mainnet]["tETH_wstETH_curve_pool"] = 0xA10d15538E09479186b4D3278BA5c979110dDdB1.toBytes32();

        // Term Finance
        values[mainnet]["termAuctionOfferLocker"] = 0xa557a6099d1a85d7569EA4B6d8ad59a94a8162CC.toBytes32();
        values[mainnet]["termRepoLocker"] = 0xFD9033C9A97Bc3Ec8a44439Cb6512516c5053076.toBytes32();
        values[mainnet]["termRepoServicer"] = 0xaD2401Dd7518Fac6C868c86442922E2236797e32.toBytes32();
        values[mainnet]["termRepoToken"] = 0x3A1427da14F8A57CEe76a5E85fB465ed72De8EC7.toBytes32();

        // Hyperlane
        values[mainnet]["hyperlaneUsdcRouter"] = 0xe1De9910fe71cC216490AC7FCF019e13a34481D7.toBytes32();
        values[mainnet]["hyperlaneTestRecipient"] = 0xfb53392bf4a0590a317ca716c28c29ace7c448bc132d7f8188ca234f595aa121;

        // Euler
        values[mainnet]["ethereumVaultConnector"] = 0x0C9a3dd6b8F28529d72d7f9cE918D493519EE383.toBytes32();
        values[mainnet]["evkWEETH"] = 0xe846ca062aB869b66aE8DcD811973f628BA82eAf.toBytes32();
        values[mainnet]["eulerPrimeWETH"] = 0xD8b27CF359b7D15710a5BE299AF6e7Bf904984C2.toBytes32();
        values[mainnet]["evkUSDC"] = 0x797DD80692c3b2dAdabCe8e30C07fDE5307D48a9.toBytes32(); //Euler Prime
        values[mainnet]["evkLBTC"] = 0xbC35161043EE2D74816d421EfD6a45fDa73B050A.toBytes32(); //Euler Prime
        values[mainnet]["evkDAI"] = 0x83C266bdf990574a05EE62831a266a3891817B5B.toBytes32();
        values[mainnet]["evkDAIDebt"] = 0x1796526a7705cBBe76dEdd4b13959A48c674A6cD.toBytes32();

        values[mainnet]["evkWETH"] = 0xD8b27CF359b7D15710a5BE299AF6e7Bf904984C2.toBytes32();
        values[mainnet]["evkeWETH-2"] = 0xD8b27CF359b7D15710a5BE299AF6e7Bf904984C2.toBytes32();

        //values[mainnet]["evkUSDC"] = 0x797DD80692c3b2dAdabCe8e30C07fDE5307D48a9.toBytes32();
        values[mainnet]["evkeUSDC-2"] = 0x797DD80692c3b2dAdabCe8e30C07fDE5307D48a9.toBytes32();

        values[mainnet]["evkeUSDC-22"] = 0xe0a80d35bB6618CBA260120b279d357978c42BCE.toBytes32();
        values[mainnet]["evkeUSD0-3"] = 0xdEd27A6da244a5f3Ff74525A2cfaD4ed9E5B0957.toBytes32();
        values[mainnet]["evkeUSD0++-2"] = 0x6D671B9c618D5486814FEb777552BA723F1A235C.toBytes32();
        values[mainnet]["evkeUSDT-2"] = 0x313603FA690301b0CaeEf8069c065862f9162162.toBytes32();
        values[mainnet]["evkeUSDT-9"] = 0x7c280DBDEf569e96c7919251bD2B0edF0734C5A8.toBytes32();
        values[mainnet]["evkeUSDe-6"] = 0x2daCa71Cb58285212Dc05D65Cfd4f59A82BC4cF6.toBytes32();
        values[mainnet]["evkeDAI-4"] = 0x83C266bdf990574a05EE62831a266a3891817B5B.toBytes32();
        values[mainnet]["evkeLBTC-2"] = 0xbC35161043EE2D74816d421EfD6a45fDa73B050A.toBytes32();
        values[mainnet]["evkecbBTC-3"] = 0x056f3a2E41d2778D3a0c0714439c53af2987718E.toBytes32();
        values[mainnet]["evkeWBTC-3"] = 0x998D761eC1BAdaCeb064624cc3A1d37A46C88bA4.toBytes32();
        values[mainnet]["evkesUSDe-3"] = 0x498c014dE23f19700F51e85a384AB1B059F0672e.toBytes32();
        values[mainnet]["evkeeBTC-3"] = 0x34716B7026D9e6247D21e37Da1f1b157b62a16e0.toBytes32();
        values[mainnet]["evkesDAI-2"] = 0x8E4AF2F36ed6fb03E5E02Ab9f3C724B6E44C13b4.toBytes32();
        values[mainnet]["evkePYUSD-3"] = 0x6121591077Dc6898Ffd7216eA1b56cb890b3F84d.toBytes32();
        values[mainnet]["evkeUSR-1"] = 0x3A8992754E2EF51D8F90620d2766278af5C59b90.toBytes32();
        values[mainnet]["evkeUSDC-17"] = 0xE0c1bdab9A7d487c4fEcd402cb9b4f8B347e73c3.toBytes32();
        values[mainnet]["evkeUSDC-19"] = 0xcBC9B61177444A793B85442D3a953B90f6170b7D.toBytes32();
        values[mainnet]["evkeLBTC-3"] = 0xA2038a5B7Ce1C195F0C52b77134c5369CCfe0148.toBytes32();
        values[mainnet]["evkePT-wstUSR-27MAR2025-1"] = 0x81fa50cBe6C7Ed61961fE601B7c5AC334c2c84bB.toBytes32();
        values[mainnet]["evkePT-LBTC-27MAR2025-1"] = 0xBc99605074737d36266f45E0d192dDe6CFDFd72a.toBytes32();
        values[mainnet]["evkeWBTC-5"] = 0x82D2CE1f71cbe391c05E21132811e5172d51A6EE.toBytes32();
        values[mainnet]["evkewstUSR-1"] = 0x9f12d29c7CC72bb3d237E2D042A6D890421f9899.toBytes32();
        values[mainnet]["evkecbBTC-4"] = 0x29A9E5A004002Ff9E960bb8BB536E076F53cbDF1.toBytes32();
        values[mainnet]["evkeeBTC-1"] = 0xC605471aE09e0b7daA9e8813707d0DDbf9429Ad2.toBytes32();


        //values[mainnet]["USR"] = 0x66a1E37c9b0eAddca17d3662D6c05F4DECf3e110.toBytes32();
        //values[mainnet]["wstUSR"] = 0x1202F5C7b4B9E47a1A484E8B270be34dbbC75055.toBytes32();

        // Royco
        values[mainnet]["vaultMarketHub"] = 0xa97eCc6Bfda40baf2fdd096dD33e88bd8e769280.toBytes32();
        values[mainnet]["recipeMarketHub"] = 0x783251f103555068c1E9D755f69458f39eD937c0.toBytes32();
        values[mainnet]["supplyUSDCAaveWrappedVault"] = 0x2120ADcdCF8e0ed9D6dd3Df683F076402B79E3bd.toBytes32();

        // Usual
        values[mainnet]["usualSwapperEngine"] = 0xB969B0d14F7682bAF37ba7c364b351B830a812B2.toBytes32();

        // Sky
        values[mainnet]["daiConverter"] = 0x3225737a9Bbb6473CB4a45b7244ACa2BeFdB276A.toBytes32(); //converts dai to USDS
        values[mainnet]["usdsLitePsmUsdc"] = 0xA188EEC8F81263234dA3622A406892F3D630f98c.toBytes32();
        values[mainnet]["daiLitePsmUsdc"] = 0xf6e72Db5454dd049d0788e411b06CfAF16853042.toBytes32();

        // Resolv
        values[mainnet]["UsrExternalRequestsManager"] = 0xAC85eF29192487E0a109b7f9E40C267a9ea95f2e.toBytes32();

        //Sonic Gateway
        values[mainnet]["sonicGateway"] = 0xa1E2481a9CD0Cb0447EeB1cbc26F1b3fff3bec20.toBytes32();

        // Incentives Distributors
        values[mainnet]["beraUsual_incentives_distributor"] = 0x4a610757352d63D45B0a1680e95158887955582C.toBytes32();

        // Morpho Rewards
        values[mainnet]["morphoRewardsWrapper"] = 0x9D03bb2092270648d7480049d0E58d2FcF0E5123.toBytes32();
        values[mainnet]["legacyMorpho"] = 0x9994E35Db50125E0DF82e4c2dde62496CE330999.toBytes32();
        values[mainnet]["newMorpho"] = 0x58D97B57BB95320F9a05dC918Aef65434969c2B2.toBytes32();

        // Lombard
        values[mainnet]["lbtcBridge"] = 0xA869817b48b25EeE986bdF4bE04062e6fd2C418B.toBytes32();

        // Spectra
        values[mainnet]["ysUSDC"] = 0xF7DE3c70F2db39a188A81052d2f3C8e3e217822a.toBytes32(); //SuperUSDC Vault
        values[mainnet]["ysUSDC_PT"] = 0x3b9739eE0c3b5bD7b392a801DEaC1dc68cfB0C48.toBytes32();
        values[mainnet]["ysUSDC_YT"] = 0x9b9968Ba66B06c4340e60cB4dEa237CC6e3E5999.toBytes32();
        values[mainnet]["ysUSDC_Pool"] = 0xd7e163a91D11cfa2B4059f1626cCd6e33b143cbc.toBytes32();
        values[mainnet]["sRLP_Pool"] = 0x75c91a79Faf0fe64AcCdBd51e3fA6321d8952D84.toBytes32();
        values[mainnet]["sRLP_PT"] = 0x1F7Aa7104db822987E1F44A66dF709A8C4Fb301a.toBytes32();
        values[mainnet]["sRLP_YT"] = 0xC07cF8e6D7F6F47E196D36a4c18287E86f76b046.toBytes32();
        values[mainnet]["sRLP"] = 0x4eaFef6149C5B0c3E42fF444F79675B3E3125cb7.toBytes32();

        values[mainnet]["spectra_stkGHO_Pool"] = 0x9429E06FFD09Cf97007791B8bF3845171f1425E8.toBytes32();
        values[mainnet]["spectra_stkGHO_PT"] = 0x0F7454c4537AFe1243df65842C7919b5d6d6198C.toBytes32();
        values[mainnet]["spectra_stkGHO_YT"] = 0xdfB8D94C25C8Cfc4df171077fAd479AdAaef51c9.toBytes32();
        values[mainnet]["spectra_stkGHO"] = 0xa94ec39c91DF334DCAb55aDaA8EdD9C1dAF67cA7.toBytes32();
        
        values[mainnet]["spectra_stkGHO_Pool_04_28_25"] = 0xd527aED4030C5034825A69A7AEBF7EC241Aac024.toBytes32();  
        values[mainnet]["spectra_stkGHO_PT_04_28_25"] = 0x2598Ba9fed26B6C10C5BE98Ae38f06BB28CFB814.toBytes32();  
        values[mainnet]["spectra_stkGHO_YT_04_28_25"] = 0x477F0EA1bA96724f2c0BF42B589d8dC1BAB464C9.toBytes32();  
        values[mainnet]["spectra_stkGHO_IBT_04_28_25"] = 0xa94ec39c91DF334DCAb55aDaA8EdD9C1dAF67cA7.toBytes32();  


        values[mainnet]["spectra_lvlUSD_Pool"] = 0xAd6Cd1Aceb6E919E4C4918503C22a3F531cf8276.toBytes32();
        values[mainnet]["spectra_lvlUSD_PT"] = 0xBC30e564052a622d6b50170b73fF14ee49eEaDE0.toBytes32();
        values[mainnet]["spectra_lvlUSD_YT"] = 0xA6676B5d6D56F905d084914b70B2cC9C383f1A23.toBytes32();
        values[mainnet]["spectra_lvlUSD_IBT"] = 0x4737D9b4592B40d51e110b94c9C043c6654067Ae.toBytes32();
        values[mainnet]["spectra_sdeUSD_Pool"] = 0xFb7c3C95f4C2C05F6eC7dcFE3e368a40eB338603.toBytes32();
        values[mainnet]["spectra_sdeUSD_PT"] = 0xb4B8925c4CBce692F37C9D946883f2E330a042a9.toBytes32();
        values[mainnet]["spectra_sdeUSD_YT"] = 0xE9677Bfde5830B100281178681C7e78c7d861D1C.toBytes32();
        values[mainnet]["spectra_sdeUSD_IBT"] = 0x5C5b196aBE0d54485975D1Ec29617D42D9198326.toBytes32();
        values[mainnet]["spectra_wstUSR_Pool"] = 0x16D050778B6599ce94993d2Ff83F8dA7136421A9.toBytes32();
        values[mainnet]["spectra_wstUSR_PT"] = 0x4A977653c58CFD82d42fd706cf68A0c1B6d0ca56.toBytes32();
        values[mainnet]["spectra_wstUSR_YT"] = 0x4aA2D6c3d8c0FD28C968057DBc109ddf00a0b281.toBytes32();
        values[mainnet]["spectra_wstUSR_IBT"] = 0x1202F5C7b4B9E47a1A484E8B270be34dbbC75055.toBytes32();

        // Odos
        values[mainnet]["odosRouterV2"] = 0xCf5540fFFCdC3d510B18bFcA6d2b9987b0772559.toBytes32();
        values[mainnet]["odosExecutor"] = 0xd768d1Fe6Ef1449A54F9409400fe9d0E4954ea3F.toBytes32();

        // Level
        values[mainnet]["levelMinter"] = 0x8E7046e27D14d09bdacDE9260ff7c8c2be68a41f.toBytes32();
        
        // Permit2 
        values[mainnet]["permit2"] = 0x000000000022D473030F116dDEE9F6B43aC78BA3.toBytes32(); 

        // ELX Claiming
        values[mainnet]["elxTokenDistributor"] = 0xeb5D4b79e95Edb5567f3f9703FbD56a107905c0C.toBytes32();
        
        // Derive
        values[mainnet]["derive_LBTC_basis_deposit"] = 0x76624ff43D610F64177Bb9c194A2503642e9B803.toBytes32();
        values[mainnet]["derive_LBTC_basis_deposit_connector"] = 0x457379de638CAFeB1759a22457fe893b288E2e89.toBytes32();
        values[mainnet]["derive_LBTC_basis_token"] = 0xdFd366D941A51e1f53Fbddb19FB4eE3af17FF991.toBytes32(); 
        values[mainnet]["derive_LBTC_basis_withdraw"] = 0x954bE1803546150bfd887c9ff70fd221F2F505d3.toBytes32();
        values[mainnet]["derive_LBTC_basis_withdraw_connector"] = 0x5E72430EC945CCc183c34e2860FFC2b5bac712c2.toBytes32();
        values[mainnet]["derive_controller"] = 0x52CB41109b637F03B81b3FD6Dce4E3948b2F0923.toBytes32(); 
        values[mainnet]["derive_LBTC_connectorPlugOnDeriveChain"] = 0x2E1245D57a304C7314687E529D610071628117f3.toBytes32(); 
        //values[mainnet]["derive_boringTestVault_wallet"] = .toBytes32(); 
<<<<<<< HEAD
        
        //Mellow 
        values[mainnet]["dvStETHVault"] = 0x5E362eb2c0706Bd1d134689eC75176018385430B.toBytes32(); 

=======
       
        // King 
        values[mainnet]["kingMerkleDistributor"] = 0x6Db24Ee656843E3fE03eb8762a54D86186bA6B64.toBytes32(); 
        
>>>>>>> c6d30895
    }

    function _addBaseValues() private {
        // Liquid Ecosystem
        values[base]["deployerAddress"] = 0x5F2F11ad8656439d5C14d9B351f8b09cDaC2A02d.toBytes32();
        values[base]["dev0Address"] = 0x0463E60C7cE10e57911AB7bD1667eaa21de3e79b.toBytes32();
        values[base]["dev1Address"] = 0xf8553c8552f906C19286F21711721E206EE4909E.toBytes32();
        values[base]["liquidPayoutAddress"] = 0xA9962a5BfBea6918E958DeE0647E99fD7863b95A.toBytes32();

        // DeFi Ecosystem
        values[base]["ETH"] = 0xEeeeeEeeeEeEeeEeEeEeeEEEeeeeEeeeeeeeEEeE.toBytes32();
        values[base]["uniswapV3NonFungiblePositionManager"] = 0x03a520b32C04BF3bEEf7BEb72E919cf822Ed34f1.toBytes32();

        values[base]["USDC"] = 0x833589fCD6eDb6E08f4c7C32D4f71b54bdA02913.toBytes32();
        values[base]["USDT"] = 0xfde4C96c8593536E31F229EA8f37b2ADa2699bb2.toBytes32();
        values[base]["WETH"] = 0x4200000000000000000000000000000000000006.toBytes32();
        values[base]["WEETH"] = 0x04C0599Ae5A44757c0af6F9eC3b93da8976c150A.toBytes32();
        values[base]["WSTETH"] = 0xc1CBa3fCea344f92D9239c08C0568f6F2F0ee452.toBytes32();
        values[base]["AERO"] = 0x940181a94A35A4569E4529A3CDfB74e38FD98631.toBytes32();
        values[base]["CBETH"] = 0x2Ae3F1Ec7F1F5012CFEab0185bfc7aa3cf0DEc22.toBytes32();
        values[base]["AURA"] = 0x1509706a6c66CA549ff0cB464de88231DDBe213B.toBytes32();
        values[base]["BAL"] = 0x4158734D47Fc9692176B5085E0F52ee0Da5d47F1.toBytes32();
        values[base]["CRV"] = 0x8Ee73c484A26e0A5df2Ee2a4960B789967dd0415.toBytes32();
        values[base]["LINK"] = 0x88Fb150BDc53A65fe94Dea0c9BA0a6dAf8C6e196.toBytes32();
        values[base]["UNI"] = 0xc3De830EA07524a0761646a6a4e4be0e114a3C83.toBytes32();
        values[base]["RETH"] = 0xB6fe221Fe9EeF5aBa221c348bA20A1Bf5e73624c.toBytes32();
        values[base]["BSDETH"] = 0xCb327b99fF831bF8223cCEd12B1338FF3aA322Ff.toBytes32();
        values[base]["SFRXETH"] = 0x1f55a02A049033E3419a8E2975cF3F572F4e6E9A.toBytes32();
        values[base]["cbBTC"] = 0xcbB7C0000aB88B473b1f5aFd9ef808440eed33Bf.toBytes32();
        values[base]["tBTC"] = 0x236aa50979D5f3De3Bd1Eeb40E81137F22ab794b.toBytes32();
        values[base]["dlcBTC"] = 0x12418783e860997eb99e8aCf682DF952F721cF62.toBytes32();
        values[base]["PENDLE"] = 0xA99F6e6785Da0F5d6fB42495Fe424BCE029Eeb3E.toBytes32();
        values[base]["MORPHO"] = 0xBAa5CC21fd487B8Fcc2F632f3F4E8D37262a0842.toBytes32();
        values[base]["LBTC"] = 0xecAc9C5F704e954931349Da37F60E39f515c11c1.toBytes32(); 
        values[base]["WBTC"] = 0x0555E30da8f98308EdB960aa94C0Db47230d2B9c.toBytes32(); 

        // Balancer vault
        values[base]["vault"] = 0xBA12222222228d8Ba445958a75a0704d566BF2C8.toBytes32();
        values[base]["balancerVault"] = 0xBA12222222228d8Ba445958a75a0704d566BF2C8.toBytes32();

        // Standard Bridge.
        values[base]["standardBridge"] = 0x4200000000000000000000000000000000000010.toBytes32();
        values[base]["crossDomainMessenger"] = 0x4200000000000000000000000000000000000007.toBytes32();

        // Lido Standard Bridge.
        values[base]["l2ERC20TokenBridge"] = 0xac9D11cD4D7eF6e54F14643a393F68Ca014287AB.toBytes32();

        values[base]["weETH_ETH_ExchangeRate"] = 0x35e9D7001819Ea3B39Da906aE6b06A62cfe2c181.toBytes32();

        // Aave V3
        values[base]["v3Pool"] = 0xA238Dd80C259a72e81d7e4664a9801593F98d1c5.toBytes32();

        // Merkl
        values[base]["merklDistributor"] = 0x3Ef3D8bA38EBe18DB133cEc108f4D14CE00Dd9Ae.toBytes32();

        // Aerodrome
        values[base]["aerodromeRouter"] = 0xcF77a3Ba9A5CA399B7c97c74d54e5b1Beb874E43.toBytes32();
        values[base]["aerodromeNonFungiblePositionManager"] = 0x827922686190790b37229fd06084350E74485b72.toBytes32();
        values[base]["aerodrome_Weth_Wsteth_v3_1_gauge"] = 0x2A1f7bf46bd975b5004b61c6040597E1B6117040.toBytes32();
        values[base]["aerodrome_Weth_Bsdeth_v3_1_gauge"] = 0x0b537aC41400433F09d97Cd370C1ea9CE78D8a74.toBytes32();
        values[base]["aerodrome_Cbeth_Weth_v3_1_gauge"] = 0xF5550F8F0331B8CAA165046667f4E6628E9E3Aac.toBytes32();
        values[base]["aerodrome_Weth_Wsteth_v2_30_gauge"] = 0xDf7c8F17Ab7D47702A4a4b6D951d2A4c90F99bf4.toBytes32();
        values[base]["aerodrome_Weth_Weeth_v2_30_gauge"] = 0xf8d47b641eD9DF1c924C0F7A6deEEA2803b9CfeF.toBytes32();
        values[base]["aerodrome_Weth_Reth_v2_05_gauge"] = 0xAa3D51d36BfE7C5C63299AF71bc19988BdBa0A06.toBytes32();
        values[base]["aerodrome_Sfrxeth_Wsteth_v2_30_gauge"] = 0xCe7Cb6260fCBf17485cd2439B89FdDf8B0Eb39cC.toBytes32();

        // MorphoBlue
        values[base]["morphoBlue"] = 0xBBBBBbbBBb9cC5e90e3b3Af64bdAF62C37EEFFCb.toBytes32();
        values[base]["weETH_wETH_915"] = 0x78d11c03944e0dc298398f0545dc8195ad201a18b0388cb8058b1bcb89440971;
        values[base]["wstETH_wETH_945"] = 0x3a4048c64ba1b375330d376b1ce40e4047d03b47ab4d48af484edec9fec801ba;
        values[base]["cbETH_wETH_965"] = 0x6600aae6c56d242fa6ba68bd527aff1a146e77813074413186828fd3f1cdca91;
        values[base]["cbETH_wETH_945"] = 0x84662b4f95b85d6b082b68d32cf71bb565b3f22f216a65509cc2ede7dccdfe8c;

        // MetaMorpho
        values[base]["gauntletCbBTCcore"] = 0x6770216aC60F634483Ec073cBABC4011c94307Cb.toBytes32();  
        values[base]["gauntletLBTCcore"] = 0x0D05e6ec0A10f9fFE9229EAA785c11606a1d13Fb.toBytes32(); 
        values[base]["seamlessCbBTC"] = 0x5a47C803488FE2BB0A0EAaf346b420e4dF22F3C7.toBytes32(); 
        values[base]["moonwellCbBTC"] = 0x543257eF2161176D7C8cD90BA65C2d4CaEF5a796.toBytes32(); 

        values[base]["uniV3Router"] = 0x2626664c2603336E57B271c5C0b26F421741e481.toBytes32();

        values[base]["aggregationRouterV5"] = 0x1111111254EEB25477B68fb85Ed929f73A960582.toBytes32();
        values[base]["oneInchExecutor"] = 0xE37e799D5077682FA0a244D46E5649F71457BD09.toBytes32();

        // Compound V3
        values[base]["cWETHV3"] = 0x46e6b214b524310239732D51387075E0e70970bf.toBytes32();
        values[base]["cometRewards"] = 0x123964802e6ABabBE1Bc9547D72Ef1B69B00A6b1.toBytes32();

        // Instadapp Fluid
        values[base]["fWETH"] = 0x9272D6153133175175Bc276512B2336BE3931CE9.toBytes32();
        values[base]["fWSTETH"] = 0x896E39f0E9af61ECA9dD2938E14543506ef2c2b5.toBytes32();

        // Pendle
        values[base]["pendleMarketFactory"] = 0x59968008a703dC13E6beaECed644bdCe4ee45d13.toBytes32();
        values[base]["pendleRouter"] = 0x888888888889758F76e7103c6CbF23ABbF58F946.toBytes32();
        values[base]["pendleOracle"] = 0x9a9Fa8338dd5E5B2188006f1Cd2Ef26d921650C2.toBytes32();
        values[base]["pendleLimitOrderRouter"] = 0x000000000000c9B3E2C3Ec88B1B4c0cD853f4321.toBytes32();

        values[base]["pendle_LBTC_05_28_25"] = 0x727cEbAcfb10fFd353Fc221D06A862B437eC1735.toBytes32(); 

        // Odos
        values[base]["odosRouterV2"] = 0x19cEeAd7105607Cd444F5ad10dd51356436095a1.toBytes32(); 
        values[base]["odosExecutor"] = 0x52bB904473E0aDC699c7B103962D35a0F53D9E1e.toBytes32();  

        // LBTC Bridge
        values[base]["lbtcBridge"] = 0xA869817b48b25EeE986bdF4bE04062e6fd2C418B.toBytes32();  

    }

    function _addArbitrumValues() private {
        // Liquid Ecosystem
        values[arbitrum]["deployerAddress"] = 0x5F2F11ad8656439d5C14d9B351f8b09cDaC2A02d.toBytes32();
        values[arbitrum]["dev0Address"] = 0x0463E60C7cE10e57911AB7bD1667eaa21de3e79b.toBytes32();
        values[arbitrum]["dev1Address"] = 0xf8553c8552f906C19286F21711721E206EE4909E.toBytes32();
        values[arbitrum]["liquidPayoutAddress"] = 0xA9962a5BfBea6918E958DeE0647E99fD7863b95A.toBytes32();
        values[arbitrum]["txBundlerAddress"] = 0x87D51666Da1b56332b216D456D1C2ba3Aed6089c.toBytes32();

        // DeFi Ecosystem
        values[arbitrum]["ETH"] = 0xEeeeeEeeeEeEeeEeEeEeeEEEeeeeEeeeeeeeEEeE.toBytes32();
        values[arbitrum]["uniV3Router"] = 0xE592427A0AEce92De3Edee1F18E0157C05861564.toBytes32();
        values[arbitrum]["uniV2Router"] = 0x7a250d5630B4cF539739dF2C5dAcb4c659F2488D.toBytes32();
        values[arbitrum]["uniswapV3NonFungiblePositionManager"] = 0xC36442b4a4522E871399CD717aBDD847Ab11FE88.toBytes32();
        values[arbitrum]["ccipRouter"] = 0x141fa059441E0ca23ce184B6A78bafD2A517DdE8.toBytes32();
        values[arbitrum]["vault"] = 0xBA12222222228d8Ba445958a75a0704d566BF2C8.toBytes32();

        values[arbitrum]["USDC"] = 0xaf88d065e77c8cC2239327C5EDb3A432268e5831.toBytes32();
        values[arbitrum]["USDCe"] = 0xFF970A61A04b1cA14834A43f5dE4533eBDDB5CC8.toBytes32();
        values[arbitrum]["WETH"] = 0x82aF49447D8a07e3bd95BD0d56f35241523fBab1.toBytes32();
        values[arbitrum]["WBTC"] = 0x2f2a2543B76A4166549F7aaB2e75Bef0aefC5B0f.toBytes32();
        values[arbitrum]["USDT"] = 0xFd086bC7CD5C481DCC9C85ebE478A1C0b69FCbb9.toBytes32();
        values[arbitrum]["DAI"] = 0xDA10009cBd5D07dd0CeCc66161FC93D7c9000da1.toBytes32();
        values[arbitrum]["WSTETH"] = 0x5979D7b546E38E414F7E9822514be443A4800529.toBytes32();
        values[arbitrum]["FRAX"] = 0x17FC002b466eEc40DaE837Fc4bE5c67993ddBd6F.toBytes32();
        values[arbitrum]["BAL"] = 0x040d1EdC9569d4Bab2D15287Dc5A4F10F56a56B8.toBytes32();
        values[arbitrum]["COMP"] = 0x354A6dA3fcde098F8389cad84b0182725c6C91dE.toBytes32();
        values[arbitrum]["LINK"] = 0xf97f4df75117a78c1A5a0DBb814Af92458539FB4.toBytes32();
        values[arbitrum]["rETH"] = 0xEC70Dcb4A1EFa46b8F2D97C310C9c4790ba5ffA8.toBytes32();
        values[arbitrum]["RETH"] = 0xEC70Dcb4A1EFa46b8F2D97C310C9c4790ba5ffA8.toBytes32();
        values[arbitrum]["cbETH"] = 0x1DEBd73E752bEaF79865Fd6446b0c970EaE7732f.toBytes32();
        values[arbitrum]["LUSD"] = 0x93b346b6BC2548dA6A1E7d98E9a421B42541425b.toBytes32();
        values[arbitrum]["UNI"] = 0xFa7F8980b0f1E64A2062791cc3b0871572f1F7f0.toBytes32();
        values[arbitrum]["CRV"] = 0x11cDb42B0EB46D95f990BeDD4695A6e3fA034978.toBytes32();
        values[arbitrum]["FRXETH"] = 0x178412e79c25968a32e89b11f63B33F733770c2A.toBytes32();
        values[arbitrum]["SFRXETH"] = 0x95aB45875cFFdba1E5f451B950bC2E42c0053f39.toBytes32();
        values[arbitrum]["ARB"] = 0x912CE59144191C1204E64559FE8253a0e49E6548.toBytes32();
        values[arbitrum]["WEETH"] = 0x35751007a407ca6FEFfE80b3cB397736D2cf4dbe.toBytes32();
        values[arbitrum]["USDE"] = 0x5d3a1Ff2b6BAb83b63cd9AD0787074081a52ef34.toBytes32();
        values[arbitrum]["AURA"] = 0x1509706a6c66CA549ff0cB464de88231DDBe213B.toBytes32();
        values[arbitrum]["PENDLE"] = 0x0c880f6761F1af8d9Aa9C466984b80DAb9a8c9e8.toBytes32();
        values[arbitrum]["RSR"] = 0xCa5Ca9083702c56b481D1eec86F1776FDbd2e594.toBytes32();
        values[arbitrum]["CBETH"] = 0x1DEBd73E752bEaF79865Fd6446b0c970EaE7732f.toBytes32();
        values[arbitrum]["OSETH"] = 0xf7d4e7273E5015C96728A6b02f31C505eE184603.toBytes32();
        values[arbitrum]["RSETH"] = 0x4186BFC76E2E237523CBC30FD220FE055156b41F.toBytes32();
        values[arbitrum]["GRAIL"] = 0x3d9907F9a368ad0a51Be60f7Da3b97cf940982D8.toBytes32();
        values[arbitrum]["cbBTC"] = 0xcbB7C0000aB88B473b1f5aFd9ef808440eed33Bf.toBytes32();

        // Aave V3
        values[arbitrum]["v3Pool"] = 0x794a61358D6845594F94dc1DB02A252b5b4814aD.toBytes32();

        // 1Inch
        values[arbitrum]["aggregationRouterV5"] = 0x1111111254EEB25477B68fb85Ed929f73A960582.toBytes32();
        values[arbitrum]["oneInchExecutor"] = 0xE37e799D5077682FA0a244D46E5649F71457BD09.toBytes32();

        values[arbitrum]["balancerVault"] = 0xBA12222222228d8Ba445958a75a0704d566BF2C8.toBytes32();
        // TODO This Balancer on L2s use a different minting logic so minter is not used
        // but the merkle tree should be refactored for L2s
        values[arbitrum]["minter"] = address(1).toBytes32();

        // Arbitrum native bridging.
        values[arbitrum]["arbitrumL2GatewayRouter"] = 0x5288c571Fd7aD117beA99bF60FE0846C4E84F933.toBytes32();
        values[arbitrum]["arbitrumSys"] = 0x0000000000000000000000000000000000000064.toBytes32();
        values[arbitrum]["arbitrumRetryableTx"] = 0x000000000000000000000000000000000000006E.toBytes32();
        values[arbitrum]["arbitrumL2Sender"] = 0x09e9222E96E7B4AE2a407B98d48e330053351EEe.toBytes32();

        // Pendle
        values[arbitrum]["pendleMarketFactory"] = 0x2FCb47B58350cD377f94d3821e7373Df60bD9Ced.toBytes32();
        values[arbitrum]["pendleRouter"] = 0x888888888889758F76e7103c6CbF23ABbF58F946.toBytes32();
        values[arbitrum]["pendleLimitOrderRouter"] = 0x000000000000c9B3E2C3Ec88B1B4c0cD853f4321.toBytes32();
        values[arbitrum]["pendleWeETHMarketSeptember"] = 0xf9F9779d8fF604732EBA9AD345E6A27EF5c2a9d6.toBytes32();
        values[arbitrum]["pendle_weETH_market_12_25_24"] = 0x6b92feB89ED16AA971B096e247Fe234dB4Aaa262.toBytes32();

        // Gearbox
        values[arbitrum]["dWETHV3"] = 0x04419d3509f13054f60d253E0c79491d9E683399.toBytes32();
        values[arbitrum]["sdWETHV3"] = 0xf3b7994e4dA53E04155057Fd61dc501599d57877.toBytes32();
        values[arbitrum]["dUSDCV3"] = 0x890A69EF363C9c7BdD5E36eb95Ceb569F63ACbF6.toBytes32();
        values[arbitrum]["sdUSDCV3"] = 0xD0181a36B0566a8645B7eECFf2148adE7Ecf2BE9.toBytes32();
        values[arbitrum]["dUSDCeV3"] = 0xa76c604145D7394DEc36C49Af494C144Ff327861.toBytes32();
        values[arbitrum]["sdUSDCeV3"] = 0x608F9e2E8933Ce6b39A8CddBc34a1e3E8D21cE75.toBytes32();

        // Uniswap V3 pools
        values[arbitrum]["wstETH_wETH_01"] = 0x35218a1cbaC5Bbc3E57fd9Bd38219D37571b3537.toBytes32();
        values[arbitrum]["wstETH_wETH_05"] = 0xb93F8a075509e71325c1c2fc8FA6a75f2d536A13.toBytes32();
        values[arbitrum]["PENDLE_wETH_30"] = 0xdbaeB7f0DFe3a0AAFD798CCECB5b22E708f7852c.toBytes32();
        values[arbitrum]["wETH_weETH_30"] = 0xA169d1aB5c948555954D38700a6cDAA7A4E0c3A0.toBytes32();
        values[arbitrum]["wETH_weETH_05"] = 0xd90660A0b8Ad757e7C1d660CE633776a0862b087.toBytes32();
        values[arbitrum]["wETH_weETH_01"] = 0x14353445c8329Df76e6f15e9EAD18fA2D45A8BB6.toBytes32();

        // Chainlink feeds
        values[arbitrum]["weETH_ETH_ExchangeRate"] = 0x20bAe7e1De9c596f5F7615aeaa1342Ba99294e12.toBytes32();

        // Fluid fTokens
        values[arbitrum]["fUSDC"] = 0x1A996cb54bb95462040408C06122D45D6Cdb6096.toBytes32();
        values[arbitrum]["fUSDT"] = 0x4A03F37e7d3fC243e3f99341d36f4b829BEe5E03.toBytes32();
        values[arbitrum]["fWETH"] = 0x45Df0656F8aDf017590009d2f1898eeca4F0a205.toBytes32();
        values[arbitrum]["fWSTETH"] = 0x66C25Cd75EBdAA7E04816F643d8E46cecd3183c9.toBytes32();

        // Merkl
        values[arbitrum]["merklDistributor"] = 0x3Ef3D8bA38EBe18DB133cEc108f4D14CE00Dd9Ae.toBytes32();

        // Vault Craft
        values[arbitrum]["compoundV3Weth"] = 0xC4bBbbAF12B1bE472E6E7B1A76d2756d5C763F95.toBytes32();
        values[arbitrum]["compoundV3WethGauge"] = 0x5E6A9859Dc1b393a82a5874F9cBA22E92d9fbBd2.toBytes32();

        // Camelot
        values[arbitrum]["camelotRouterV2"] = 0xc873fEcbd354f5A56E00E710B90EF4201db2448d.toBytes32();
        values[arbitrum]["camelotRouterV3"] = 0x1F721E2E82F6676FCE4eA07A5958cF098D339e18.toBytes32();
        values[arbitrum]["camelotNonFungiblePositionManager"] = 0x00c7f3082833e796A5b3e4Bd59f6642FF44DCD15.toBytes32();

        // Compound V3
        values[arbitrum]["cWETHV3"] = 0x6f7D514bbD4aFf3BcD1140B7344b32f063dEe486.toBytes32();
        values[arbitrum]["cometRewards"] = 0x88730d254A2f7e6AC8388c3198aFd694bA9f7fae.toBytes32();

        // Balancer
        values[arbitrum]["rsETH_wETH_BPT"] = 0x90e6CB5249f5e1572afBF8A96D8A1ca6aCFFd739.toBytes32();
        values[arbitrum]["rsETH_wETH_Id"] = 0x90e6cb5249f5e1572afbf8a96d8a1ca6acffd73900000000000000000000055c;
        values[arbitrum]["rsETH_wETH_Gauge"] = 0x59907f88C360D576Aa38dba84F26578367F96b6C.toBytes32();
        values[arbitrum]["aura_rsETH_wETH"] = 0x90cedFDb5284a274720f1dB339eEe9798f4fa29d.toBytes32();
        values[arbitrum]["wstETH_sfrxETH_BPT"] = 0xc2598280bFeA1Fe18dFcaBD21C7165c40c6859d3.toBytes32();
        values[arbitrum]["wstETH_sfrxETH_Id"] = 0xc2598280bfea1fe18dfcabd21c7165c40c6859d30000000000000000000004f3;
        values[arbitrum]["wstETH_sfrxETH_Gauge"] = 0x06eaf7bAabEac962301eE21296e711B3052F2c0d.toBytes32();
        values[arbitrum]["aura_wstETH_sfrxETH"] = 0x83D37cbA332ffd53A4336Ee06f3c301B8929E684.toBytes32();
        values[arbitrum]["wstETH_wETH_Gyro_BPT"] = 0x7967FA58B9501600D96bD843173b9334983EE6E6.toBytes32();
        values[arbitrum]["wstETH_wETH_Gyro_Id"] = 0x7967fa58b9501600d96bd843173b9334983ee6e600020000000000000000056e;
        values[arbitrum]["wstETH_wETH_Gyro_Gauge"] = 0x96d7C70c80518Ee189CB6ba672FbD22E4fDD9c19.toBytes32();
        values[arbitrum]["aura_wstETH_wETH_Gyro"] = 0x93e567b423ED470562911078b4d7A902d4E0BEea.toBytes32();
        values[arbitrum]["weETH_wstETH_Gyro_BPT"] = 0xCDCef9765D369954a4A936064535710f7235110A.toBytes32();
        values[arbitrum]["weETH_wstETH_Gyro_Id"] = 0xcdcef9765d369954a4a936064535710f7235110a000200000000000000000558;
        values[arbitrum]["weETH_wstETH_Gyro_Gauge"] = 0xdB66fFFf713B1FA758E348e69E2f2e24595111cF.toBytes32();
        values[arbitrum]["aura_weETH_wstETH_Gyro"] = 0x40bF10900a55c69c9dADdc3dC52465e01AcEF4A4.toBytes32();
        values[arbitrum]["osETH_wETH_BPT"] = 0x42f7Cfc38DD1583fFdA2E4f047F4F6FA06CEFc7c.toBytes32();
        values[arbitrum]["osETH_wETH_Id"] = 0x42f7cfc38dd1583ffda2e4f047f4f6fa06cefc7c000000000000000000000553;
        values[arbitrum]["osETH_wETH_Gauge"] = 0x5DA32F4724373c91Fdc657E0AD7B1836c70A4E52.toBytes32();

        // Karak
        values[arbitrum]["vaultSupervisor"] = 0x399f22ae52a18382a67542b3De9BeD52b7B9A4ad.toBytes32();
        values[arbitrum]["kETHFI"] = 0xc9A908402C7f0e343691cFB8c8Fc637449333ce0.toBytes32();

        // Dolomite
        values[arbitrum]["dolomiteMargin"] = 0x6Bd780E7fDf01D77e4d475c821f1e7AE05409072.toBytes32();
        values[arbitrum]["dolomiteDepositWithdrawRouter"] = 0xAdB9D68c613df4AA363B42161E1282117C7B9594.toBytes32();
        values[arbitrum]["dolomiteBorrowProxy"] = 0x38E49A617305101216eC6306e3a18065D14Bf3a7.toBytes32(); //V2
    }

    function _addOptimismValues() private {
        values[optimism]["deployerAddress"] = 0x5F2F11ad8656439d5C14d9B351f8b09cDaC2A02d.toBytes32();
        values[optimism]["dev0Address"] = 0x0463E60C7cE10e57911AB7bD1667eaa21de3e79b.toBytes32();
        values[optimism]["dev1Address"] = 0xf8553c8552f906C19286F21711721E206EE4909E.toBytes32();
        values[optimism]["liquidPayoutAddress"] = 0xA9962a5BfBea6918E958DeE0647E99fD7863b95A.toBytes32();
        values[optimism]["uniV3Router"] = 0xE592427A0AEce92De3Edee1F18E0157C05861564.toBytes32();
        values[optimism]["aggregationRouterV5"] = 0x1111111254EEB25477B68fb85Ed929f73A960582.toBytes32();
        values[optimism]["oneInchExecutor"] = 0xE37e799D5077682FA0a244D46E5649F71457BD09.toBytes32();

        values[optimism]["WETH"] = 0x4200000000000000000000000000000000000006.toBytes32();
        values[optimism]["WEETH"] = 0x346e03F8Cce9fE01dCB3d0Da3e9D00dC2c0E08f0.toBytes32();
        values[optimism]["WSTETH"] = 0x1F32b1c2345538c0c6f582fCB022739c4A194Ebb.toBytes32();
        values[optimism]["RETH"] = 0x9Bcef72be871e61ED4fBbc7630889beE758eb81D.toBytes32();
        values[optimism]["WEETH_OFT"] = 0x5A7fACB970D094B6C7FF1df0eA68D99E6e73CBFF.toBytes32();
        values[optimism]["OP"] = 0x4200000000000000000000000000000000000042.toBytes32();
        values[optimism]["CRV"] = 0x0994206dfE8De6Ec6920FF4D779B0d950605Fb53.toBytes32();
        values[optimism]["AURA"] = 0x1509706a6c66CA549ff0cB464de88231DDBe213B.toBytes32();
        values[optimism]["BAL"] = 0xFE8B128bA8C78aabC59d4c64cEE7fF28e9379921.toBytes32();
        values[optimism]["UNI"] = 0x6fd9d7AD17242c41f7131d257212c54A0e816691.toBytes32();
        values[optimism]["CBETH"] = 0xadDb6A0412DE1BA0F936DCaeb8Aaa24578dcF3B2.toBytes32();

        values[optimism]["vault"] = 0xBA12222222228d8Ba445958a75a0704d566BF2C8.toBytes32();
        values[optimism]["balancerVault"] = 0xBA12222222228d8Ba445958a75a0704d566BF2C8.toBytes32();
        values[optimism]["minter"] = 0x239e55F427D44C3cc793f49bFB507ebe76638a2b.toBytes32();

        values[optimism]["uniswapV3NonFungiblePositionManager"] = 0xC36442b4a4522E871399CD717aBDD847Ab11FE88.toBytes32();
        values[optimism]["ccipRouter"] = 0x3206695CaE29952f4b0c22a169725a865bc8Ce0f.toBytes32();
        values[optimism]["weETH_ETH_ExchangeRate"] = 0x72EC6bF88effEd88290C66DCF1bE2321d80502f5.toBytes32();

        // Gearbox
        values[optimism]["dWETHV3"] = 0x42dB77B3103c71059F4b997d6441cFB299FD0d94.toBytes32();
        values[optimism]["sdWETHV3"] = 0x704c4C9F0d29257E5b0E526b20b48EfFC8f758b2.toBytes32();

        // Standard Bridge
        values[optimism]["standardBridge"] = 0x4200000000000000000000000000000000000010.toBytes32();
        values[optimism]["crossDomainMessenger"] = 0x4200000000000000000000000000000000000007.toBytes32();

        // Aave V3
        values[optimism]["v3Pool"] = 0x794a61358D6845594F94dc1DB02A252b5b4814aD.toBytes32();

        // Merkl
        values[optimism]["merklDistributor"] = 0x3Ef3D8bA38EBe18DB133cEc108f4D14CE00Dd9Ae.toBytes32();

        // Beethoven
        values[optimism]["wstETH_weETH_BPT"] = 0x2Bb4712247D5F451063b5E4f6948abDfb925d93D.toBytes32();
        values[optimism]["wstETH_weETH_Id"] = 0x2bb4712247d5f451063b5e4f6948abdfb925d93d000000000000000000000136;
        values[optimism]["wstETH_weETH_Gauge"] = 0xF3B314B1D2bd7d9afa8eC637716A9Bb81dBc79e5.toBytes32();
        values[optimism]["aura_wstETH_weETH"] = 0xe351a69EB84a22E113E92A4C683391C95448d7d4.toBytes32();

        // Velodrome
        values[optimism]["velodromeRouter"] = 0xa062aE8A9c5e11aaA026fc2670B0D65cCc8B2858.toBytes32();
        values[optimism]["velodromeNonFungiblePositionManager"] = 0x416b433906b1B72FA758e166e239c43d68dC6F29.toBytes32();
        values[optimism]["velodrome_Weth_Wsteth_v3_1_gauge"] = 0xb2218A2cFeF38Ca30AE8C88B41f2E2BdD9347E3e.toBytes32();

        // Compound V3
        values[optimism]["cWETHV3"] = 0xE36A30D249f7761327fd973001A32010b521b6Fd.toBytes32();
        values[optimism]["cometRewards"] = 0x443EA0340cb75a160F31A440722dec7b5bc3C2E9.toBytes32();
    }

    function _addHoleskyValues() private {
        // ERC20
        values[holesky]["WSTETH"] = 0x8d09a4502Cc8Cf1547aD300E066060D043f6982D.toBytes32();

        // Symbiotic
        values[holesky]["wstETHSymbioticVault"] = 0xd88dDf98fE4d161a66FB836bee4Ca469eb0E4a75.toBytes32();
    }

    function _addMantleValues() private {
        values[mantle]["deployerAddress"] = 0x5F2F11ad8656439d5C14d9B351f8b09cDaC2A02d.toBytes32();
        values[mantle]["dev0Address"] = 0x0463E60C7cE10e57911AB7bD1667eaa21de3e79b.toBytes32();
        values[mantle]["dev1Address"] = 0xf8553c8552f906C19286F21711721E206EE4909E.toBytes32();
        values[mantle]["liquidPayoutAddress"] = 0xA9962a5BfBea6918E958DeE0647E99fD7863b95A.toBytes32();
        values[mantle]["balancerVault"] = address(1).toBytes32();

        // ERC20
        values[mantle]["WETH"] = 0xdEAddEaDdeadDEadDEADDEAddEADDEAddead1111.toBytes32();
        values[mantle]["USDC"] = 0x09Bc4E0D864854c6aFB6eB9A9cdF58aC190D0dF9.toBytes32();
        values[mantle]["METH"] = 0xcDA86A272531e8640cD7F1a92c01839911B90bb0.toBytes32();

        // Standard Bridge.
        values[mantle]["standardBridge"] = 0x4200000000000000000000000000000000000010.toBytes32();
        values[mantle]["crossDomainMessenger"] = 0x4200000000000000000000000000000000000007.toBytes32();
    }

    function _addZircuitValues() private {
        values[zircuit]["deployerAddress"] = 0xFD65ADF7d2f9ea09287543520a703522E0a360C9.toBytes32();
        values[zircuit]["dev0Address"] = 0x0463E60C7cE10e57911AB7bD1667eaa21de3e79b.toBytes32();
        values[zircuit]["dev1Address"] = 0xf8553c8552f906C19286F21711721E206EE4909E.toBytes32();
        values[zircuit]["liquidPayoutAddress"] = 0xA9962a5BfBea6918E958DeE0647E99fD7863b95A.toBytes32();
        values[zircuit]["balancerVault"] = address(1).toBytes32();

        values[zircuit]["WETH"] = 0x4200000000000000000000000000000000000006.toBytes32();
        values[zircuit]["METH"] = 0x91a0F6EBdCa0B4945FbF63ED4a95189d2b57163D.toBytes32();

        // Standard Bridge.
        values[zircuit]["standardBridge"] = 0x4200000000000000000000000000000000000010.toBytes32();
        values[zircuit]["crossDomainMessenger"] = 0x4200000000000000000000000000000000000007.toBytes32();
    }

    function _addLineaValues() private {
        values[linea]["deployerAddress"] = 0x5F2F11ad8656439d5C14d9B351f8b09cDaC2A02d.toBytes32();
        values[linea]["dev0Address"] = 0x0463E60C7cE10e57911AB7bD1667eaa21de3e79b.toBytes32();
        values[linea]["dev1Address"] = 0xf8553c8552f906C19286F21711721E206EE4909E.toBytes32();
        values[linea]["liquidPayoutAddress"] = 0xA9962a5BfBea6918E958DeE0647E99fD7863b95A.toBytes32();
        values[linea]["balancerVault"] = address(1).toBytes32();
        // ERC20
        values[linea]["DAI"] = 0x4AF15ec2A0BD43Db75dd04E62FAA3B8EF36b00d5.toBytes32();
        values[linea]["WETH"] = 0xe5D7C2a44FfDDf6b295A15c148167daaAf5Cf34f.toBytes32();
        values[linea]["WEETH"] = 0x1Bf74C010E6320bab11e2e5A532b5AC15e0b8aA6.toBytes32();

        // Linea Bridge.
        values[linea]["tokenBridge"] = 0x353012dc4a9A6cF55c941bADC267f82004A8ceB9.toBytes32(); //approve, also bridge token
        values[linea]["lineaMessageService"] = 0x508Ca82Df566dCD1B0DE8296e70a96332cD644ec.toBytes32(); // claim message, sendMessage
    }

    function _addScrollValues() private {
        values[scroll]["deployerAddress"] = 0x5F2F11ad8656439d5C14d9B351f8b09cDaC2A02d.toBytes32();
        values[scroll]["txBundlerAddress"] = 0x534b64608E601B581AB0cbF0b03ec9f4c65f3360.toBytes32();
        values[scroll]["dev0Address"] = 0x0463E60C7cE10e57911AB7bD1667eaa21de3e79b.toBytes32();
        values[scroll]["dev1Address"] = 0xf8553c8552f906C19286F21711721E206EE4909E.toBytes32();
        values[scroll]["liquidPayoutAddress"] = 0xA9962a5BfBea6918E958DeE0647E99fD7863b95A.toBytes32();
        values[scroll]["balancerVault"] = address(1).toBytes32();
        // ERC20
        values[scroll]["DAI"] = 0xcA77eB3fEFe3725Dc33bccB54eDEFc3D9f764f97.toBytes32();
        values[scroll]["WETH"] = 0x5300000000000000000000000000000000000004.toBytes32();
        values[scroll]["WEETH"] = 0x01f0a31698C4d065659b9bdC21B3610292a1c506.toBytes32();
        values[scroll]["WBTC"] = 0x3C1BCa5a656e69edCD0D4E36BEbb3FcDAcA60Cf1.toBytes32();
        values[scroll]["ZRO"] = address(1).toBytes32();

        // Layer Zero
        values[scroll]["LayerZeroEndPoint"] = 0x1a44076050125825900e736c501f859c50fE728c.toBytes32();

        // Scroll Bridge.
        values[scroll]["scrollGatewayRouter"] = 0x4C0926FF5252A435FD19e10ED15e5a249Ba19d79.toBytes32(); // withdrawERC20
        values[scroll]["scrollMessenger"] = 0x781e90f1c8Fc4611c9b7497C3B47F99Ef6969CbC.toBytes32(); // sendMessage
        values[scroll]["scrollCustomERC20Gateway"] = 0xaC78dff3A87b5b534e366A93E785a0ce8fA6Cc62.toBytes32(); // sendMessage
    }

    function _addFraxtalValues() private {
        values[fraxtal]["deployerAddress"] = 0x5F2F11ad8656439d5C14d9B351f8b09cDaC2A02d.toBytes32();
        values[fraxtal]["dev0Address"] = 0x0463E60C7cE10e57911AB7bD1667eaa21de3e79b.toBytes32();
        values[fraxtal]["dev1Address"] = 0xf8553c8552f906C19286F21711721E206EE4909E.toBytes32();
        values[fraxtal]["liquidPayoutAddress"] = 0xA9962a5BfBea6918E958DeE0647E99fD7863b95A.toBytes32();
        values[fraxtal]["balancerVault"] = address(1).toBytes32();
        // ERC20
        values[fraxtal]["wfrxETH"] = 0xFC00000000000000000000000000000000000006.toBytes32();

        // Standard Bridge.
        // values[fraxtal]["standardBridge"] = 0x4200000000000000000000000000000000000010.toBytes32();
        // values[fraxtal]["crossDomainMessenger"] = 0x4200000000000000000000000000000000000007.toBytes32();
    }

    function _addBscValues() private {
        values[bsc]["deployerAddress"] = 0x5F2F11ad8656439d5C14d9B351f8b09cDaC2A02d.toBytes32();
        values[bsc]["dev0Address"] = 0x0463E60C7cE10e57911AB7bD1667eaa21de3e79b.toBytes32();
        values[bsc]["dev1Address"] = 0xf8553c8552f906C19286F21711721E206EE4909E.toBytes32();

        values[bsc]["LBTC"] = 0xecAc9C5F704e954931349Da37F60E39f515c11c1.toBytes32();
        values[bsc]["WBTC"] = 0x0555E30da8f98308EdB960aa94C0Db47230d2B9c.toBytes32();
        values[bsc]["WBNB"] = 0xbb4CdB9CBd36B01bD1cBaEBF2De08d9173bc095c.toBytes32();
        values[bsc]["BTCB"] = 0x7130d2A12B9BCbFAe4f2634d864A1Ee1Ce3Ead9c.toBytes32();

        // 1Inch
        values[bsc]["aggregationRouterV5"] = 0x1111111254EEB25477B68fb85Ed929f73A960582.toBytes32();
        values[bsc]["oneInchExecutor"] = 0xde9e4FE32B049f821c7f3e9802381aa470FFCA73.toBytes32();

        // PancakeSwapV3
        values[bsc]["pancakeSwapV3NonFungiblePositionManager"] = 0x46A15B0b27311cedF172AB29E4f4766fbE7F4364.toBytes32();
        values[bsc]["pancakeSwapV3MasterChefV3"] = 0x556B9306565093C855AEA9AE92A594704c2Cd59e.toBytes32();
        values[bsc]["pancakeSwapV3Router"] = 0x13f4EA83D0bd40E75C8222255bc855a974568Dd4.toBytes32();

        // Odos
        values[bsc]["odosRouterV2"] = 0x89b8AA89FDd0507a99d334CBe3C808fAFC7d850E.toBytes32();
        values[bsc]["odosExecutor"] = 0x3f1aBA670a0234109be0222a805F3207117c2531.toBytes32();
        
        // LBTC Bridge
        values[bsc]["lbtcBridge"] = 0xA869817b48b25EeE986bdF4bE04062e6fd2C418B.toBytes32(); 

    }

    function _addCornValues() private {
        values[corn]["deployerAddress"] = 0x5F2F11ad8656439d5C14d9B351f8b09cDaC2A02d.toBytes32();
        values[corn]["txBundlerAddress"] = 0x5F2F11ad8656439d5C14d9B351f8b09cDaC2A02d.toBytes32();
        values[corn]["dev0Address"] = 0x0463E60C7cE10e57911AB7bD1667eaa21de3e79b.toBytes32();
        values[corn]["dev1Address"] = 0xf8553c8552f906C19286F21711721E206EE4909E.toBytes32();

        // Tokens
        values[corn]["WBTCN"] = 0xda5dDd7270381A7C2717aD10D1c0ecB19e3CDFb2.toBytes32();
        values[corn]["LBTC"] = 0xecAc9C5F704e954931349Da37F60E39f515c11c1.toBytes32();
        values[corn]["EBTC"] = 0x657e8C867D8B37dCC18fA4Caead9C45EB088C642.toBytes32();
        values[corn]["USDT0"] = 0x657e8C867D8B37dCC18fA4Caead9C45EB088C642.toBytes32();

        values[corn]["balancerVault"] = address(1).toBytes32();

        values[corn]["ZRO"] = address(69).toBytes32();
        values[corn]["LBTC"] = 0xecAc9C5F704e954931349Da37F60E39f515c11c1.toBytes32();

        // Layer Zero
        values[corn]["LayerZeroEndPoint"] = 0xcb566e3B6934Fa77258d68ea18E931fa75e1aaAa.toBytes32();
        values[corn]["WBTCN_OFT"] = 0x386E7A3a0c0919c9d53c3b04FF67E73Ff9e45Fb6.toBytes32();
        values[corn]["LBTC_OFT"] = 0xfc7B20D9B59A8A466f4fC3d34aA69a7D98e71d7A.toBytes32();

        // Curve
        values[corn]["curve_pool_LBTC_WBTCN"] = 0xAB3291b73a1087265E126E330cEDe0cFd4B8A693.toBytes32();
        values[corn]["curve_gauge_LBTC_WBTCN"] = 0xaE8f74c9eD7F72CA3Ea16955369f13D3d4b78Cd6.toBytes32();

        values[corn]["curve_pool_LBTC_WBTCN_2"] = 0xc77478B0e4eeCEE34EbE2fC4be7eC9Bba20a5ccD.toBytes32();
        values[corn]["curve_gauge_LBTC_WBTCN_2"] = 0xF481735c5e6Dc7C467236aF7D7C7b9c82893c0e4.toBytes32();

        values[corn]["curve_pool_LBTC_WBTCN_EBTC"] = 0xebe423b5466f9675669B2a4521b6E9F852Dd1f52.toBytes32();
        values[corn]["curve_gauge_LBTC_WBTCN_EBTC"] = 0x1AECbE26fA95D63df3F294Ba8C2ee214970df96f.toBytes32();

        // Zerolend
        values[corn]["zeroLendPool"] = 0x927b3A8e5068840C9758b0b88207b28aeeb7a3fd.toBytes32(); 
        values[corn]["v3RewardsController"] = 0xd9f43fa0ff772b806cbcDd36d0B264fCAd46d677.toBytes32(); 

        // UniswapV3
        values[corn]["uniswapV3NonFungiblePositionManager"] = 0x743E03cceB4af2efA3CC76838f6E8B50B63F184c.toBytes32();
        values[corn]["uniV3Router"] = 0x807F4E281B7A3B324825C64ca53c69F0b418dE40.toBytes32();

        // CamelotV3
        values[corn]["camelotNonFungiblePositionManager"] = 0x9CC2B9F9a6194C5CC827C88571E42cEAA76FDF47.toBytes32(); 
        values[corn]["camelotRouterV3"] = 0x30A4bD5b1a9e9C0D80e9a45ef486bc1f1bc8e230.toBytes32(); 

        // Tellers 
        //values[corn]["sBTCNTeller"] = .toBytes32(); 
        values[corn]["eBTCTeller"] = 0x6Ee3aaCcf9f2321E49063C4F8da775DdBd407268.toBytes32(); 
        values[corn]["eBTCOnChainQueueFast"] = 0x686696A3e59eE16e8A8533d84B62cfA504827135.toBytes32(); 

        // Morpho Blue
        values[corn]["morphoBlue"] =  0xc2B1E031540e3F3271C5F3819F0cC7479a8DdD90.toBytes32(); 
        values[corn]["WBTCN_IDLE_915"] = 0xe0ce6aa148f70d89eda3c051c53a6e2f02f7ee0d1dd06af582ab4c8878ceed23; 
        values[corn]["WBTCN_LBTC_915"] = 0x2547ba491a7ff9e8cfcaa3e1c0da739f4fdc1be9fe4a37bfcdf570002153a0de; 
        values[corn]["USDT0_IDLE_915"] = 0x1c6b87ae1b97071ef444eedcba9f5a92cfe974edbbcaa1946644fc7ab0e283af; 
        values[corn]["WBTCN_USDT0_915"] = 0x9039bf8b5c3cd6f2d3f937e8a2e59ef6af0109a0d0f3499e7dbf75be0aef75ec; 
         
        // Morpho 
        values[corn]["smokehouseBTCN"] = 0xa7Ba08CFc37e7CC67404d4996FFBB3E977490115.toBytes32(); 

    }

    function _addSonicMainnetValues() private {
        values[sonicMainnet]["dev0Address"] = 0x0463E60C7cE10e57911AB7bD1667eaa21de3e79b.toBytes32();
        values[sonicMainnet]["dev1Address"] = 0xf8553c8552f906C19286F21711721E206EE4909E.toBytes32();
        values[sonicMainnet]["deployerAddress"] = 0x5F2F11ad8656439d5C14d9B351f8b09cDaC2A02d.toBytes32();
        values[sonicMainnet]["txBundlerAddress"] = 0x5F2F11ad8656439d5C14d9B351f8b09cDaC2A02d.toBytes32();

        // ERC20
        values[sonicMainnet]["ETH"] = 0xEeeeeEeeeEeEeeEeEeEeeEEEeeeeEeeeeeeeEEeE.toBytes32(); //$S token
        values[sonicMainnet]["WETH"] = 0x50c42dEAcD8Fc9773493ED674b675bE577f2634b.toBytes32();
        values[sonicMainnet]["USDC"] = 0x29219dd400f2Bf60E5a23d13Be72B486D4038894.toBytes32();
        values[sonicMainnet]["USDT"] = 0x6047828dc181963ba44974801FF68e538dA5eaF9.toBytes32();
        values[sonicMainnet]["wS"] = 0x039e2fB66102314Ce7b64Ce5Ce3E5183bc94aD38.toBytes32();
        values[sonicMainnet]["stS"] = 0xE5DA20F15420aD15DE0fa650600aFc998bbE3955.toBytes32();
        values[sonicMainnet]["scUSD"] = 0xd3DCe716f3eF535C5Ff8d041c1A41C3bd89b97aE.toBytes32();
        values[sonicMainnet]["scETH"] = 0x3bcE5CB273F0F148010BbEa2470e7b5df84C7812.toBytes32();
        values[sonicMainnet]["scBTC"] = 0xBb30e76d9Bb2CC9631F7fC5Eb8e87B5Aff32bFbd.toBytes32();
        values[sonicMainnet]["stkscUSD"] = 0x4D85bA8c3918359c78Ed09581E5bc7578ba932ba.toBytes32();
        values[sonicMainnet]["EBTC"] = 0x657e8C867D8B37dCC18fA4Caead9C45EB088C642.toBytes32();
        values[sonicMainnet]["LBTC"] = 0xecAc9C5F704e954931349Da37F60E39f515c11c1.toBytes32();
        values[sonicMainnet]["WBTC"] = 0x0555E30da8f98308EdB960aa94C0Db47230d2B9c.toBytes32(); //also OFT
        values[sonicMainnet]["BEETS"] = 0x2D0E0814E62D80056181F5cd932274405966e4f0.toBytes32(); 
        values[sonicMainnet]["rEUL"] = 0x09E6cab47B7199b9d3839A2C40654f246d518a80.toBytes32(); 
        values[sonicMainnet]["EUL"] = 0x8e15C8D399e86d4FD7B427D42f06c60cDD9397e7.toBytes32(); 
        values[sonicMainnet]["ZRO"] = address(1).toBytes32();
        values[sonicMainnet]["OS"] = 0xb1e25689D55734FD3ffFc939c4C3Eb52DFf8A794.toBytes32();
        values[sonicMainnet]["roysonicUSDC"] = 0x45088fb2FfEBFDcf4dFf7b7201bfA4Cd2077c30E.toBytes32();
        values[sonicMainnet]["SILO"] = 0x53f753E4B17F4075D6fa2c6909033d224b81e698.toBytes32(); 
        values[sonicMainnet]["BEETSFRAGMENTSS1"] = 0x3419966bC74fa8f951108d15b053bEd233974d3D.toBytes32();
        values[sonicMainnet]["CRV"] = 0x5Af79133999f7908953E94b7A5CF367740Ebee35.toBytes32();
        values[sonicMainnet]["frxUSD"] = 0x80Eede496655FB9047dd39d9f418d5483ED600df.toBytes32(); //also OFT

        values[sonicMainnet]["balancerVault"] = address(1).toBytes32();
        values[sonicMainnet]["vault"] = address(1).toBytes32();

        // UniswapV3
        values[sonicMainnet]["uniswapV3NonFungiblePositionManager"] = 0x743E03cceB4af2efA3CC76838f6E8B50B63F184c.toBytes32();
        values[sonicMainnet]["uniV3Router"] = 0xaa52bB8110fE38D0d2d2AF0B85C3A3eE622CA455.toBytes32();

        // Beets/Balancer
        values[sonicMainnet]["balancerVault"] = 0xBA12222222228d8Ba445958a75a0704d566BF2C8.toBytes32();

        values[sonicMainnet]["scUSD_USDC_gauge"] = 0x33B29bcf17e866A35941e07CbAd54f1807B337f5.toBytes32();
        values[sonicMainnet]["scETH_WETH_gauge"] = 0x8828a6e3166cac78F3C90A5b5bf17618BDAf1Deb.toBytes32();
        values[sonicMainnet]["scBTC_LBTC_gauge"] = 0x11c43F630b52F1271a5005839d34b07C0C125e72.toBytes32();

        values[sonicMainnet]["scUSD_USDC_PoolId"] = 0xcd4d2b142235d5650ffa6a38787ed0b7d7a51c0c000000000000000000000037;
        values[sonicMainnet]["scETH_WETH_PoolId"] = 0xe54dd58a6d4e04687f2034dd4ddab49da55f8aff00000000000000000000007c;
        values[sonicMainnet]["USDC_stS_PoolId"] =  0x713fb5036dc70012588d77a5b066f1dd05c712d7000200000000000000000041;
        values[sonicMainnet]["USDC_wS_PoolId"] =  0xfc127dfc32b7739a7cfff7ed19e4c4ab3221953a0002000000000000000000a4;
        values[sonicMainnet]["stS_BEETS_PoolId"] =  0x10ac2f9dae6539e77e372adb14b1bf8fbd16b3e8000200000000000000000005;
        values[sonicMainnet]["USDC_WETH_PoolId"] =  0x308ebea1dc4ead75f0aebd1569e39354e26ae9e600020000000000000000009c;
        values[sonicMainnet]["scBTC_LBTC_PoolId"] = 0x83952912178aa33c3853ee5d942c96254b235dcc0002000000000000000000ab;


        values[sonicMainnet]["scBTC_LBTC_PoolId"] = 0x83952912178aa33c3853ee5d942c96254b235dcc0002000000000000000000ab;

        // Tellers
        values[sonicMainnet]["scUSDTeller"] = 0x358CFACf00d0B4634849821BB3d1965b472c776a.toBytes32();
        values[sonicMainnet]["scETHTeller"] = 0x31A5A9F60Dc3d62fa5168352CaF0Ee05aA18f5B8.toBytes32();
        values[sonicMainnet]["stkscUSDTeller"] = 0x5e39021Ae7D3f6267dc7995BB5Dd15669060DAe0.toBytes32();
        values[sonicMainnet]["stkscETHTeller"] = 0x49AcEbF8f0f79e1Ecb0fd47D684DAdec81cc6562.toBytes32();
        values[sonicMainnet]["roysonicUSDCTeller"] = 0x0F75c8176d4eBDff78d9a0c486B35d8F94b00A42.toBytes32();

        // Queues
        values[sonicMainnet]["roysonicUSDCQueue"] = 0xd0885A285f9a00aa2d9734d2D26be1186f850E38.toBytes32();

        // Accountant
        values[sonicMainnet]["scUSDAccountant"] = 0xA76E0F54918E39A63904b51F688513043242a0BE.toBytes32();
        values[sonicMainnet]["scETHAccountant"] = 0x3a592F9Ea2463379c4154d03461A73c484993668.toBytes32();
        values[sonicMainnet]["stkscUSDAccountant"] = 0x13cCc810DfaA6B71957F2b87060aFE17e6EB8034.toBytes32();
        values[sonicMainnet]["stkscETHAccountant"] = 0x61bE1eC20dfE0197c27B80bA0f7fcdb1a6B236E2.toBytes32();

        // Layer Zero
        values[sonicMainnet]["LayerZeroEndPoint"] = 0x6F475642a6e85809B1c36Fa62763669b1b48DD5B.toBytes32();
        values[sonicMainnet]["LBTC_OFT"] = 0x630e12D53D4E041b8C5451aD035Ea841E08391d7.toBytes32();
        values[sonicMainnet]["stargateUSDC"] = 0xA272fFe20cFfe769CdFc4b63088DCD2C82a2D8F9.toBytes32();

        // Sonic Gateway
        values[sonicMainnet]["sonicGateway"] = 0x9Ef7629F9B930168b76283AdD7120777b3c895b3.toBytes32();
        values[sonicMainnet]["circleTokenAdapter"] = 0xe6DCD54B4CDe2e9E935C22F57EBBBaaF5cc3BC8a.toBytes32();

        //Rings
        values[sonicMainnet]["scUSDVoter"] = 0xF365C45B6913BE7Ab74C970D9227B9D0dfF44aFb.toBytes32(); 
        values[sonicMainnet]["scETHVoter"] = 0x9842be0f52569155fA58fff36E772bC79D92706e.toBytes32(); 

        // Silo
        values[sonicMainnet]["siloRouter"] = 0x22AacdEc57b13911dE9f188CF69633cC537BdB76.toBytes32();
        values[sonicMainnet]["silo_stS_wS_config"] = 0x78C246f67c8A6cE03a1d894d4Cf68004Bd55Deea.toBytes32();
        values[sonicMainnet]["silo_S_scUSD_config"] = 0xFe514E71F0933F63B374056557AED3dBB381C646.toBytes32(); 
        values[sonicMainnet]["silo_S_USDC_config"] = 0x4915F6d3C9a7B20CedFc5d3854f2802f30311d13.toBytes32(); 
        values[sonicMainnet]["silo_wS_USDC_id8_config"] = 0x4915F6d3C9a7B20CedFc5d3854f2802f30311d13.toBytes32();
        values[sonicMainnet]["silo_wS_USDC_id8_USDC_IncentivesController"] = 0x0dd368Cd6D8869F2b21BA3Cb4fd7bA107a2e3752.toBytes32();
        values[sonicMainnet]["silo_wS_USDC_id8_wS_IncentivesController"] = 0x89a10bFb6b57AD89b2270d80175914C517E547D9.toBytes32();

        values[sonicMainnet]["silo_wS_USDC_id20_config"] = 0x062A36Bbe0306c2Fd7aecdf25843291fBAB96AD2.toBytes32();
        values[sonicMainnet]["silo_wS_USDC_id20_USDC_IncentivesController"] = 0x2D3d269334485d2D876df7363e1A50b13220a7D8.toBytes32();

        values[sonicMainnet]["silo_USDC_wstkscUSD_id23_config"] = 0xbC24c0F594ECA381956895957c771437D61400D3.toBytes32();
        values[sonicMainnet]["silo_USDC_wstkscUSD_id23_USDC_IncentivesController"] = 0xD4599CC9Bb91E84e55620A4E550DF0868aC45175.toBytes32();

        values[sonicMainnet]["silo_S_ETH_config"] = 0x9603Af53dC37F4BB6386f358A51a04fA8f599101.toBytes32();
        
        values[sonicMainnet]["silo_ETH_wstkscETH_id26_config"] = 0xefA367570B11f8745B403c0D458b9D2EAf424686.toBytes32();

        values[sonicMainnet]["silo_S_scUSD_id15_config"] = 0xFe514E71F0933F63B374056557AED3dBB381C646.toBytes32();
        values[sonicMainnet]["silo_LBTC_scBTC_id32_config"] = 0xe67cce118e9CcEaE51996E4d290f9B77D960E3d7.toBytes32();

        values[sonicMainnet]["silo_PT-aUSDC_scUSD_id46_config"] = 0xDa6787a3543a01Bf770DDF3953bE5B9C99c1cBD0.toBytes32(); 
        values[sonicMainnet]["silo_PT-aUSDC_scUSD_id46_scUSD_IncentivesController"] = 0xeA3602cD66D09b2B0D887758Dc57c67aBCd9BeEF.toBytes32(); 

        values[sonicMainnet]["silo_sfrxUSD_scUSD_id48_config"] = 0x6452b9aE8011800457b42C4fBBDf4579afB96228.toBytes32();

        // Curve
        values[sonicMainnet]["curve_CRV_claiming"] = 0xf3A431008396df8A8b2DF492C913706BDB0874ef.toBytes32();
        values[sonicMainnet]["curve_USDC_scUSD_pool"] = 0x2Fd7CCDa50ED88fe17E15f3d5D8d51da4CCB43F3.toBytes32();
        values[sonicMainnet]["curve_USDC_scUSD_gauge"] = 0x12F89168C995e54Ec2ce9ee461D663a6dC72793A.toBytes32();

         // Euler
        values[sonicMainnet]["ethereumVaultConnector"] = 0x4860C903f6Ad709c3eDA46D3D502943f184D4315.toBytes32();
        values[sonicMainnet]["euler_scETH_MEV"] = 0x0806af1762Bdd85B167825ab1a64E31CF9497038.toBytes32();
        values[sonicMainnet]["euler_WETH_MEV"] = 0xa5cd24d9792F4F131f5976Af935A505D19c8Db2b.toBytes32();
        values[sonicMainnet]["euler_scUSD_MEV"] = 0xB38D431e932fEa77d1dF0AE0dFE4400c97e597B8.toBytes32();
        values[sonicMainnet]["euler_USDC_MEV"] = 0x196F3C7443E940911EE2Bb88e019Fd71400349D9.toBytes32();
        values[sonicMainnet]["euler_USDC_RE7"] = 0x3D9e5462A940684073EED7e4a13d19AE0Dcd13bc.toBytes32();
        values[sonicMainnet]["euler_scUSD_RE7"] = 0xeEb1DC1Ca7ffC5b54aD1cc4c1088Db4E5657Cb6c.toBytes32();

        // Curve
        values[sonicMainnet]["curve_WETH_scETH_pool"] = 0xfF11f56281247EaD18dB76fD23b252156738FA94.toBytes32();
        values[sonicMainnet]["curve_WETH_scETH_gauge"] = 0x4F7Fc3F5112eAef10495B04b5dd376E50c42dA51.toBytes32();

        // Odos
        values[sonicMainnet]["odosRouterV2"] = 0xaC041Df48dF9791B0654f1Dbbf2CC8450C5f2e9D.toBytes32();
        values[sonicMainnet]["odosExecutor"] = 0xECDfcB1dD81d07c3551CbA94023EE443450353E1.toBytes32();
        
        // Aave
        values[sonicMainnet]["v3Pool"] = 0x5362dBb1e601abF3a4c14c22ffEdA64042E5eAA3.toBytes32();
        values[sonicMainnet]["v3RewardsController"] = 0x24bD6e9ca54F1737467DEf82dCA9702925B3Aa59.toBytes32();
        values[sonicMainnet]["awS"] = 0x6C5E14A212c1C3e4Baf6f871ac9B1a969918c131.toBytes32(); 
         
        // Merkl
        values[sonicMainnet]["merklDistributor"] = 0x3Ef3D8bA38EBe18DB133cEc108f4D14CE00Dd9Ae.toBytes32();

        // Royco
        values[sonicMainnet]["recipeMarketHub"] = 0xFcc593aD3705EBcd72eC961c63eb484BE795BDbD.toBytes32();
        values[sonicMainnet]["vaultMarketHub"] = 0x1e3fCccbafDBdf3cB17b7470c8A6cC64eb5f94A2.toBytes32();
        values[sonicMainnet]["originSonicWrappedVault"] = 0x7F24390EF4F8c1a372524fF1fA3a1d79D66D86cA.toBytes32();

        // Permit2
        values[sonicMainnet]["permit2"] = 0x000000000022D473030F116dDEE9F6B43aC78BA3.toBytes32();

        // BalancerV3
        values[sonicMainnet]["balancerV3Router"] = 0x6077b9801B5627a65A5eeE70697C793751D1a71c.toBytes32();
        values[sonicMainnet]["balancerV3Vault"] = 0xbA1333333333a1BA1108E8412f11850A5C319bA9.toBytes32(); 
        values[sonicMainnet]["balancerV3VaultExplorer"] = 0x6F6CD1a69A19d45df0C300A57829b21713637300.toBytes32(); 

        values[sonicMainnet]["balancerV3_USDC_scUSD_boosted"] = 0x43026d483f42fB35efe03c20B251142D022783f2.toBytes32();  
        values[sonicMainnet]["balancerV3_USDC_scUSD_boosted_gauge"] = 0x5D9e8B588F1D9e28ea1963681180d8b5938D26BA.toBytes32();  
        
    }

    function _addSepoliaValues() private {
        values[sepolia]["dev0Address"] = 0x0463E60C7cE10e57911AB7bD1667eaa21de3e79b.toBytes32();
        values[sepolia]["dev1Address"] = 0xf8553c8552f906C19286F21711721E206EE4909E.toBytes32();
        values[sepolia]["deployerAddress"] = 0x5F2F11ad8656439d5C14d9B351f8b09cDaC2A02d.toBytes32();
        values[sepolia]["txBundlerAddress"] = 0x5F2F11ad8656439d5C14d9B351f8b09cDaC2A02d.toBytes32();

        values[sepolia]["WETH"] = 0xb16F35c0Ae2912430DAc15764477E179D9B9EbEa.toBytes32();
        values[sepolia]["CrispyUSD"] = 0x867F14Da2EcD4B582812d76D94c4B10cB00b507C.toBytes32();
        values[sepolia]["USDC"] = 0x2F6F07CDcf3588944Bf4C42aC74ff24bF56e7590.toBytes32();
        values[sepolia]["ZRO"] = address(1).toBytes32();
        values[sepolia]["CrispyCoin"] = 0x0c959E3AA0A74E972d1A8F759c198e660CcCebcB.toBytes32();

        values[sepolia]["balancerVault"] = address(1).toBytes32();

        values[sepolia]["LayerZeroEndPoint"] = 0x6EDCE65403992e310A62460808c4b910D972f10f.toBytes32();
    }

    function _addSonicTestnetValues() private {
        values[sonicTestnet]["dev0Address"] = 0x0463E60C7cE10e57911AB7bD1667eaa21de3e79b.toBytes32();
        values[sonicTestnet]["dev1Address"] = 0xf8553c8552f906C19286F21711721E206EE4909E.toBytes32();
        values[sonicTestnet]["deployerAddress"] = 0x5F2F11ad8656439d5C14d9B351f8b09cDaC2A02d.toBytes32();
        values[sonicTestnet]["txBundlerAddress"] = 0x5F2F11ad8656439d5C14d9B351f8b09cDaC2A02d.toBytes32();

        values[sonicTestnet]["WETH"] = address(1).toBytes32();
        values[sonicTestnet]["CrispyUSD"] = 0x867F14Da2EcD4B582812d76D94c4B10cB00b507C.toBytes32();
        values[sonicTestnet]["ZRO"] = address(1).toBytes32();

        values[sonicTestnet]["balancerVault"] = address(1).toBytes32();

        values[sonicTestnet]["LayerZeroEndPoint"] = 0x6C7Ab2202C98C4227C5c46f1417D81144DA716Ff.toBytes32();
    }

    function _addSonicBlazeValues() private {
        values[sonicBlaze]["dev0Address"] = 0x0463E60C7cE10e57911AB7bD1667eaa21de3e79b.toBytes32();
        values[sonicBlaze]["dev1Address"] = 0xf8553c8552f906C19286F21711721E206EE4909E.toBytes32();
        values[sonicBlaze]["deployerAddress"] = 0x5F2F11ad8656439d5C14d9B351f8b09cDaC2A02d.toBytes32();
        values[sonicBlaze]["txBundlerAddress"] = 0x5F2F11ad8656439d5C14d9B351f8b09cDaC2A02d.toBytes32();

        values[sonicBlaze]["WETH"] = address(1).toBytes32();
        values[sonicBlaze]["CrispyUSD"] = 0x867F14Da2EcD4B582812d76D94c4B10cB00b507C.toBytes32();
        values[sonicBlaze]["ZRO"] = address(1).toBytes32();

        values[sonicBlaze]["balancerVault"] = address(1).toBytes32();

        values[sonicBlaze]["LayerZeroEndPoint"] = 0x6C7Ab2202C98C4227C5c46f1417D81144DA716Ff.toBytes32();
    }

    function _addBartioValues() private {
        values[bartio]["dev0Address"] = 0x0463E60C7cE10e57911AB7bD1667eaa21de3e79b.toBytes32();
        values[bartio]["dev1Address"] = 0xf8553c8552f906C19286F21711721E206EE4909E.toBytes32();
        values[bartio]["deployerAddress"] = 0x5F2F11ad8656439d5C14d9B351f8b09cDaC2A02d.toBytes32();
        values[bartio]["txBundlerAddress"] = 0x5F2F11ad8656439d5C14d9B351f8b09cDaC2A02d.toBytes32();

        values[bartio]["balancerVault"] = address(1).toBytes32();
        values[bartio]["vault"] = address(1).toBytes32();

        // ERC20s
        values[bartio]["WBERA"] = 0x7507c1dc16935B82698e4C63f2746A2fCf994dF8.toBytes32();
        values[bartio]["YEET"] = 0x8c245484890a61Eb2d1F81114b1a7216dCe2752b.toBytes32();
        values[bartio]["USDC"] = 0xd6D83aF58a19Cd14eF3CF6fe848C9A4d21e5727c.toBytes32();
        values[bartio]["USDT"] = 0x05D0dD5135E3eF3aDE32a9eF9Cb06e8D37A6795D.toBytes32();
        values[bartio]["DAI"] = 0x806Ef538b228844c73E8E692ADCFa8Eb2fCF729c.toBytes32();
        values[bartio]["iBGT"] = 0x46eFC86F0D7455F135CC9df501673739d513E982.toBytes32();
        values[bartio]["WEETH"] = 0x7Cc43d94818005499D2740975D2aEFD3893E940E.toBytes32();

        // Kodiak
        values[bartio]["kodiakIslandRouterOld"] = 0x5E51894694297524581353bc1813073C512852bf.toBytes32(); //old
        values[bartio]["kodiakIslandRouter"] = 0x35c98A9bA533218155f9324585914e916066A153.toBytes32(); //new

        values[bartio]["kodiak_v1_WBERA_YEET"] = 0xE5A2ab5D2fb268E5fF43A5564e44c3309609aFF9.toBytes32(); //old island
        values[bartio]["kodiak_island_WBERA_YEET_1%"] = 0x0001513F4a1f86da0f02e647609E9E2c630B3a14.toBytes32(); //new island

        // Honey
        values[bartio]["honeyFactory"] = 0xAd1782b2a7020631249031618fB1Bd09CD926b31.toBytes32();

        // Infrared
        values[bartio]["infrared_kodiak_WBERA_YEET_vault"] = 0x89DAFF790313d0Cc5cC9971472f0C73A19D9C167.toBytes32();

        // Goldilocks
        values[bartio]["goldivault_weeth"] = 0xEE4A91F5BFA0Bf54124CF00cc7e144427cCE1162.toBytes32();
        values[bartio]["weethOT"] = 0x6218379852D5609870e91f168B81cbB4532f0346.toBytes32();
        values[bartio]["weethYT"] = 0x401CBe777E8BE57a426A5B5F13Ca4d73200BD95B.toBytes32();
    }

    function _addSwellValues() private {
        values[swell]["deployerAddress"] = 0x5F2F11ad8656439d5C14d9B351f8b09cDaC2A02d.toBytes32();
        values[swell]["txBundlerAddress"] = 0x5F2F11ad8656439d5C14d9B351f8b09cDaC2A02d.toBytes32();
        values[swell]["dev0Address"] = 0x0463E60C7cE10e57911AB7bD1667eaa21de3e79b.toBytes32();
        values[swell]["dev1Address"] = 0xf8553c8552f906C19286F21711721E206EE4909E.toBytes32();

        values[swell]["balancerVault"] = address(1).toBytes32();
        values[swell]["vault"] = address(1).toBytes32();

        // ERC20s
        values[swell]["ETH"] = 0xEeeeeEeeeEeEeeEeEeEeeEEEeeeeEeeeeeeeEEeE.toBytes32();
        values[swell]["WETH"] = 0x4200000000000000000000000000000000000006.toBytes32();
        values[swell]["WEETH"] = 0xA6cB988942610f6731e664379D15fFcfBf282b44.toBytes32(); //also OFT
        values[swell]["WSWELL"] = 0xda1F8EA667dc5600F5f654DF44b47F1639a83DD1.toBytes32();
        values[swell]["USDE"] = 0x5d3a1Ff2b6BAb83b63cd9AD0787074081a52ef34.toBytes32(); //also OFT

        // Standard Bridge
        values[swell]["standardBridge"] = 0x4200000000000000000000000000000000000010.toBytes32();
        values[swell]["crossDomainMessenger"] = 0x4200000000000000000000000000000000000007.toBytes32();

        // Euler
        values[swell]["ethereumVaultConnector"] = 0x08739CBede6E28E387685ba20e6409bD16969Cde.toBytes32();
        values[swell]["eulerWETH"] = 0x49C077B74292aA8F589d39034Bf9C1Ed1825a608.toBytes32();
        values[swell]["eulerWEETH"] = 0x10D0D11A8B693F4E3e33d09BBab7D4aFc3C03ef3.toBytes32();

        // Merkl
        values[swell]["merklDistributor"] = 0x3Ef3D8bA38EBe18DB133cEc108f4D14CE00Dd9Ae.toBytes32();

        // Velodrome
        values[swell]["velodromeRouter"] = 0x3a63171DD9BebF4D07BC782FECC7eb0b890C2A45.toBytes32();
        values[swell]["velodromeNonFungiblePositionManager"] = 0x991d5546C4B442B4c5fdc4c8B8b8d131DEB24702.toBytes32();

        values[swell]["velodrome_weth_weeth_v3_gauge"] = 0x14bAD0eE354c0161178bAcC59340Bb223F66b76C.toBytes32(); 

        // Ambient
        values[swell]["crocSwapDex"] = 0xaAAaAaaa82812F0a1f274016514ba2cA933bF24D.toBytes32();
    }

    function _addBerachainTestnetValues() private {
        values[berachainTestnet]["deployerAddress"] = 0x5F2F11ad8656439d5C14d9B351f8b09cDaC2A02d.toBytes32();
        values[berachainTestnet]["txBundlerAddress"] = 0x5F2F11ad8656439d5C14d9B351f8b09cDaC2A02d.toBytes32();
        values[berachainTestnet]["dev0Address"] = 0x0463E60C7cE10e57911AB7bD1667eaa21de3e79b.toBytes32();
        values[berachainTestnet]["dev1Address"] = 0xf8553c8552f906C19286F21711721E206EE4909E.toBytes32();

        values[berachainTestnet]["WETH"] = 0x4200000000000000000000000000000000000006.toBytes32();
        values[berachainTestnet]["balancerVault"] = address(1).toBytes32();
        values[berachainTestnet]["USDC"] = 0x015fd589F4f1A33ce4487E12714e1B15129c9329.toBytes32();
        values[berachainTestnet]["ZRO"] = address(1).toBytes32();

        // ERC20s
        values[berachainTestnet]["WEETH"] = 0xA6cB988942610f6731e664379D15fFcfBf282b44.toBytes32(); //also OFT

        values[berachainTestnet]["LayerZeroEndPoint"] = 0x6C7Ab2202C98C4227C5c46f1417D81144DA716Ff.toBytes32();
    }

    function _addBerachainValues() private {
        values[berachain]["deployerAddress"] = 0x5F2F11ad8656439d5C14d9B351f8b09cDaC2A02d.toBytes32();
        values[berachain]["txBundlerAddress"] = 0x5F2F11ad8656439d5C14d9B351f8b09cDaC2A02d.toBytes32();
        values[berachain]["dev0Address"] = 0x0463E60C7cE10e57911AB7bD1667eaa21de3e79b.toBytes32();
        values[berachain]["dev1Address"] = 0xf8553c8552f906C19286F21711721E206EE4909E.toBytes32();

        // ERC20s
        values[berachain]["ETH"] = 0xEeeeeEeeeEeEeeEeEeEeeEEEeeeeEeeeeeeeEEeE.toBytes32();
        values[berachain]["WBERA"] = 0x6969696969696969696969696969696969696969.toBytes32();
        values[berachain]["WETH"] = 0x2F6F07CDcf3588944Bf4C42aC74ff24bF56e7590.toBytes32();
        values[berachain]["WEETH"] = 0x7DCC39B4d1C53CB31e1aBc0e358b43987FEF80f7.toBytes32();
        values[berachain]["LBTC"] = 0xecAc9C5F704e954931349Da37F60E39f515c11c1.toBytes32();
        values[berachain]["WBTC"] = 0x0555E30da8f98308EdB960aa94C0Db47230d2B9c.toBytes32(); //also OFT
        values[berachain]["EBTC"] = 0x657e8C867D8B37dCC18fA4Caead9C45EB088C642.toBytes32();
        values[berachain]["eBTC"] = 0x657e8C867D8B37dCC18fA4Caead9C45EB088C642.toBytes32();
        values[berachain]["rberaETH"] = 0x3B0145f3CFA64BC66F5742F512f871665309075d.toBytes32(); //LST
        values[berachain]["beraETH"] = 0x6fc6545d5cDE268D5C7f1e476D444F39c995120d.toBytes32(); //wrapped LST
        values[berachain]["WEETH_OT"] = 0x46C7BdE4422b6798A09e76B555F2fea8D7FfADdc.toBytes32();
        values[berachain]["WEETH_YT"] = 0x98577aC3C6b376fc9Ee56377FEcAb6D751e40610.toBytes32();
        values[berachain]["BGT"] = 0x656b95E550C07a9ffe548bd4085c72418Ceb1dba.toBytes32();
        values[berachain]["iBGT"] = 0xac03CABA51e17c86c921E1f6CBFBdC91F8BB2E6b.toBytes32();
        values[berachain]["USDC"] = 0x549943e04f40284185054145c6E4e9568C1D3241.toBytes32(); 
        values[berachain]["srUSD"] = 0x5475611Dffb8ef4d697Ae39df9395513b6E947d7.toBytes32(); 
        values[berachain]["solvBTC"] = 0x541FD749419CA806a8bc7da8ac23D346f2dF8B77.toBytes32(); 


        values[berachain]["balancerVault"] = address(1).toBytes32();
        values[berachain]["vault"] = address(1).toBytes32();

        // Kodiak
        values[berachain]["kodiakRouter"] = 0xe301E48F77963D3F7DbD2a4796962Bd7f3867Fb4.toBytes32(); //swapRouter02, doesn't work with univ3 leaves for whatever reason
        values[berachain]["uniV3Router"] = 0xEd158C4b336A6FCb5B193A5570e3a571f6cbe690.toBytes32(); //for compatability w/ existing univ3 functions (swapRouter01)
        values[berachain]["kodiakNonFungiblePositionManager"] = 0xFE5E8C83FFE4d9627A75EaA7Fee864768dB989bD.toBytes32();
        values[berachain]["uniswapV3NonFungiblePositionManager"] = 0xFE5E8C83FFE4d9627A75EaA7Fee864768dB989bD.toBytes32(); //for compatability w/ existing univ3 functions
        values[berachain]["kodiakIslandRouter"] = 0x679a7C63FC83b6A4D9C1F931891d705483d4791F.toBytes32(); //for kodiak specific islands

        values[berachain]["kodiak_island_EBTC_WBTC_005%"] = 0xfC4994e0A4780ba7536d7e79611468B6bde14CaE.toBytes32();
        values[berachain]["kodiak_island_WETH_WEETH_005%"] = 0xA0cAbFc04Fc420b3d31BA431d18eB5bD33B3f334.toBytes32();
        values[berachain]["kodiak_island_WETH_beraETH_005%"] = 0x03bCcF796cDef61064c4a2EffdD21f1AC8C29E92.toBytes32();
        values[berachain]["kodiak_island_WEETH_WEETH_OT_005%"] = 0xAd63328f4F4b8681dB713ce2eB353596628fc3B2.toBytes32();
        values[berachain]["kodiak_island_WBTC_EBTC_005%"] = 0xfC4994e0A4780ba7536d7e79611468B6bde14CaE.toBytes32();
        values[berachain]["kodiak_island_EBTC_LBTC_005%"] = 0xc3E64469e1c333360Ddb6BF0eA9B0c18E69410f0.toBytes32();
        values[berachain]["kodiak_island_EBTC_EBTC_OT_005%"] = 0x6E29Ec043103fF346450763AC364a22fc7fd4a7C.toBytes32();
        values[berachain]["kodiak_island_EBTC_WBTC_005%"] = 0xfC4994e0A4780ba7536d7e79611468B6bde14CaE.toBytes32();
        values[berachain]["kodiak_island_beraETH_WEETH_005%"] = 0x2f8C651E2F576C8c4B6DE3c32210d9b4A4461d5c.toBytes32();
        values[berachain]["kodiak_island_WBTC_solvBTC_005%"] = 0x3879451f4f69F0c2d37CaD45319cFf2E7d29C596.toBytes32();

        // Infrared
        values[berachain]["infrared_vault_wbtc_solvbtc"] = 0x5969494e13E8FA51f8223152A86f14C02860AFD3.toBytes32();


        // Infrared
        values[berachain]["infrared_vault_wbtc_ebtc"] = 0x5C5FCb568a98DA28C9D2DF4852b102aa814c3a4c.toBytes32();
        values[berachain]["infrared_vault_weth_weeth"] = 0x16ed36cB22b298085d10b119030408C7BbfFC24E.toBytes32();

        // Dolomite
        values[berachain]["dolomiteMargin"] = 0x003Ca23Fd5F0ca87D01F6eC6CD14A8AE60c2b97D.toBytes32();
        values[berachain]["dolomiteDepositWithdrawRouter"] = 0xd6a31B6AeA4d26A19bF479b5032D9DDc481187e6.toBytes32();
        values[berachain]["dolomiteBorrowProxy"] = 0xC06271eb97d960F4034DDF953e16271CcB2B10BD.toBytes32();

        // dTokens
        values[berachain]["dWETH"] = 0xf7b5127B510E568fdC39e6Bb54e2081BFaD489AF.toBytes32();
        values[berachain]["dWEETH"] = 0x48282e3B990625CBDcb885E4a4D83B6e9D5C8442.toBytes32();
        values[berachain]["dWBTC"] = 0x29cF6e8eCeFb8d3c9dd2b727C1b7d1df1a754F6f.toBytes32();
        values[berachain]["dEBTC"] = 0x6B21026e1Fe8be7F23660B5fBFb1885dbd1147E6.toBytes32();

        // Goldilocks Vaults
        values[berachain]["goldivault_weETH"] = 0x0B8B5e0ec1dc908E0d8513cC03E91Eb479Ab6Ea9.toBytes32();
        values[berachain]["goldivault_eBTC"] = 0x0c3F856b93d6D7B46C76296f073A1357738d238C.toBytes32();
        
        // Tellers
        values[berachain]["eBTCTeller"] = 0x6Ee3aaCcf9f2321E49063C4F8da775DdBd407268.toBytes32(); 

        // dTokens
        values[berachain]["dWETH"] = 0xf7b5127B510E568fdC39e6Bb54e2081BFaD489AF.toBytes32();
        values[berachain]["dWEETH"] = 0x48282e3B990625CBDcb885E4a4D83B6e9D5C8442.toBytes32();

        // etherFi
        values[berachain]["etherFiL2SyncPool"] = 0xC9475e18E2C5C26EA6ADCD55fabE07920beA887e.toBytes32();

        // Layer Zero
        values[berachain]["LayerZeroEndPoint"] = 0x6F475642a6e85809B1c36Fa62763669b1b48DD5B.toBytes32();
        values[berachain]["ZRO"] = address(1).toBytes32();

        // OFTs
        values[berachain]["LBTC_OFT"] = 0x630e12D53D4E041b8C5451aD035Ea841E08391d7.toBytes32();
        values[berachain]["solvBTC_OFT"] = 0xB12979Ff302Ac903849948037A51792cF7186E8e.toBytes32();

        // Stargate
        values[berachain]["stargateUSDC"] = 0xAF54BE5B6eEc24d6BFACf1cce4eaF680A8239398.toBytes32();
        values[berachain]["stargatesrUSD"] = 0x5475611Dffb8ef4d697Ae39df9395513b6E947d7.toBytes32();


        // BGT Reward Vaults
        values[berachain]["WBERA_HONEY_reward_vault"] = 0xC2BaA8443cDA8EBE51a640905A8E6bc4e1f9872c.toBytes32();
        
        // Ooga Booga 
        values[berachain]["OBRouter"] = 0xFd88aD4849BA0F729D6fF4bC27Ff948Ab1Ac3dE7.toBytes32();
        values[berachain]["OBExecutor"] = 0x2242B1c1B429c799D5584dC4B59732fb6B1A6BE6.toBytes32();

    }

    function _addBobValues() private {
        values[bob]["deployerAddress"] = 0x5F2F11ad8656439d5C14d9B351f8b09cDaC2A02d.toBytes32();
        values[bob]["deployerAddress2"] = 0xF3d0672a91Fd56C9ef04C79ec67d60c34c6148a0.toBytes32();
        values[bob]["txBundlerAddress"] = 0xF3d0672a91Fd56C9ef04C79ec67d60c34c6148a0.toBytes32();
        values[bob]["dev0Address"] = 0x0463E60C7cE10e57911AB7bD1667eaa21de3e79b.toBytes32();
        values[bob]["dev1Address"] = 0xf8553c8552f906C19286F21711721E206EE4909E.toBytes32();

        // ERC20s
        values[bob]["WETH"] = 0x4200000000000000000000000000000000000006.toBytes32();
        values[bob]["WBTC"] = 0x03C7054BCB39f7b2e5B2c7AcB37583e32D70Cfa3.toBytes32();
        values[bob]["solvBTC"] = 0x541FD749419CA806a8bc7da8ac23D346f2dF8B77.toBytes32();
        values[bob]["solvBTC.BBN"] = 0xCC0966D8418d412c599A6421b760a847eB169A8c.toBytes32();
        values[bob]["LBTC"] = 0xA45d4121b3D47719FF57a947A9d961539Ba33204.toBytes32();

        values[bob]["balancerVault"] = address(1).toBytes32();
        values[bob]["vault"] = address(1).toBytes32();

        values[bob]["ZRO"] = address(1).toBytes32();
        values[bob]["LayerZeroEndPoint"] = 0x1a44076050125825900e736c501f859c50fE728c.toBytes32();

        // OFTs
        
        // Standard Bridge
        values[bob]["standardBridge"] = 0x4200000000000000000000000000000000000010.toBytes32();
        values[bob]["crossDomainMessenger"] = 0x4200000000000000000000000000000000000007.toBytes32();


        // Euler
        values[bob]["ethereumVaultConnector"] = 0x59f0FeEc4fA474Ad4ffC357cC8d8595B68abE47d.toBytes32(); 
        values[bob]["eulerWBTC"] = 0x11DA346d3Fdb62641BDbfebfd54b81CAA871aEf6.toBytes32();  
    }

    function _addDeriveValues() private {
        values[derive]["deployerAddress"] = 0x5F2F11ad8656439d5C14d9B351f8b09cDaC2A02d.toBytes32();
        values[derive]["deployerAddress2"] = 0xF3d0672a91Fd56C9ef04C79ec67d60c34c6148a0.toBytes32();
        values[derive]["txBundlerAddress"] = 0xF3d0672a91Fd56C9ef04C79ec67d60c34c6148a0.toBytes32();
        values[derive]["dev0Address"] = 0x0463E60C7cE10e57911AB7bD1667eaa21de3e79b.toBytes32();
        values[derive]["dev1Address"] = 0xf8553c8552f906C19286F21711721E206EE4909E.toBytes32();

        // ERC20s
        values[derive]["WETH"] = 0x4200000000000000000000000000000000000006.toBytes32();
        values[derive]["LBTC"] = 0x36b5C126A3D7B25F6032653A0d18823Ee48a890e.toBytes32();
        values[derive]["stDRV"] = 0x7499d654422023a407d92e1D83D387d81BC68De1.toBytes32(); 
        values[derive]["DRV"] = 0x2EE0fd70756EDC663AcC9676658A1497C247693A.toBytes32(); 

        values[derive]["balancerVault"] = address(1).toBytes32();
        values[derive]["vault"] = address(1).toBytes32();

        values[derive]["ZRO"] = address(1).toBytes32();
        
        // Reward Distributor
        values[derive]["rewardDistributor"] = 0x2f8C5a3BBd69443B6e462F563bA0EaB4317F995b.toBytes32(); 
        
        // Standard Bridge
        values[derive]["standardBridge"] = 0x4200000000000000000000000000000000000010.toBytes32();
        values[derive]["crossDomainMessenger"] = 0x4200000000000000000000000000000000000007.toBytes32();
        values[derive]["uniswapV3NonFungiblePositionManager"] = 0xC36442b4a4522E871399CD717aBDD847Ab11FE88.toBytes32();

        // Derive
        values[derive]["deriveWithdrawWrapper"] = 0xea8E683D8C46ff05B871822a00461995F93df800.toBytes32(); 
        values[derive]["derive_LBTC_controller"] = 0x5eFC527B2640681289E31E1e29f94EA397b6c589.toBytes32(); 
    }

    function _addUnichainValues() private {
        values[unichain]["deployerAddress"] = 0x5F2F11ad8656439d5C14d9B351f8b09cDaC2A02d.toBytes32();
        values[unichain]["txBundlerAddress"] = 0x5F2F11ad8656439d5C14d9B351f8b09cDaC2A02d.toBytes32();
        values[unichain]["dev0Address"] = 0x0463E60C7cE10e57911AB7bD1667eaa21de3e79b.toBytes32();
        values[unichain]["dev1Address"] = 0xf8553c8552f906C19286F21711721E206EE4909E.toBytes32();

        // ERC20s
        values[unichain]["ETH"] = 0xEeeeeEeeeEeEeeEeEeEeeEEEeeeeEeeeeeeeEEeE.toBytes32();
        values[unichain]["WETH"] = 0x4200000000000000000000000000000000000006.toBytes32();
        values[unichain]["USDC"] = 0x078D782b760474a361dDA0AF3839290b0EF57AD6.toBytes32();
        values[unichain]["weETH"] = 0x7DCC39B4d1C53CB31e1aBc0e358b43987FEF80f7.toBytes32();
        values[unichain]["WEETH"] = 0x7DCC39B4d1C53CB31e1aBc0e358b43987FEF80f7.toBytes32();
        values[unichain]["WSTETH"] = 0xc02fE7317D4eb8753a02c35fe019786854A92001.toBytes32();

        values[unichain]["balancerVault"] = address(1).toBytes32();
        values[unichain]["vault"] = address(1).toBytes32();

        values[unichain]["ZRO"] = address(1).toBytes32();
        
        // Standard Bridge
        values[unichain]["standardBridge"] = 0x4200000000000000000000000000000000000010.toBytes32();
        values[unichain]["crossDomainMessenger"] = 0x4200000000000000000000000000000000000007.toBytes32();

        // Uniswap V4
        values[unichain]["uniV4PoolManager"] = 0x1F98400000000000000000000000000000000004.toBytes32();
        values[unichain]["uniV4PositionManager"] = 0x4529A01c7A0410167c5740C487A8DE60232617bf.toBytes32();
        values[unichain]["uniV4UniversalRouter"] = 0xEf740bf23aCaE26f6492B10de645D6B98dC8Eaf3.toBytes32();
        values[unichain]["permit2"] = 0x000000000022D473030F116dDEE9F6B43aC78BA3.toBytes32();

        // LayerZero
        values[unichain]["LayerZeroEndPoint"] = 0x6F475642a6e85809B1c36Fa62763669b1b48DD5B.toBytes32();
    }
}<|MERGE_RESOLUTION|>--- conflicted
+++ resolved
@@ -1323,17 +1323,13 @@
         values[mainnet]["derive_controller"] = 0x52CB41109b637F03B81b3FD6Dce4E3948b2F0923.toBytes32(); 
         values[mainnet]["derive_LBTC_connectorPlugOnDeriveChain"] = 0x2E1245D57a304C7314687E529D610071628117f3.toBytes32(); 
         //values[mainnet]["derive_boringTestVault_wallet"] = .toBytes32(); 
-<<<<<<< HEAD
         
-        //Mellow 
+        // Mellow 
         values[mainnet]["dvStETHVault"] = 0x5E362eb2c0706Bd1d134689eC75176018385430B.toBytes32(); 
-
-=======
        
         // King 
         values[mainnet]["kingMerkleDistributor"] = 0x6Db24Ee656843E3fE03eb8762a54D86186bA6B64.toBytes32(); 
-        
->>>>>>> c6d30895
+
     }
 
     function _addBaseValues() private {
