--- conflicted
+++ resolved
@@ -140,17 +140,14 @@
         // Tellers
         values[mainnet]["eBTCTeller"] = 0x6Ee3aaCcf9f2321E49063C4F8da775DdBd407268.toBytes32();
         values[mainnet]["liquidBeraBTCTeller"] = 0x07951756b68427e7554AB4c9091344cB8De1Ad5a.toBytes32();
-<<<<<<< HEAD
         values[mainnet]["sBTCNTeller"] = 0xeAd024098eE05e8e975043eCc6189b49CfBe35fd.toBytes32(); 
         values[mainnet]["sonicLBTCTeller"] = 0x258f532CB41393c505554228e66eaf580B0171b2.toBytes32();
+        values[mainnet]["sonicBTCTeller"] = 0x258f532CB41393c505554228e66eaf580B0171b2.toBytes32(); 
+
+        // TAC BoringVaults
+        values[mainnet]["TurtleTACUSD"] = 0x699e04F98dE2Fc395a7dcBf36B48EC837A976490.toBytes32();
         values[mainnet]["TACTeller"] = 0xBbf9E8718D83CF67b568bfFd9d3034BfF02A0103.toBytes32();
         values[mainnet]["TACOnChainQueue"] = 0x699e04F98dE2Fc395a7dcBf36B48EC837A976490.toBytes32();
-
-        // TAC BoringVaults
-        values[mainnet]["TurtleTACUSD"] = 0x699e04F98dE2Fc395a7dcBf36B48EC837A976490.toBytes32();
-=======
-        values[mainnet]["sonicBTCTeller"] = 0x258f532CB41393c505554228e66eaf580B0171b2.toBytes32(); 
->>>>>>> c50b4963
 
         // DeFi Ecosystem
         values[mainnet]["ETH"] = 0xEeeeeEeeeEeEeeEeEeEeeEEEeeeeEeeeeeeeEEeE.toBytes32();
@@ -866,6 +863,7 @@
         values[mainnet]["pendle_USD0Plus_market_06_25_2025"] = 0x048680F64d6DFf1748ba6D9a01F578433787e24B.toBytes32();
 
         values[mainnet]["pendle_eBTC_market_12_26_24"] = 0x36d3ca43ae7939645C306E26603ce16e39A89192.toBytes32();
+        values[mainnet]["pendle_eBTC_market_06_25_25"] = 0x523f9441853467477b4dDE653c554942f8E17162.toBytes32();
         values[mainnet]["pendle_LBTC_corn_market_12_26_24"] = 0xCaE62858DB831272A03768f5844cbe1B40bB381f.toBytes32();
         values[mainnet]["pendle_LBTC_market_03_26_25"] = 0x70B70Ac0445C3eF04E314DFdA6caafd825428221.toBytes32();
         values[mainnet]["pendle_LBTC_market_06_25_25"] = 0x931F7eA0c31c14914a452d341bc5Cb5d996BE71d.toBytes32();
@@ -1822,12 +1820,8 @@
         // Silo
         values[sonicMainnet]["siloRouter"] = 0x22AacdEc57b13911dE9f188CF69633cC537BdB76.toBytes32();
         values[sonicMainnet]["silo_stS_wS_config"] = 0x78C246f67c8A6cE03a1d894d4Cf68004Bd55Deea.toBytes32();
-<<<<<<< HEAD
-
-=======
         values[sonicMainnet]["silo_S_scUSD_config"] = 0xFe514E71F0933F63B374056557AED3dBB381C646.toBytes32(); 
         values[sonicMainnet]["silo_S_USDC_config"] = 0x4915F6d3C9a7B20CedFc5d3854f2802f30311d13.toBytes32(); 
->>>>>>> c50b4963
         values[sonicMainnet]["silo_wS_USDC_id8_config"] = 0x4915F6d3C9a7B20CedFc5d3854f2802f30311d13.toBytes32();
         values[sonicMainnet]["silo_wS_USDC_id8_USDC_IncentivesController"] = 0x0dd368Cd6D8869F2b21BA3Cb4fd7bA107a2e3752.toBytes32();
         values[sonicMainnet]["silo_wS_USDC_id8_wS_IncentivesController"] = 0x89a10bFb6b57AD89b2270d80175914C517E547D9.toBytes32();
