--- conflicted
+++ resolved
@@ -1751,13 +1751,10 @@
         values[sonicMainnet]["EUL"] = 0x8e15C8D399e86d4FD7B427D42f06c60cDD9397e7.toBytes32(); 
         values[sonicMainnet]["ZRO"] = address(1).toBytes32();
         values[sonicMainnet]["OS"] = 0xb1e25689D55734FD3ffFc939c4C3Eb52DFf8A794.toBytes32();
-<<<<<<< HEAD
         values[sonicMainnet]["roysonicUSDC"] = 0x45088fb2FfEBFDcf4dFf7b7201bfA4Cd2077c30E.toBytes32();
-=======
         values[sonicMainnet]["SILO"] = 0x53f753E4B17F4075D6fa2c6909033d224b81e698.toBytes32(); 
         values[sonicMainnet]["BEETSFRAGMENTSS1"] = 0x3419966bC74fa8f951108d15b053bEd233974d3D.toBytes32();
         values[sonicMainnet]["CRV"] = 0x5Af79133999f7908953E94b7A5CF367740Ebee35.toBytes32();
->>>>>>> 16fc7012
 
         values[sonicMainnet]["balancerVault"] = address(1).toBytes32();
         values[sonicMainnet]["vault"] = address(1).toBytes32();
