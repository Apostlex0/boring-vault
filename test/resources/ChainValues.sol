--- conflicted
+++ resolved
@@ -224,16 +224,6 @@
         values[mainnet]["WSTUSR"] = 0x1202F5C7b4B9E47a1A484E8B270be34dbbC75055.toBytes32();
         values[mainnet]["USUAL"] = 0xC4441c2BE5d8fA8126822B9929CA0b81Ea0DE38E.toBytes32();
         values[mainnet]["MORPHO"] = 0x58D97B57BB95320F9a05dC918Aef65434969c2B2.toBytes32();
-<<<<<<< HEAD
-        values[mainnet]["ETHFI"] = 0xFe0c30065B384F05761f15d0CC899D4F9F9Cc0eB.toBytes32();
-        values[mainnet]["USR"] = 0x66a1E37c9b0eAddca17d3662D6c05F4DECf3e110.toBytes32();
-        values[mainnet]["beraSTONE"] = 0x97Ad75064b20fb2B2447feD4fa953bF7F007a706.toBytes32();
-        values[mainnet]["solvBTC"] = 0x7A56E1C57C7475CCf742a1832B028F0456652F97.toBytes32();
-        values[mainnet]["solvBTC.BBN"] = 0xd9D920AA40f578ab794426F5C90F6C731D159DEf.toBytes32();
-        values[mainnet]["USR"] = 0x66a1E37c9b0eAddca17d3662D6c05F4DECf3e110.toBytes32();
-        values[mainnet]["stUSR"] = 0x6c8984bc7DBBeDAf4F6b2FD766f16eBB7d10AAb4.toBytes32();
-        values[mainnet]["wstUSR"] = 0x1202F5C7b4B9E47a1A484E8B270be34dbbC75055.toBytes32();
-=======
         values[mainnet]["ETHFI"] = 0xFe0c30065B384F05761f15d0CC899D4F9F9Cc0eB.toBytes32(); 
         values[mainnet]["USR"] = 0x66a1E37c9b0eAddca17d3662D6c05F4DECf3e110.toBytes32(); 
         values[mainnet]["scBTC"] = 0xBb30e76d9Bb2CC9631F7fC5Eb8e87B5Aff32bFbd.toBytes32();
@@ -250,7 +240,6 @@
         values[mainnet]["stkGHO"] = 0x1a88Df1cFe15Af22B3c4c783D4e6F7F9e0C1885d.toBytes32();
         values[mainnet]["lvlUSD"] = 0x7C1156E515aA1A2E851674120074968C905aAF37.toBytes32();
         values[mainnet]["slvlUSD"] = 0x4737D9b4592B40d51e110b94c9C043c6654067Ae.toBytes32();
->>>>>>> 08c6646b
 
         // Rate providers
         values[mainnet]["WEETH_RATE_PROVIDER"] = 0xCd5fE23C85820F7B72D0926FC9b05b43E359b7ee.toBytes32();
