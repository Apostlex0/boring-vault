// SPDX-License-Identifier: UNLICENSED
pragma solidity 0.8.21;

import {ERC20} from "@solmate/tokens/ERC20.sol";
import {AddressToBytes32Lib} from "src/helper/AddressToBytes32Lib.sol";

contract ChainValues {
    using AddressToBytes32Lib for address;
    using AddressToBytes32Lib for bytes32;

    string public constant mainnet = "mainnet";
    string public constant polygon = "polygon";
    string public constant bsc = "bsc";
    string public constant avalanche = "avalanche";
    string public constant arbitrum = "arbitrum";
    string public constant optimism = "optimism";
    string public constant base = "base";
    string public constant zircuit = "zircuit";
    string public constant mantle = "mantle";
    string public constant linea = "linea";
    string public constant scroll = "scroll";
    string public constant fraxtal = "fraxtal";
    string public constant corn = "corn";
    string public constant swell = "swell";
    string public constant sonicMainnet = "sonicMainnet";
    string public constant holesky = "holesky";
    string public constant sepolia = "sepolia";
    string public constant sonicTestnet = "sonicTestnet";
    string public constant sonicBlaze = "sonicBlaze";

    // Bridging constants.
    uint64 public constant ccipArbitrumChainSelector = 4949039107694359620;
    uint64 public constant ccipMainnetChainSelector = 5009297550715157269;
    uint32 public constant layerZeroBaseEndpointId = 30184;
    uint32 public constant layerZeroMainnetEndpointId = 30101;
    uint32 public constant layerZeroOptimismEndpointId = 30111;
    uint32 public constant layerZeroArbitrumEndpointId = 30110;
    uint32 public constant layerZeroLineaEndpointId = 30183;
    uint32 public constant layerZeroScrollEndpointId = 30214;
    uint32 public constant layerZeroCornEndpointId = 30331;
    uint32 public constant layerZeroSwellEndpointId = 30335;
    uint32 public constant layerZeroSonicMainnetEndpointId = 30332;
    uint32 public constant layerZeroSepoliaEndpointId = 40161;
    uint32 public constant layerZeroSonicBlazeEndpointId = 40349;
    uint32 public constant hyperlaneMainnetEndpointId = 1;
    uint32 public constant hyperlaneEclipseEndpointId = 1408864445;

    error ChainValues__ZeroAddress(string chainName, string valueName);
    error ChainValues__ZeroBytes32(string chainName, string valueName);
    error ChainValues__ValueAlreadySet(string chainName, string valueName);

    mapping(string => mapping(string => bytes32)) public values;

    function getAddress(string memory chainName, string memory valueName) public view returns (address a) {
        a = values[chainName][valueName].toAddress();
        if (a == address(0)) {
            revert ChainValues__ZeroAddress(chainName, valueName);
        }
    }

    function getERC20(string memory chainName, string memory valueName) public view returns (ERC20 erc20) {
        address a = getAddress(chainName, valueName);
        erc20 = ERC20(a);
    }

    function getBytes32(string memory chainName, string memory valueName) public view returns (bytes32 b) {
        b = values[chainName][valueName];
        if (b == bytes32(0)) {
            revert ChainValues__ZeroBytes32(chainName, valueName);
        }
    }

    function setValue(bool overrideOk, string memory chainName, string memory valueName, bytes32 value) public {
        if (!overrideOk && values[chainName][valueName] != bytes32(0)) {
            revert ChainValues__ValueAlreadySet(chainName, valueName);
        }
        values[chainName][valueName] = value;
    }

    function setAddress(bool overrideOk, string memory chainName, string memory valueName, address value) public {
        setValue(overrideOk, chainName, valueName, value.toBytes32());
    }

    constructor() {
        // Add mainnet values
        _addMainnetValues();
        _addBaseValues();
        _addArbitrumValues();
        _addOptimismValues();
        _addMantleValues();
        _addZircuitValues();
        _addLineaValues();
        _addScrollValues();
        _addFraxtalValues();
        _addBscValues();
        _addCornValues();
        _addSwellValues();
        _addSonicMainnetValues();
        // Add testnet values
        _addHoleskyValues();
        _addSepoliaValues();
        _addSonicTestnetValues();
        _addSonicBlazeValues();
    }

    function _addMainnetValues() private {
        values[mainnet]["boringDeployerContract"] = 0xFD65ADF7d2f9ea09287543520a703522E0a360C9.toBytes32();
        // Liquid Ecosystem
        values[mainnet]["deployerAddress"] = 0x5F2F11ad8656439d5C14d9B351f8b09cDaC2A02d.toBytes32();
        values[mainnet]["dev0Address"] = 0x0463E60C7cE10e57911AB7bD1667eaa21de3e79b.toBytes32();
        values[mainnet]["dev1Address"] = 0xf8553c8552f906C19286F21711721E206EE4909E.toBytes32();
        values[mainnet]["liquidV1PriceRouter"] = 0x693799805B502264f9365440B93C113D86a4fFF5.toBytes32();
        values[mainnet]["liquidPayoutAddress"] = 0xA9962a5BfBea6918E958DeE0647E99fD7863b95A.toBytes32();
        values[mainnet]["liquidMultisig"] = 0xCEA8039076E35a825854c5C2f85659430b06ec96.toBytes32();
        values[mainnet]["liquidEth"] = 0xf0bb20865277aBd641a307eCe5Ee04E79073416C.toBytes32();
        values[mainnet]["liquidEthStrategist"] = 0x41DFc53B13932a2690C9790527C1967d8579a6ae.toBytes32();
        values[mainnet]["liquidEthManager"] = 0x227975088C28DBBb4b421c6d96781a53578f19a8.toBytes32();
        values[mainnet]["superSymbiotic"] = 0x917ceE801a67f933F2e6b33fC0cD1ED2d5909D88.toBytes32();
        values[mainnet]["superSymbioticTeller"] = 0x99dE9e5a3eC2750a6983C8732E6e795A35e7B861.toBytes32();
        values[mainnet]["weETHs"] = 0x917ceE801a67f933F2e6b33fC0cD1ED2d5909D88.toBytes32();
        values[mainnet]["txBundlerAddress"] = 0x47Cec90FACc9364D7C21A8ab5e2aD9F1f75D740C.toBytes32();

        // Tellers
        values[mainnet]["eBTCTeller"] = 0x6Ee3aaCcf9f2321E49063C4F8da775DdBd407268.toBytes32();
        values[mainnet]["liquidBeraBTCTeller"] = 0x07951756b68427e7554AB4c9091344cB8De1Ad5a.toBytes32();

        // DeFi Ecosystem
        values[mainnet]["ETH"] = 0xEeeeeEeeeEeEeeEeEeEeeEEEeeeeEeeeeeeeEEeE.toBytes32();
        values[mainnet]["uniV3Router"] = 0xE592427A0AEce92De3Edee1F18E0157C05861564.toBytes32();
        values[mainnet]["uniV2Router"] = 0x7a250d5630B4cF539739dF2C5dAcb4c659F2488D.toBytes32();

        // ERC20s
        values[mainnet]["USDC"] = 0xA0b86991c6218b36c1d19D4a2e9Eb0cE3606eB48.toBytes32();
        values[mainnet]["WETH"] = 0xC02aaA39b223FE8D0A0e5C4F27eAD9083C756Cc2.toBytes32();
        values[mainnet]["WBTC"] = 0x2260FAC5E5542a773Aa44fBCfeDf7C193bc2C599.toBytes32();
        values[mainnet]["USDT"] = 0xdAC17F958D2ee523a2206206994597C13D831ec7.toBytes32();
        values[mainnet]["TUSD"] = 0x0000000000085d4780B73119b644AE5ecd22b376.toBytes32();
        values[mainnet]["DAI"] = 0x6B175474E89094C44Da98b954EedeAC495271d0F.toBytes32();
        values[mainnet]["WSTETH"] = 0x7f39C581F595B53c5cb19bD0b3f8dA6c935E2Ca0.toBytes32();
        values[mainnet]["STETH"] = 0xae7ab96520DE3A18E5e111B5EaAb095312D7fE84.toBytes32();
        values[mainnet]["FRAX"] = 0x853d955aCEf822Db058eb8505911ED77F175b99e.toBytes32();
        values[mainnet]["BAL"] = 0xba100000625a3754423978a60c9317c58a424e3D.toBytes32();
        values[mainnet]["COMP"] = 0xc00e94Cb662C3520282E6f5717214004A7f26888.toBytes32();
        values[mainnet]["LINK"] = 0x514910771AF9Ca656af840dff83E8264EcF986CA.toBytes32();
        values[mainnet]["rETH"] = 0xae78736Cd615f374D3085123A210448E74Fc6393.toBytes32();
        values[mainnet]["RETH"] = 0xae78736Cd615f374D3085123A210448E74Fc6393.toBytes32();
        values[mainnet]["cbETH"] = 0xBe9895146f7AF43049ca1c1AE358B0541Ea49704.toBytes32();
        values[mainnet]["RPL"] = 0xD33526068D116cE69F19A9ee46F0bd304F21A51f.toBytes32();
        values[mainnet]["BOND"] = 0x0391D2021f89DC339F60Fff84546EA23E337750f.toBytes32();
        values[mainnet]["SWETH"] = 0xf951E335afb289353dc249e82926178EaC7DEd78.toBytes32();
        values[mainnet]["AURA"] = 0xC0c293ce456fF0ED870ADd98a0828Dd4d2903DBF.toBytes32();
        values[mainnet]["GHO"] = 0x40D16FC0246aD3160Ccc09B8D0D3A2cD28aE6C2f.toBytes32();
        values[mainnet]["LUSD"] = 0x5f98805A4E8be255a32880FDeC7F6728C6568bA0.toBytes32();
        values[mainnet]["OHM"] = 0x64aa3364F17a4D01c6f1751Fd97C2BD3D7e7f1D5.toBytes32();
        values[mainnet]["MKR"] = 0x9f8F72aA9304c8B593d555F12eF6589cC3A579A2.toBytes32();
        values[mainnet]["APE"] = 0x4d224452801ACEd8B2F0aebE155379bb5D594381.toBytes32();
        values[mainnet]["UNI"] = 0x1f9840a85d5aF5bf1D1762F925BDADdC4201F984.toBytes32();
        values[mainnet]["CRV"] = 0xD533a949740bb3306d119CC777fa900bA034cd52.toBytes32();
        values[mainnet]["CVX"] = 0x4e3FBD56CD56c3e72c1403e103b45Db9da5B9D2B.toBytes32();
        values[mainnet]["FRXETH"] = 0x5E8422345238F34275888049021821E8E08CAa1f.toBytes32();
        values[mainnet]["CRVUSD"] = 0xf939E0A03FB07F59A73314E73794Be0E57ac1b4E.toBytes32();
        values[mainnet]["OETH"] = 0x856c4Efb76C1D1AE02e20CEB03A2A6a08b0b8dC3.toBytes32();
        values[mainnet]["MKUSD"] = 0x4591DBfF62656E7859Afe5e45f6f47D3669fBB28.toBytes32();
        values[mainnet]["YETH"] = 0x1BED97CBC3c24A4fb5C069C6E311a967386131f7.toBytes32();
        values[mainnet]["ETHX"] = 0xA35b1B31Ce002FBF2058D22F30f95D405200A15b.toBytes32();
        values[mainnet]["weETH"] = 0xCd5fE23C85820F7B72D0926FC9b05b43E359b7ee.toBytes32();
        values[mainnet]["WEETH"] = 0xCd5fE23C85820F7B72D0926FC9b05b43E359b7ee.toBytes32();
        values[mainnet]["EETH"] = 0x35fA164735182de50811E8e2E824cFb9B6118ac2.toBytes32();
        values[mainnet]["EZETH"] = 0xbf5495Efe5DB9ce00f80364C8B423567e58d2110.toBytes32();
        values[mainnet]["RSETH"] = 0xA1290d69c65A6Fe4DF752f95823fae25cB99e5A7.toBytes32();
        values[mainnet]["OSETH"] = 0xf1C9acDc66974dFB6dEcB12aA385b9cD01190E38.toBytes32();
        values[mainnet]["RSWETH"] = 0xFAe103DC9cf190eD75350761e95403b7b8aFa6c0.toBytes32();
        values[mainnet]["PENDLE"] = 0x808507121B80c02388fAd14726482e061B8da827.toBytes32();
        values[mainnet]["SUSDE"] = 0x9D39A5DE30e57443BfF2A8307A4256c8797A3497.toBytes32();
        values[mainnet]["USDE"] = 0x4c9EDD5852cd905f086C759E8383e09bff1E68B3.toBytes32();
        values[mainnet]["GEAR"] = 0xBa3335588D9403515223F109EdC4eB7269a9Ab5D.toBytes32();
        values[mainnet]["SDAI"] = 0x83F20F44975D03b1b09e64809B757c47f942BEeA.toBytes32();
        values[mainnet]["PYUSD"] = 0x6c3ea9036406852006290770BEdFcAbA0e23A0e8.toBytes32();
        values[mainnet]["METH"] = 0xd5F7838F5C461fefF7FE49ea5ebaF7728bB0ADfa.toBytes32();
        values[mainnet]["TBTC"] = 0x18084fbA666a33d37592fA2633fD49a74DD93a88.toBytes32();
        values[mainnet]["INST"] = 0x6f40d4A6237C257fff2dB00FA0510DeEECd303eb.toBytes32();
        values[mainnet]["LBTC"] = 0x8236a87084f8B84306f72007F36F2618A5634494.toBytes32();
        values[mainnet]["RSR"] = 0x320623b8E4fF03373931769A31Fc52A4E78B5d70.toBytes32();
        values[mainnet]["SFRXETH"] = 0xac3E018457B222d93114458476f3E3416Abbe38F.toBytes32();
        values[mainnet]["WBETH"] = 0xa2E3356610840701BDf5611a53974510Ae27E2e1.toBytes32();
        values[mainnet]["UNIETH"] = 0xF1376bceF0f78459C0Ed0ba5ddce976F1ddF51F4.toBytes32();
        values[mainnet]["CBETH"] = 0xBe9895146f7AF43049ca1c1AE358B0541Ea49704.toBytes32();
        values[mainnet]["USD0"] = 0x73A15FeD60Bf67631dC6cd7Bc5B6e8da8190aCF5.toBytes32();
        values[mainnet]["USD0_plus"] = 0x35D8949372D46B7a3D5A56006AE77B215fc69bC0.toBytes32();
        values[mainnet]["deUSD"] = 0x15700B564Ca08D9439C58cA5053166E8317aa138.toBytes32();
        values[mainnet]["sdeUSD"] = 0x5C5b196aBE0d54485975D1Ec29617D42D9198326.toBytes32();
        values[mainnet]["pumpBTC"] = 0xF469fBD2abcd6B9de8E169d128226C0Fc90a012e.toBytes32();
        values[mainnet]["CAKE"] = 0x152649eA73beAb28c5b49B26eb48f7EAD6d4c898.toBytes32();
        values[mainnet]["cbBTC"] = 0xcbB7C0000aB88B473b1f5aFd9ef808440eed33Bf.toBytes32();
        values[mainnet]["fBTC"] = 0xC96dE26018A54D51c097160568752c4E3BD6C364.toBytes32();
        values[mainnet]["EIGEN"] = 0xec53bF9167f50cDEB3Ae105f56099aaaB9061F83.toBytes32();
        values[mainnet]["wcUSDCv3"] = 0x27F2f159Fe990Ba83D57f39Fd69661764BEbf37a.toBytes32();
        values[mainnet]["ZRO"] = 0x6985884C4392D348587B19cb9eAAf157F13271cd.toBytes32();
        values[mainnet]["eBTC"] = 0x657e8C867D8B37dCC18fA4Caead9C45EB088C642.toBytes32();
        values[mainnet]["USDS"] = 0xdC035D45d973E3EC169d2276DDab16f1e407384F.toBytes32();
        values[mainnet]["uniBTC"] = 0x004E9C3EF86bc1ca1f0bB5C7662861Ee93350568.toBytes32();
        values[mainnet]["BTCN"] = 0x386E7A3a0c0919c9d53c3b04FF67E73Ff9e45Fb6.toBytes32();
        values[mainnet]["sUSDs"] = 0xa3931d71877C0E7a3148CB7Eb4463524FEc27fbD.toBytes32();
        values[mainnet]["USUAL"] = 0xC4441c2BE5d8fA8126822B9929CA0b81Ea0DE38E.toBytes32();
        values[mainnet]["MORPHO"] = 0x58D97B57BB95320F9a05dC918Aef65434969c2B2.toBytes32();

        // Rate providers
        values[mainnet]["WEETH_RATE_PROVIDER"] = 0xCd5fE23C85820F7B72D0926FC9b05b43E359b7ee.toBytes32();
        values[mainnet]["ETHX_RATE_PROVIDER"] = 0xAAE054B9b822554dd1D9d1F48f892B4585D3bbf0.toBytes32();
        values[mainnet]["UNIETH_RATE_PROVIDER"] = 0x2c3b8c5e98A6e89AAAF21Deebf5FF9d08c4A9FF7.toBytes32();

        // Chainlink Datafeeds
        values[mainnet]["WETH_USD_FEED"] = 0x5f4eC3Df9cbd43714FE2740f5E3616155c5b8419.toBytes32();
        values[mainnet]["USDC_USD_FEED"] = 0x8fFfFfd4AfB6115b954Bd326cbe7B4BA576818f6.toBytes32();
        values[mainnet]["WBTC_USD_FEED"] = 0xF4030086522a5bEEa4988F8cA5B36dbC97BeE88c.toBytes32();
        values[mainnet]["TUSD_USD_FEED"] = 0xec746eCF986E2927Abd291a2A1716c940100f8Ba.toBytes32();
        values[mainnet]["STETH_USD_FEED"] = 0xCfE54B5cD566aB89272946F602D76Ea879CAb4a8.toBytes32();
        values[mainnet]["DAI_USD_FEED"] = 0xAed0c38402a5d19df6E4c03F4E2DceD6e29c1ee9.toBytes32();
        values[mainnet]["USDT_USD_FEED"] = 0x3E7d1eAB13ad0104d2750B8863b489D65364e32D.toBytes32();
        values[mainnet]["COMP_USD_FEED"] = 0xdbd020CAeF83eFd542f4De03e3cF0C28A4428bd5.toBytes32();
        values[mainnet]["fastGasFeed"] = 0x169E633A2D1E6c10dD91238Ba11c4A708dfEF37C.toBytes32();
        values[mainnet]["FRAX_USD_FEED"] = 0xB9E1E3A9feFf48998E45Fa90847ed4D467E8BcfD.toBytes32();
        values[mainnet]["RETH_ETH_FEED"] = 0x536218f9E9Eb48863970252233c8F271f554C2d0.toBytes32();
        values[mainnet]["BOND_ETH_FEED"] = 0xdd22A54e05410D8d1007c38b5c7A3eD74b855281.toBytes32();
        values[mainnet]["CBETH_ETH_FEED"] = 0xF017fcB346A1885194689bA23Eff2fE6fA5C483b.toBytes32();
        values[mainnet]["STETH_ETH_FEED"] = 0x86392dC19c0b719886221c78AB11eb8Cf5c52812.toBytes32();
        values[mainnet]["BAL_USD_FEED"] = 0xdF2917806E30300537aEB49A7663062F4d1F2b5F.toBytes32();
        values[mainnet]["GHO_USD_FEED"] = 0x3f12643D3f6f874d39C2a4c9f2Cd6f2DbAC877FC.toBytes32();
        values[mainnet]["LUSD_USD_FEED"] = 0x3D7aE7E594f2f2091Ad8798313450130d0Aba3a0.toBytes32();
        values[mainnet]["OHM_ETH_FEED"] = 0x9a72298ae3886221820B1c878d12D872087D3a23.toBytes32();
        values[mainnet]["MKR_USD_FEED"] = 0xec1D1B3b0443256cc3860e24a46F108e699484Aa.toBytes32();
        values[mainnet]["UNI_ETH_FEED"] = 0xD6aA3D25116d8dA79Ea0246c4826EB951872e02e.toBytes32();
        values[mainnet]["APE_USD_FEED"] = 0xD10aBbC76679a20055E167BB80A24ac851b37056.toBytes32();
        values[mainnet]["CRV_USD_FEED"] = 0xCd627aA160A6fA45Eb793D19Ef54f5062F20f33f.toBytes32();
        values[mainnet]["CVX_USD_FEED"] = 0xd962fC30A72A84cE50161031391756Bf2876Af5D.toBytes32();
        values[mainnet]["CVX_ETH_FEED"] = 0xC9CbF687f43176B302F03f5e58470b77D07c61c6.toBytes32();
        values[mainnet]["CRVUSD_USD_FEED"] = 0xEEf0C605546958c1f899b6fB336C20671f9cD49F.toBytes32();
        values[mainnet]["LINK_USD_FEED"] = 0x2c1d072e956AFFC0D435Cb7AC38EF18d24d9127c.toBytes32();

        // Aave V2 Tokens
        values[mainnet]["aV2WETH"] = 0x030bA81f1c18d280636F32af80b9AAd02Cf0854e.toBytes32();
        values[mainnet]["aV2USDC"] = 0xBcca60bB61934080951369a648Fb03DF4F96263C.toBytes32();
        values[mainnet]["dV2USDC"] = 0x619beb58998eD2278e08620f97007e1116D5D25b.toBytes32();
        values[mainnet]["dV2WETH"] = 0xF63B34710400CAd3e044cFfDcAb00a0f32E33eCf.toBytes32();
        values[mainnet]["aV2WBTC"] = 0x9ff58f4fFB29fA2266Ab25e75e2A8b3503311656.toBytes32();
        values[mainnet]["aV2TUSD"] = 0x101cc05f4A51C0319f570d5E146a8C625198e636.toBytes32();
        values[mainnet]["aV2STETH"] = 0x1982b2F5814301d4e9a8b0201555376e62F82428.toBytes32();
        values[mainnet]["aV2DAI"] = 0x028171bCA77440897B824Ca71D1c56caC55b68A3.toBytes32();
        values[mainnet]["dV2DAI"] = 0x6C3c78838c761c6Ac7bE9F59fe808ea2A6E4379d.toBytes32();
        values[mainnet]["aV2USDT"] = 0x3Ed3B47Dd13EC9a98b44e6204A523E766B225811.toBytes32();
        values[mainnet]["dV2USDT"] = 0x531842cEbbdD378f8ee36D171d6cC9C4fcf475Ec.toBytes32();

        // Aave V3 Tokens
        values[mainnet]["aV3WETH"] = 0x4d5F47FA6A74757f35C14fD3a6Ef8E3C9BC514E8.toBytes32();
        values[mainnet]["aV3USDC"] = 0x98C23E9d8f34FEFb1B7BD6a91B7FF122F4e16F5c.toBytes32();
        values[mainnet]["dV3USDC"] = 0x72E95b8931767C79bA4EeE721354d6E99a61D004.toBytes32();
        values[mainnet]["aV3DAI"] = 0x018008bfb33d285247A21d44E50697654f754e63.toBytes32();
        values[mainnet]["dV3DAI"] = 0xcF8d0c70c850859266f5C338b38F9D663181C314.toBytes32();
        values[mainnet]["dV3WETH"] = 0xeA51d7853EEFb32b6ee06b1C12E6dcCA88Be0fFE.toBytes32();
        values[mainnet]["aV3WBTC"] = 0x5Ee5bf7ae06D1Be5997A1A72006FE6C607eC6DE8.toBytes32();
        values[mainnet]["aV3USDT"] = 0x23878914EFE38d27C4D67Ab83ed1b93A74D4086a.toBytes32();
        values[mainnet]["dV3USDT"] = 0x6df1C1E379bC5a00a7b4C6e67A203333772f45A8.toBytes32();
        values[mainnet]["aV3sDAI"] = 0x4C612E3B15b96Ff9A6faED838F8d07d479a8dD4c.toBytes32();
        values[mainnet]["aV3CrvUsd"] = 0xb82fa9f31612989525992FCfBB09AB22Eff5c85A.toBytes32();
        values[mainnet]["dV3CrvUsd"] = 0x028f7886F3e937f8479efaD64f31B3fE1119857a.toBytes32();
        values[mainnet]["aV3WeETH"] = 0xBdfa7b7893081B35Fb54027489e2Bc7A38275129.toBytes32();

        // Balancer V2 Addresses
        values[mainnet]["BB_A_USD"] = 0xfeBb0bbf162E64fb9D0dfe186E517d84C395f016.toBytes32();
        values[mainnet]["BB_A_USD_V3"] = 0xc443C15033FCB6Cf72cC24f1BDA0Db070DdD9786.toBytes32();
        values[mainnet]["vanillaUsdcDaiUsdt"] = 0x79c58f70905F734641735BC61e45c19dD9Ad60bC.toBytes32();
        values[mainnet]["BB_A_WETH"] = 0x60D604890feaa0b5460B28A424407c24fe89374a.toBytes32();
        values[mainnet]["wstETH_bbaWETH"] = 0xE0fCBf4d98F0aD982DB260f86cf28b49845403C5.toBytes32();
        values[mainnet]["new_wstETH_bbaWETH"] = 0x41503C9D499ddbd1dCdf818a1b05e9774203Bf46.toBytes32();
        values[mainnet]["GHO_LUSD_BPT"] = 0x3FA8C89704e5d07565444009e5d9e624B40Be813.toBytes32();
        values[mainnet]["swETH_bbaWETH"] = 0xaE8535c23afeDdA9304B03c68a3563B75fc8f92b.toBytes32();
        values[mainnet]["swETH_wETH"] = 0x02D928E68D8F10C0358566152677Db51E1e2Dc8C.toBytes32();
        values[mainnet]["deUSD_sdeUSD_ECLP"] = 0x41FDbea2E52790c0a1Dc374F07b628741f2E062D.toBytes32();
        values[mainnet]["deUSD_sdeUSD_ECLP_Gauge"] = 0xA00DB7d9c465e95e4AA814A9340B9A161364470a.toBytes32();
        values[mainnet]["deUSD_sdeUSD_ECLP_id"] = 0x41fdbea2e52790c0a1dc374f07b628741f2e062d0002000000000000000006be;
        values[mainnet]["aura_deUSD_sdeUSD_ECLP"] = 0x7405Bf405185391525Ab06fABcdFf51fdc656A46.toBytes32();

        values[mainnet]["rETH_weETH_id"] = 0x05ff47afada98a98982113758878f9a8b9fdda0a000000000000000000000645;
        values[mainnet]["rETH_weETH"] = 0x05ff47AFADa98a98982113758878F9A8B9FddA0a.toBytes32();
        values[mainnet]["rETH_weETH_gauge"] = 0xC859BF9d7B8C557bBd229565124c2C09269F3aEF.toBytes32();
        values[mainnet]["aura_reth_weeth"] = 0x07A319A023859BbD49CC9C38ee891c3EA9283Cc5.toBytes32();

        values[mainnet]["ezETH_wETH"] = 0x596192bB6e41802428Ac943D2f1476C1Af25CC0E.toBytes32();
        values[mainnet]["ezETH_wETH_gauge"] = 0xa8B309a75f0D64ED632d45A003c68A30e59A1D8b.toBytes32();
        values[mainnet]["aura_ezETH_wETH"] = 0x95eC73Baa0eCF8159b4EE897D973E41f51978E50.toBytes32();

        values[mainnet]["rsETH_ETHx"] = 0x7761b6E0Daa04E70637D81f1Da7d186C205C2aDE.toBytes32();
        values[mainnet]["rsETH_ETHx_gauge"] = 0x0BcDb6d9b27Bd62d3De605393902C7d1a2c71Aab.toBytes32();
        values[mainnet]["aura_rsETH_ETHx"] = 0xf618102462Ff3cf7edbA4c067316F1C3AbdbA193.toBytes32();

        values[mainnet]["rETH_wETH_id"] = 0x1e19cf2d73a72ef1332c882f20534b6519be0276000200000000000000000112;
        values[mainnet]["rETH_wETH"] = 0x1E19CF2D73a72Ef1332C882F20534B6519Be0276.toBytes32();
        values[mainnet]["rETH_wETH_gauge"] = 0x79eF6103A513951a3b25743DB509E267685726B7.toBytes32();
        values[mainnet]["aura_reth_weth"] = 0xDd1fE5AD401D4777cE89959b7fa587e569Bf125D.toBytes32();

        values[mainnet]["rsETH_wETH_id"] = 0x58aadfb1afac0ad7fca1148f3cde6aedf5236b6d00000000000000000000067f;
        values[mainnet]["rsETH_wETH"] = 0x58AAdFB1Afac0ad7fca1148f3cdE6aEDF5236B6D.toBytes32();
        values[mainnet]["rsETH_wETH_gauge"] = 0xdf04E3a7ab9857a16FB97174e0f1001aa44380AF.toBytes32();
        values[mainnet]["aura_rsETH_wETH"] = 0xB5FdB4f75C26798A62302ee4959E4281667557E0.toBytes32();

        values[mainnet]["ezETH_weETH_rswETH"] = 0x848a5564158d84b8A8fb68ab5D004Fae11619A54.toBytes32();
        values[mainnet]["ezETH_weETH_rswETH_gauge"] = 0x253ED65fff980AEE7E94a0dC57BE304426048b35.toBytes32();
        values[mainnet]["aura_ezETH_weETH_rswETH"] = 0xce98eb8b2Fb98049b3F2dB0A212Ba7ca3Efd63b0.toBytes32();

        values[mainnet]["BAL_wETH"] = 0x5c6Ee304399DBdB9C8Ef030aB642B10820DB8F56.toBytes32();
        values[mainnet]["PENDLE_wETH"] = 0xFD1Cf6FD41F229Ca86ada0584c63C49C3d66BbC9.toBytes32();
        values[mainnet]["wETH_AURA"] = 0xCfCA23cA9CA720B6E98E3Eb9B6aa0fFC4a5C08B9.toBytes32();

        // values[mainnet]["ezETH_wETH"] = 0x596192bB6e41802428Ac943D2f1476C1Af25CC0E.toBytes32();
        // values[mainnet]["ezETH_wETH_gauge"] = 0xa8B309a75f0D64ED632d45A003c68A30e59A1D8b.toBytes32();
        // values[mainnet]["aura_ezETH_wETH"] = 0x95eC73Baa0eCF8159b4EE897D973E41f51978E50.toBytes32();

        // Linear Pools.
        values[mainnet]["bb_a_dai"] = 0x6667c6fa9f2b3Fc1Cc8D85320b62703d938E4385.toBytes32();
        values[mainnet]["bb_a_usdt"] = 0xA1697F9Af0875B63DdC472d6EeBADa8C1fAB8568.toBytes32();
        values[mainnet]["bb_a_usdc"] = 0xcbFA4532D8B2ade2C261D3DD5ef2A2284f792692.toBytes32();

        values[mainnet]["BB_A_USD_GAUGE"] = 0x0052688295413b32626D226a205b95cDB337DE86.toBytes32(); // query subgraph for gauges wrt to poolId: https://docs.balancer.fi/reference/vebal-and-gauges/gauges.html#query-gauge-by-l2-sidechain-pool:~:text=%23-,Query%20Pending%20Tokens%20for%20a%20Given%20Pool,-The%20process%20differs
        values[mainnet]["BB_A_USD_GAUGE_ADDRESS"] = 0x0052688295413b32626D226a205b95cDB337DE86.toBytes32();
        values[mainnet]["wstETH_bbaWETH_GAUGE_ADDRESS"] = 0x5f838591A5A8048F0E4C4c7fCca8fD9A25BF0590.toBytes32();

        // Mainnet Balancer Specific Addresses
        values[mainnet]["vault"] = 0xBA12222222228d8Ba445958a75a0704d566BF2C8.toBytes32();
        values[mainnet]["balancerVault"] = 0xBA12222222228d8Ba445958a75a0704d566BF2C8.toBytes32();
        values[mainnet]["relayer"] = 0xfeA793Aa415061C483D2390414275AD314B3F621.toBytes32();
        values[mainnet]["minter"] = 0x239e55F427D44C3cc793f49bFB507ebe76638a2b.toBytes32();
        values[mainnet]["USDC_DAI_USDT_BPT"] = 0x79c58f70905F734641735BC61e45c19dD9Ad60bC.toBytes32();
        values[mainnet]["rETH_wETH_BPT"] = 0x1E19CF2D73a72Ef1332C882F20534B6519Be0276.toBytes32();
        values[mainnet]["wstETH_wETH_BPT"] = 0x32296969Ef14EB0c6d29669C550D4a0449130230.toBytes32();
        values[mainnet]["wstETH_cbETH_BPT"] = 0x9c6d47Ff73e0F5E51BE5FD53236e3F595C5793F2.toBytes32();
        values[mainnet]["bb_a_USD_BPT"] = 0xfeBb0bbf162E64fb9D0dfe186E517d84C395f016.toBytes32();
        values[mainnet]["bb_a_USDC_BPT"] = 0xcbFA4532D8B2ade2C261D3DD5ef2A2284f792692.toBytes32();
        values[mainnet]["bb_a_DAI_BPT"] = 0x6667c6fa9f2b3Fc1Cc8D85320b62703d938E4385.toBytes32();
        values[mainnet]["bb_a_USDT_BPT"] = 0xA1697F9Af0875B63DdC472d6EeBADa8C1fAB8568.toBytes32();
        values[mainnet]["aura_rETH_wETH_BPT"] = 0xDd1fE5AD401D4777cE89959b7fa587e569Bf125D.toBytes32();
        values[mainnet]["GHO_bb_a_USD_BPT"] = 0xc2B021133D1b0cF07dba696fd5DD89338428225B.toBytes32();

        values[mainnet]["wstETH_wETH_BPT"] = 0x93d199263632a4EF4Bb438F1feB99e57b4b5f0BD.toBytes32();
        values[mainnet]["wstETH_wETH_Id"] = 0x93d199263632a4ef4bb438f1feb99e57b4b5f0bd0000000000000000000005c2;
        values[mainnet]["wstETH_wETH_Gauge"] = 0x5C0F23A5c1be65Fa710d385814a7Fd1Bda480b1C.toBytes32();
        values[mainnet]["aura_wstETH_wETH"] = 0x2a14dB8D09dB0542f6A371c0cB308A768227D67D.toBytes32();

        // Rate Providers
        values[mainnet]["cbethRateProvider"] = 0x7311E4BB8a72e7B300c5B8BDE4de6CdaA822a5b1.toBytes32();
        values[mainnet]["rethRateProvider"] = 0x1a8F81c256aee9C640e14bB0453ce247ea0DFE6F.toBytes32();
        values[mainnet]["sDaiRateProvider"] = 0xc7177B6E18c1Abd725F5b75792e5F7A3bA5DBC2c.toBytes32();
        values[mainnet]["rsETHRateProvider"] = 0x746df66bc1Bb361b9E8E2a794C299c3427976e6C.toBytes32();

        // Compound V2
        // Cvalues[mainnet]["cDAI"] = C0x5d3a536E4D6DbD6114cc1Ead35777bAB948E3643.toBytes32();
        // Cvalues[mainnet]["cUSDC"] = C0x39AA39c021dfbaE8faC545936693aC917d5E7563.toBytes32();
        // Cvalues[mainnet]["cTUSD"] = C0x12392F67bdf24faE0AF363c24aC620a2f67DAd86.toBytes32();

        // Chainlink Automation Registry
        values[mainnet]["automationRegistry"] = 0x02777053d6764996e594c3E88AF1D58D5363a2e6.toBytes32();
        values[mainnet]["automationRegistryV2"] = 0x6593c7De001fC8542bB1703532EE1E5aA0D458fD.toBytes32();
        values[mainnet]["automationRegistrarV2"] = 0x6B0B234fB2f380309D47A7E9391E29E9a179395a.toBytes32();

        // FraxLend Pairs
        values[mainnet]["FXS_FRAX_PAIR"] = 0xDbe88DBAc39263c47629ebbA02b3eF4cf0752A72.toBytes32();
        values[mainnet]["FPI_FRAX_PAIR"] = 0x74F82Bd9D0390A4180DaaEc92D64cf0708751759.toBytes32();
        values[mainnet]["SFRXETH_FRAX_PAIR"] = 0x78bB3aEC3d855431bd9289fD98dA13F9ebB7ef15.toBytes32();
        values[mainnet]["CRV_FRAX_PAIR"] = 0x3835a58CA93Cdb5f912519ad366826aC9a752510.toBytes32(); // FraxlendV1
        values[mainnet]["WBTC_FRAX_PAIR"] = 0x32467a5fc2d72D21E8DCe990906547A2b012f382.toBytes32(); // FraxlendV1
        values[mainnet]["WETH_FRAX_PAIR"] = 0x794F6B13FBd7EB7ef10d1ED205c9a416910207Ff.toBytes32(); // FraxlendV1
        values[mainnet]["CVX_FRAX_PAIR"] = 0xa1D100a5bf6BFd2736837c97248853D989a9ED84.toBytes32(); // FraxlendV1
        values[mainnet]["MKR_FRAX_PAIR"] = 0x82Ec28636B77661a95f021090F6bE0C8d379DD5D.toBytes32(); // FraxlendV2
        values[mainnet]["APE_FRAX_PAIR"] = 0x3a25B9aB8c07FfEFEe614531C75905E810d8A239.toBytes32(); // FraxlendV2
        values[mainnet]["UNI_FRAX_PAIR"] = 0xc6CadA314389430d396C7b0C70c6281e99ca7fe8.toBytes32(); // FraxlendV2

        /// From Crispy's curve tests

        // Curve Pools and Tokens
        values[mainnet]["TriCryptoPool"] = 0xD51a44d3FaE010294C616388b506AcdA1bfAAE46.toBytes32();
        values[mainnet]["CRV_3_CRYPTO"] = 0xc4AD29ba4B3c580e6D59105FFf484999997675Ff.toBytes32();
        values[mainnet]["daiUsdcUsdtPool"] = 0xbEbc44782C7dB0a1A60Cb6fe97d0b483032FF1C7.toBytes32();
        values[mainnet]["CRV_DAI_USDC_USDT"] = 0x6c3F90f043a72FA612cbac8115EE7e52BDe6E490.toBytes32();
        values[mainnet]["frax3CrvPool"] = 0xd632f22692FaC7611d2AA1C0D552930D43CAEd3B.toBytes32();
        values[mainnet]["CRV_FRAX_3CRV"] = 0xd632f22692FaC7611d2AA1C0D552930D43CAEd3B.toBytes32();
        values[mainnet]["wethCrvPool"] = 0x8301AE4fc9c624d1D396cbDAa1ed877821D7C511.toBytes32();
        values[mainnet]["CRV_WETH_CRV"] = 0xEd4064f376cB8d68F770FB1Ff088a3d0F3FF5c4d.toBytes32();
        values[mainnet]["aave3Pool"] = 0xDeBF20617708857ebe4F679508E7b7863a8A8EeE.toBytes32();
        values[mainnet]["CRV_AAVE_3CRV"] = 0xFd2a8fA60Abd58Efe3EeE34dd494cD491dC14900.toBytes32();
        values[mainnet]["stETHWethNg"] = 0x21E27a5E5513D6e65C4f830167390997aA84843a.toBytes32();
        values[mainnet]["EthFrxEthCurvePool"] = 0xa1F8A6807c402E4A15ef4EBa36528A3FED24E577.toBytes32();
        values[mainnet]["triCrypto2"] = 0xD51a44d3FaE010294C616388b506AcdA1bfAAE46.toBytes32();
        values[mainnet]["weETH_wETH_ng"] = 0xDB74dfDD3BB46bE8Ce6C33dC9D82777BCFc3dEd5.toBytes32();
        values[mainnet]["weETH_wETH_ng_gauge"] = 0x053df3e4D0CeD9a3Bf0494F97E83CE1f13BdC0E2.toBytes32();
        values[mainnet]["USD0_USD0++_CurvePool"] = 0x1d08E7adC263CfC70b1BaBe6dC5Bb339c16Eec52.toBytes32();
        values[mainnet]["USD0_USD0++_CurveGauge"] = 0x5C00817B67b40f3b347bD4275B4BBA4840c8127a.toBytes32();

        values[mainnet]["UsdcCrvUsdPool"] = 0x4DEcE678ceceb27446b35C672dC7d61F30bAD69E.toBytes32();
        values[mainnet]["UsdcCrvUsdToken"] = 0x4DEcE678ceceb27446b35C672dC7d61F30bAD69E.toBytes32();
        values[mainnet]["UsdcCrvUsdGauge"] = 0x95f00391cB5EebCd190EB58728B4CE23DbFa6ac1.toBytes32();
        values[mainnet]["WethRethPool"] = 0x0f3159811670c117c372428D4E69AC32325e4D0F.toBytes32();
        values[mainnet]["WethRethToken"] = 0x6c38cE8984a890F5e46e6dF6117C26b3F1EcfC9C.toBytes32();
        values[mainnet]["WethRethGauge"] = 0x9d4D981d8a9066f5db8532A5816543dE8819d4A8.toBytes32();
        values[mainnet]["UsdtCrvUsdPool"] = 0x390f3595bCa2Df7d23783dFd126427CCeb997BF4.toBytes32();
        values[mainnet]["UsdtCrvUsdToken"] = 0x390f3595bCa2Df7d23783dFd126427CCeb997BF4.toBytes32();
        values[mainnet]["UsdtCrvUsdGauge"] = 0x4e6bB6B7447B7B2Aa268C16AB87F4Bb48BF57939.toBytes32();
        values[mainnet]["EthStethPool"] = 0xDC24316b9AE028F1497c275EB9192a3Ea0f67022.toBytes32();
        values[mainnet]["EthStethToken"] = 0x06325440D014e39736583c165C2963BA99fAf14E.toBytes32();
        values[mainnet]["EthStethGauge"] = 0x182B723a58739a9c974cFDB385ceaDb237453c28.toBytes32();
        values[mainnet]["FraxUsdcPool"] = 0xDcEF968d416a41Cdac0ED8702fAC8128A64241A2.toBytes32();
        values[mainnet]["FraxUsdcToken"] = 0x3175Df0976dFA876431C2E9eE6Bc45b65d3473CC.toBytes32();
        values[mainnet]["FraxUsdcGauge"] = 0xCFc25170633581Bf896CB6CDeE170e3E3Aa59503.toBytes32();
        values[mainnet]["WethFrxethPool"] = 0x9c3B46C0Ceb5B9e304FCd6D88Fc50f7DD24B31Bc.toBytes32();
        values[mainnet]["WethFrxethToken"] = 0x9c3B46C0Ceb5B9e304FCd6D88Fc50f7DD24B31Bc.toBytes32();
        values[mainnet]["WethFrxethGauge"] = 0x4E21418095d32d15c6e2B96A9910772613A50d50.toBytes32();
        values[mainnet]["EthFrxethPool"] = 0xa1F8A6807c402E4A15ef4EBa36528A3FED24E577.toBytes32();
        values[mainnet]["EthFrxethToken"] = 0xf43211935C781D5ca1a41d2041F397B8A7366C7A.toBytes32();
        values[mainnet]["EthFrxethGauge"] = 0x2932a86df44Fe8D2A706d8e9c5d51c24883423F5.toBytes32();
        values[mainnet]["StethFrxethPool"] = 0x4d9f9D15101EEC665F77210cB999639f760F831E.toBytes32();
        values[mainnet]["StethFrxethToken"] = 0x4d9f9D15101EEC665F77210cB999639f760F831E.toBytes32();
        values[mainnet]["StethFrxethGauge"] = 0x821529Bb07c83803C9CC7763e5974386e9eFEdC7.toBytes32();
        values[mainnet]["WethCvxPool"] = 0xB576491F1E6e5E62f1d8F26062Ee822B40B0E0d4.toBytes32();
        values[mainnet]["WethCvxToken"] = 0x3A283D9c08E8b55966afb64C515f5143cf907611.toBytes32();
        values[mainnet]["WethCvxGauge"] = 0x7E1444BA99dcdFfE8fBdb42C02F0005D14f13BE1.toBytes32();
        values[mainnet]["EthStethNgPool"] = 0x21E27a5E5513D6e65C4f830167390997aA84843a.toBytes32();
        values[mainnet]["EthStethNgToken"] = 0x21E27a5E5513D6e65C4f830167390997aA84843a.toBytes32();
        values[mainnet]["EthStethNgGauge"] = 0x79F21BC30632cd40d2aF8134B469a0EB4C9574AA.toBytes32();
        values[mainnet]["EthOethPool"] = 0x94B17476A93b3262d87B9a326965D1E91f9c13E7.toBytes32();
        values[mainnet]["EthOethToken"] = 0x94B17476A93b3262d87B9a326965D1E91f9c13E7.toBytes32();
        values[mainnet]["EthOethGauge"] = 0xd03BE91b1932715709e18021734fcB91BB431715.toBytes32();
        values[mainnet]["FraxCrvUsdPool"] = 0x0CD6f267b2086bea681E922E19D40512511BE538.toBytes32();
        values[mainnet]["FraxCrvUsdToken"] = 0x0CD6f267b2086bea681E922E19D40512511BE538.toBytes32();
        values[mainnet]["FraxCrvUsdGauge"] = 0x96424E6b5eaafe0c3B36CA82068d574D44BE4e3c.toBytes32();
        values[mainnet]["mkUsdFraxUsdcPool"] = 0x0CFe5C777A7438C9Dd8Add53ed671cEc7A5FAeE5.toBytes32();
        values[mainnet]["mkUsdFraxUsdcToken"] = 0x0CFe5C777A7438C9Dd8Add53ed671cEc7A5FAeE5.toBytes32();
        values[mainnet]["mkUsdFraxUsdcGauge"] = 0xF184d80915Ba7d835D941BA70cDdf93DE36517ee.toBytes32();
        values[mainnet]["WethYethPool"] = 0x69ACcb968B19a53790f43e57558F5E443A91aF22.toBytes32();
        values[mainnet]["WethYethToken"] = 0x69ACcb968B19a53790f43e57558F5E443A91aF22.toBytes32();
        values[mainnet]["WethYethGauge"] = 0x138cC21D15b7A06F929Fc6CFC88d2b830796F4f1.toBytes32();
        values[mainnet]["EthEthxPool"] = 0x59Ab5a5b5d617E478a2479B0cAD80DA7e2831492.toBytes32();
        values[mainnet]["EthEthxToken"] = 0x59Ab5a5b5d617E478a2479B0cAD80DA7e2831492.toBytes32();
        values[mainnet]["EthEthxGauge"] = 0x7671299eA7B4bbE4f3fD305A994e6443b4be680E.toBytes32();
        values[mainnet]["CrvUsdSdaiPool"] = 0x1539c2461d7432cc114b0903f1824079BfCA2C92.toBytes32();
        values[mainnet]["CrvUsdSdaiToken"] = 0x1539c2461d7432cc114b0903f1824079BfCA2C92.toBytes32();
        values[mainnet]["CrvUsdSdaiGauge"] = 0x2B5a5e182768a18C70EDd265240578a72Ca475ae.toBytes32();
        values[mainnet]["CrvUsdSfraxPool"] = 0xfEF79304C80A694dFd9e603D624567D470e1a0e7.toBytes32();
        values[mainnet]["CrvUsdSfraxToken"] = 0xfEF79304C80A694dFd9e603D624567D470e1a0e7.toBytes32();
        values[mainnet]["CrvUsdSfraxGauge"] = 0x62B8DA8f1546a092500c457452fC2d45fa1777c4.toBytes32();
        values[mainnet]["LusdCrvUsdPool"] = 0x9978c6B08d28d3B74437c917c5dD7C026df9d55C.toBytes32();
        values[mainnet]["LusdCrvUsdToken"] = 0x9978c6B08d28d3B74437c917c5dD7C026df9d55C.toBytes32();
        values[mainnet]["LusdCrvUsdGauge"] = 0x66F65323bdE835B109A92045Aa7c655559dbf863.toBytes32();
        values[mainnet]["WstethEthXPool"] = 0x14756A5eD229265F86990e749285bDD39Fe0334F.toBytes32();
        values[mainnet]["WstethEthXToken"] = 0xfffAE954601cFF1195a8E20342db7EE66d56436B.toBytes32();
        values[mainnet]["WstethEthXGauge"] = 0xc1394d6c89cf8F553da8c8256674C778ccFf3E80.toBytes32();
        values[mainnet]["EthEthXPool"] = 0x59Ab5a5b5d617E478a2479B0cAD80DA7e2831492.toBytes32();
        values[mainnet]["EthEthXToken"] = 0x59Ab5a5b5d617E478a2479B0cAD80DA7e2831492.toBytes32();
        values[mainnet]["EthEthXGauge"] = 0x7671299eA7B4bbE4f3fD305A994e6443b4be680E.toBytes32();
        values[mainnet]["weETH_wETH_Curve_LP"] = 0x13947303F63b363876868D070F14dc865C36463b.toBytes32();
        values[mainnet]["weETH_wETH_Curve_Gauge"] = 0x1CAC1a0Ed47E2e0A313c712b2dcF85994021a365.toBytes32();
        values[mainnet]["weETH_wETH_Convex_Reward"] = 0x2D159E01A5cEe7498F84Be68276a5266b3cb3774.toBytes32();

        values[mainnet]["weETH_wETH_Pool"] = 0x13947303F63b363876868D070F14dc865C36463b.toBytes32();
        values[mainnet]["weETH_wETH_NG_Pool"] = 0xDB74dfDD3BB46bE8Ce6C33dC9D82777BCFc3dEd5.toBytes32();
        values[mainnet]["weETH_wETH_NG_Convex_Reward"] = 0x5411CC583f0b51104fA523eEF9FC77A29DF80F58.toBytes32();

        values[mainnet]["pyUsd_Usdc_Curve_Pool"] = 0x383E6b4437b59fff47B619CBA855CA29342A8559.toBytes32();
        values[mainnet]["pyUsd_Usdc_Convex_Id"] = address(270).toBytes32();
        values[mainnet]["frax_Usdc_Curve_Pool"] = 0xDcEF968d416a41Cdac0ED8702fAC8128A64241A2.toBytes32();
        values[mainnet]["frax_Usdc_Convex_Id"] = address(100).toBytes32();
        values[mainnet]["usdc_CrvUsd_Curve_Pool"] = 0x4DEcE678ceceb27446b35C672dC7d61F30bAD69E.toBytes32();
        values[mainnet]["usdc_CrvUsd_Convex_Id"] = address(182).toBytes32();
        values[mainnet]["sDai_sUsde_Curve_Pool"] = 0x167478921b907422F8E88B43C4Af2B8BEa278d3A.toBytes32();
        values[mainnet]["sDai_sUsde_Curve_Gauge"] = 0x330Cfd12e0E97B0aDF46158D2A81E8Bd2985c6cB.toBytes32();

        values[mainnet]["ezETH_wETH_Curve_Pool"] = 0x85dE3ADd465a219EE25E04d22c39aB027cF5C12E.toBytes32();
        values[mainnet]["weETH_rswETH_Curve_Pool"] = 0x278cfB6f06B1EFc09d34fC7127d6060C61d629Db.toBytes32();
        values[mainnet]["rswETH_wETH_Curve_Pool"] = 0xeE04382c4cA6c450213923fE0f0daB19b0ff3939.toBytes32();
        values[mainnet]["USDe_USDC_Curve_Pool"] = 0x02950460E2b9529D0E00284A5fA2d7bDF3fA4d72.toBytes32();
        values[mainnet]["USDe_DAI_Curve_Pool"] = 0xF36a4BA50C603204c3FC6d2dA8b78A7b69CBC67d.toBytes32();
        values[mainnet]["sDAI_sUSDe_Curve_Pool"] = 0x167478921b907422F8E88B43C4Af2B8BEa278d3A.toBytes32();
        values[mainnet]["deUSD_USDC_Curve_Pool"] = 0x5F6c431AC417f0f430B84A666a563FAbe681Da94.toBytes32();
        values[mainnet]["deUSD_USDT_Curve_Pool"] = 0x7C4e143B23D72E6938E06291f705B5ae3D5c7c7C.toBytes32();
        values[mainnet]["deUSD_DAI_Curve_Pool"] = 0xb478Bf40dD622086E0d0889eeBbAdCb63806ADde.toBytes32();
        values[mainnet]["deUSD_FRAX_Curve_Pool"] = 0x88DFb9370fE350aA51ADE31C32549d4d3A24fAf2.toBytes32();
        values[mainnet]["deUSD_FRAX_Curve_Gauge"] = 0x7C634909DDbfd5C6EEd7Ccf3611e8C4f3643635d.toBytes32();
        values[mainnet]["eBTC_LBTC_WBTC_Curve_Pool"] = 0xabaf76590478F2fE0b396996f55F0b61101e9502.toBytes32();
        values[mainnet]["eBTC_LBTC_WBTC_Curve_Gauge"] = 0x8D666daED20B502e5Cf692B101028fc0058a5d4E.toBytes32();

        values[mainnet]["lBTC_wBTC_Curve_Pool"] = 0x2f3bC4c27A4437AeCA13dE0e37cdf1028f3706F0.toBytes32();

        values[mainnet]["WethMkUsdPool"] = 0xc89570207c5BA1B0E3cD372172cCaEFB173DB270.toBytes32();

        // Convex-Curve Platform Specifics
        values[mainnet]["convexCurveMainnetBooster"] = 0xF403C135812408BFbE8713b5A23a04b3D48AAE31.toBytes32();

        values[mainnet]["ethFrxethBaseRewardPool"] = 0xbD5445402B0a287cbC77cb67B2a52e2FC635dce4.toBytes32();
        values[mainnet]["ethStethNgBaseRewardPool"] = 0x6B27D7BC63F1999D14fF9bA900069ee516669ee8.toBytes32();
        values[mainnet]["fraxCrvUsdBaseRewardPool"] = 0x3CfB4B26dc96B124D15A6f360503d028cF2a3c00.toBytes32();
        values[mainnet]["mkUsdFraxUsdcBaseRewardPool"] = 0x35FbE5520E70768DCD6E3215Ed54E14CBccA10D2.toBytes32();
        values[mainnet]["wethYethBaseRewardPool"] = 0xB0867ADE998641Ab1Ff04cF5cA5e5773fA92AaE3.toBytes32();
        values[mainnet]["ethEthxBaseRewardPool"] = 0x399e111c7209a741B06F8F86Ef0Fdd88fC198D20.toBytes32();
        values[mainnet]["crvUsdSFraxBaseRewardPool"] = 0x73eA73C3a191bd05F3266eB2414609dC5Fe777a2.toBytes32();
        values[mainnet]["usdtCrvUsdBaseRewardPool"] = 0xD1DdB0a0815fD28932fBb194C84003683AF8a824.toBytes32();
        values[mainnet]["lusdCrvUsdBaseRewardPool"] = 0x633D3B227696B3FacF628a197f982eF68d26c7b5.toBytes32();
        values[mainnet]["wstethEthxBaseRewardPool"] = 0x85b118e0Fa5706d99b270be43d782FBE429aD409.toBytes32();

        // Uniswap V3
        values[mainnet]["WSTETH_WETH_100"] = 0x109830a1AAaD605BbF02a9dFA7B0B92EC2FB7dAa.toBytes32();
        values[mainnet]["WSTETH_WETH_500"] = 0xD340B57AAcDD10F96FC1CF10e15921936F41E29c.toBytes32();
        values[mainnet]["DAI_USDC_100"] = 0x5777d92f208679DB4b9778590Fa3CAB3aC9e2168.toBytes32();
        values[mainnet]["uniswapV3NonFungiblePositionManager"] = 0xC36442b4a4522E871399CD717aBDD847Ab11FE88.toBytes32();

        // Redstone
        values[mainnet]["swEthAdapter"] = 0x68ba9602B2AeE30847412109D2eE89063bf08Ec2.toBytes32();
        values[mainnet]["swEthDataFeedId"] = 0x5357455448000000000000000000000000000000000000000000000000000000;
        values[mainnet]["swEthEthDataFeedId"] = 0x53574554482f4554480000000000000000000000000000000000000000000000;

        values[mainnet]["ethXEthAdapter"] = 0xc799194cAa24E2874Efa89b4Bf5c92a530B047FF.toBytes32();
        values[mainnet]["ethXEthDataFeedId"] = 0x455448782f455448000000000000000000000000000000000000000000000000;

        values[mainnet]["ethXAdapter"] = 0xF3eB387Ac1317fBc7E2EFD82214eE1E148f0Fe00.toBytes32();
        values[mainnet]["ethXUsdDataFeedId"] = 0x4554487800000000000000000000000000000000000000000000000000000000;

        values[mainnet]["weEthEthAdapter"] = 0x8751F736E94F6CD167e8C5B97E245680FbD9CC36.toBytes32();
        values[mainnet]["weEthDataFeedId"] = 0x77654554482f4554480000000000000000000000000000000000000000000000;
        values[mainnet]["weethAdapter"] = 0xdDb6F90fFb4d3257dd666b69178e5B3c5Bf41136.toBytes32();
        values[mainnet]["weethUsdDataFeedId"] = 0x7765455448000000000000000000000000000000000000000000000000000000;

        values[mainnet]["osEthEthAdapter"] = 0x66ac817f997Efd114EDFcccdce99F3268557B32C.toBytes32();
        values[mainnet]["osEthEthDataFeedId"] = 0x6f734554482f4554480000000000000000000000000000000000000000000000;

        values[mainnet]["rsEthEthAdapter"] = 0xA736eAe8805dDeFFba40cAB8c99bCB309dEaBd9B.toBytes32();
        values[mainnet]["rsEthEthDataFeedId"] = 0x72734554482f4554480000000000000000000000000000000000000000000000;

        values[mainnet]["ezEthEthAdapter"] = 0xF4a3e183F59D2599ee3DF213ff78b1B3b1923696.toBytes32();
        values[mainnet]["ezEthEthDataFeedId"] = 0x657a4554482f4554480000000000000000000000000000000000000000000000;

        // Maker
        values[mainnet]["dsrManager"] = 0x373238337Bfe1146fb49989fc222523f83081dDb.toBytes32();

        // Maker
        values[mainnet]["savingsDaiAddress"] = 0x83F20F44975D03b1b09e64809B757c47f942BEeA.toBytes32();
        values[mainnet]["sDAI"] = 0x83F20F44975D03b1b09e64809B757c47f942BEeA.toBytes32();

        // Frax
        values[mainnet]["sFRAX"] = 0xA663B02CF0a4b149d2aD41910CB81e23e1c41c32.toBytes32();

        // Lido
        values[mainnet]["unstETH"] = 0x889edC2eDab5f40e902b864aD4d7AdE8E412F9B1.toBytes32();

        // Stader
        values[mainnet]["stakePoolManagerAddress"] = 0xcf5EA1b38380f6aF39068375516Daf40Ed70D299.toBytes32();
        values[mainnet]["userWithdrawManagerAddress"] = 0x9F0491B32DBce587c50c4C43AB303b06478193A7.toBytes32();
        values[mainnet]["staderConfig"] = 0x4ABEF2263d5A5ED582FC9A9789a41D85b68d69DB.toBytes32();

        // Etherfi
        values[mainnet]["EETH_LIQUIDITY_POOL"] = 0x308861A430be4cce5502d0A12724771Fc6DaF216.toBytes32();
        values[mainnet]["withdrawalRequestNft"] = 0x7d5706f6ef3F89B3951E23e557CDFBC3239D4E2c.toBytes32();

        // Renzo
        values[mainnet]["restakeManager"] = 0x74a09653A083691711cF8215a6ab074BB4e99ef5.toBytes32();

        // Kelp DAO
        values[mainnet]["lrtDepositPool"] = 0x036676389e48133B63a802f8635AD39E752D375D.toBytes32();
        // Compound V3
        values[mainnet]["cUSDCV3"] = 0xc3d688B66703497DAA19211EEdff47f25384cdc3.toBytes32();
        values[mainnet]["cUSDTV3"] = 0x3Afdc9BCA9213A35503b077a6072F3D0d5AB0840.toBytes32();
        values[mainnet]["cWETHV3"] = 0xA17581A9E3356d9A858b789D68B4d866e593aE94.toBytes32();
        values[mainnet]["cometRewards"] = 0x1B0e765F6224C21223AeA2af16c1C46E38885a40.toBytes32();
        // Morpho Blue
        values[mainnet]["morphoBlue"] = 0xBBBBBbbBBb9cC5e90e3b3Af64bdAF62C37EEFFCb.toBytes32();
        values[mainnet]["ezEthOracle"] = 0x61025e2B0122ac8bE4e37365A4003d87ad888Cc3.toBytes32();
        values[mainnet]["ezEthIrm"] = 0x870aC11D48B15DB9a138Cf899d20F13F79Ba00BC.toBytes32();
        values[mainnet]["weETH_wETH_86_market"] = 0x698fe98247a40c5771537b5786b2f3f9d78eb487b4ce4d75533cd0e94d88a115;
        values[mainnet]["LBTC_WBTC_945"] = 0xf6a056627a51e511ec7f48332421432ea6971fc148d8f3c451e14ea108026549;
        values[mainnet]["sUSDePT03_USDC_915"] = 0x346afa2b6d528222a2f9721ded6e7e2c40ac94877a598f5dae5013c651d2a462;
        values[mainnet]["USD0_plusPT03_USDC_915"] = 0x8411eeb07c8e32de0b3784b6b967346a45593bfd8baeb291cc209dc195c7b3ad;
<<<<<<< HEAD
        values[mainnet]["sUSDePT_03_27_DAI_915"] = 0x5e3e6b1e01c5708055548d82d01db741e37d03b948a7ef9f3d4b962648bcbfa7; 
=======
        values[mainnet]["WBTC_USDC_86"] = 0x3a85e619751152991742810df6ec69ce473daef99e28a64ab2340d7b7ccfee49;
        values[mainnet]["WBTC_USDT_86"] = 0xa921ef34e2fc7a27ccc50ae7e4b154e16c9799d3387076c421423ef52ac4df99;
        values[mainnet]["Corn_eBTC_PT03_LBTC_915"] = 0x17af0be1f59e3eb8e3de2ed7655ed544c9465d089f21b89c465874a6447f2590;
        values[mainnet]["LBTC_PT03_LBTC_915"] = 0x3170feb9e3c0172beb9901f6035e4e005f42177c5c14e8c0538c27078864654e;
        values[mainnet]["LBTC_PT03_WBTC_915"] = 0xa39263bf7275f772863c464ef4e9e972aaa0f1a6a1bf2a47f92bf57a542d2458;
        values[mainnet]["LBTC_PT03_WBTC_86"] = 0x198132864e7974fb451dfebeb098b3b7e7e65566667fb1cf1116db4fb2ad23f9;
>>>>>>> 79f3ea5b

        // MetaMorpho
        values[mainnet]["usualBoostedUSDC"] = 0xd63070114470f685b75B74D60EEc7c1113d33a3D.toBytes32();
        values[mainnet]["gauntletUSDCcore"] = 0x8eB67A509616cd6A7c1B3c8C21D48FF57df3d458.toBytes32();
        values[mainnet]["gauntletUSDCprime"] = 0xdd0f28e19C1780eb6396170735D45153D261490d.toBytes32();
        values[mainnet]["steakhouseUSDC"] = 0xBEEF01735c132Ada46AA9aA4c54623cAA92A64CB.toBytes32();
        values[mainnet]["smokehouseUSDC"] = 0xBEeFFF209270748ddd194831b3fa287a5386f5bC.toBytes32();
        values[mainnet]["steakhouseUSDCRWA"] = 0x6D4e530B8431a52FFDA4516BA4Aadc0951897F8C.toBytes32(); 
        values[mainnet]["gauntletWBTCcore"] = 0x443df5eEE3196e9b2Dd77CaBd3eA76C3dee8f9b2.toBytes32();
        values[mainnet]["Re7WBTC"] = 0xE0C98605f279e4D7946d25B75869c69802823763.toBytes32();
        values[mainnet]["MCwBTC"] = 0x1c530D6de70c05A81bF1670157b9d928e9699089.toBytes32();
        values[mainnet]["Re7cbBTC"] = 0xA02F5E93f783baF150Aa1F8b341Ae90fe0a772f7.toBytes32();
        values[mainnet]["gauntletCbBTCcore"] = 0xF587f2e8AfF7D76618d3B6B4626621860FbD54e3.toBytes32();
        values[mainnet]["MCcbBTC"] = 0x98cF0B67Da0F16E1F8f1a1D23ad8Dc64c0c70E0b.toBytes32();
        values[mainnet]["gauntletLBTCcore"] = 0xdC94785959B73F7A168452b3654E44fEc6A750e4.toBytes32();
        values[mainnet]["gauntletWETHPrime"] = 0x2371e134e3455e0593363cBF89d3b6cf53740618.toBytes32();
        values[mainnet]["gauntletWETHCore"] = 0x4881Ef0BF6d2365D3dd6499ccd7532bcdBCE0658.toBytes32();
        values[mainnet]["mevCapitalwWeth"] = 0x9a8bC3B04b7f3D87cfC09ba407dCED575f2d61D8.toBytes32();
        values[mainnet]["Re7WETH"] = 0x78Fc2c2eD1A4cDb5402365934aE5648aDAd094d0.toBytes32();
        values[mainnet]["PendleWBTC"] = 0x2f1aBb81ed86Be95bcf8178bA62C8e72D6834775.toBytes32();

        values[mainnet]["uniswapV3PositionManager"] = 0xC36442b4a4522E871399CD717aBDD847Ab11FE88.toBytes32();

        // 1Inch
        values[mainnet]["aggregationRouterV5"] = 0x1111111254EEB25477B68fb85Ed929f73A960582.toBytes32();
        values[mainnet]["oneInchExecutor"] = 0x5141B82f5fFDa4c6fE1E372978F1C5427640a190.toBytes32();
        values[mainnet]["wETHweETH5bps"] = 0x7A415B19932c0105c82FDB6b720bb01B0CC2CAe3.toBytes32();

        // Gearbox
        values[mainnet]["dWETHV3"] = 0xda0002859B2d05F66a753d8241fCDE8623f26F4f.toBytes32();
        values[mainnet]["sdWETHV3"] = 0x0418fEB7d0B25C411EB77cD654305d29FcbFf685.toBytes32();
        values[mainnet]["dUSDCV3"] = 0xda00000035fef4082F78dEF6A8903bee419FbF8E.toBytes32();
        values[mainnet]["sdUSDCV3"] = 0x9ef444a6d7F4A5adcd68FD5329aA5240C90E14d2.toBytes32();
        values[mainnet]["dDAIV3"] = 0xe7146F53dBcae9D6Fa3555FE502648deb0B2F823.toBytes32();
        values[mainnet]["sdDAIV3"] = 0xC853E4DA38d9Bd1d01675355b8c8f3BBC1451973.toBytes32();
        values[mainnet]["dUSDTV3"] = 0x05A811275fE9b4DE503B3311F51edF6A856D936e.toBytes32();
        values[mainnet]["sdUSDTV3"] = 0x16adAb68bDEcE3089D4f1626Bb5AEDD0d02471aD.toBytes32();
        values[mainnet]["dWBTCV3"] = 0xda00010eDA646913F273E10E7A5d1F659242757d.toBytes32();
        values[mainnet]["sdWBTCV3"] = 0xA8cE662E45E825DAF178DA2c8d5Fae97696A788A.toBytes32();

        // Pendle
        values[mainnet]["pendleMarketFactory"] = 0x1A6fCc85557BC4fB7B534ed835a03EF056552D52.toBytes32();
        values[mainnet]["pendleRouter"] = 0x888888888889758F76e7103c6CbF23ABbF58F946.toBytes32();
        values[mainnet]["pendleOracle"] = 0x66a1096C6366b2529274dF4f5D8247827fe4CEA8.toBytes32();
        values[mainnet]["pendleLimitOrderRouter"] = 0x000000000000c9B3E2C3Ec88B1B4c0cD853f4321.toBytes32();

        values[mainnet]["pendleWeETHMarket"] = 0xF32e58F92e60f4b0A37A69b95d642A471365EAe8.toBytes32();
        values[mainnet]["pendleWeethSy"] = 0xAC0047886a985071476a1186bE89222659970d65.toBytes32();
        values[mainnet]["pendleEethPt"] = 0xc69Ad9baB1dEE23F4605a82b3354F8E40d1E5966.toBytes32();
        values[mainnet]["pendleEethYt"] = 0xfb35Fd0095dD1096b1Ca49AD44d8C5812A201677.toBytes32();

        values[mainnet]["pendleZircuitWeETHMarket"] = 0xe26D7f9409581f606242300fbFE63f56789F2169.toBytes32();
        values[mainnet]["pendleZircuitWeethSy"] = 0xD7DF7E085214743530afF339aFC420c7c720BFa7.toBytes32();
        values[mainnet]["pendleZircuitEethPt"] = 0x4AE5411F3863CdB640309e84CEDf4B08B8b33FfF.toBytes32();
        values[mainnet]["pendleZircuitEethYt"] = 0x7C2D26182adeEf96976035986cF56474feC03bDa.toBytes32();

        values[mainnet]["pendleUSDeMarket"] = 0x19588F29f9402Bb508007FeADd415c875Ee3f19F.toBytes32();
        values[mainnet]["pendleUSDeSy"] = 0x42862F48eAdE25661558AFE0A630b132038553D0.toBytes32();
        values[mainnet]["pendleUSDePt"] = 0xa0021EF8970104c2d008F38D92f115ad56a9B8e1.toBytes32();
        values[mainnet]["pendleUSDeYt"] = 0x1e3d13932C31d7355fCb3FEc680b0cD159dC1A07.toBytes32();

        values[mainnet]["pendleZircuitUSDeMarket"] = 0x90c98ab215498B72Abfec04c651e2e496bA364C0.toBytes32();
        values[mainnet]["pendleZircuitUSDeSy"] = 0x293C6937D8D82e05B01335F7B33FBA0c8e256E30.toBytes32();
        values[mainnet]["pendleZircuitUSDePt"] = 0x3d4F535539A33FEAd4D76D7b3B7A9cB5B21C73f1.toBytes32();
        values[mainnet]["pendleZircuitUSDeYt"] = 0x40357b9f22B4DfF0Bf56A90661b8eC106C259d29.toBytes32();

        values[mainnet]["pendleSUSDeMarketSeptember"] = 0xd1D7D99764f8a52Aff007b7831cc02748b2013b5.toBytes32();
        values[mainnet]["pendleSUSDeMarketJuly"] = 0x107a2e3cD2BB9a32B9eE2E4d51143149F8367eBa.toBytes32();
        values[mainnet]["pendleKarakSUSDeMarket"] = 0xB1f587B354a4a363f5332e88effbbC2E4961250A.toBytes32();
        values[mainnet]["pendleKarakUSDeMarket"] = 0x1BCBDB8c8652345A5ACF04e6E74f70086c68FEfC.toBytes32();

        values[mainnet]["pendleWeETHMarketSeptember"] = 0xC8eDd52D0502Aa8b4D5C77361D4B3D300e8fC81c.toBytes32();
        values[mainnet]["pendleWeethSySeptember"] = 0xAC0047886a985071476a1186bE89222659970d65.toBytes32();
        values[mainnet]["pendleEethPtSeptember"] = 0x1c085195437738d73d75DC64bC5A3E098b7f93b1.toBytes32();
        values[mainnet]["pendleEethYtSeptember"] = 0xA54Df645A042D24121a737dAA89a57EbF8E0b71c.toBytes32();

        values[mainnet]["pendleWeETHMarketDecember"] = 0x7d372819240D14fB477f17b964f95F33BeB4c704.toBytes32();
        values[mainnet]["pendleWeethSyDecember"] = 0xAC0047886a985071476a1186bE89222659970d65.toBytes32();
        values[mainnet]["pendleEethPtDecember"] = 0x6ee2b5E19ECBa773a352E5B21415Dc419A700d1d.toBytes32();
        values[mainnet]["pendleEethYtDecember"] = 0x129e6B5DBC0Ecc12F9e486C5BC9cDF1a6A80bc6A.toBytes32();

        values[mainnet]["pendleUSDeZircuitMarketAugust"] = 0xF148a0B15712f5BfeefAdb4E6eF9739239F88b07.toBytes32();
        values[mainnet]["pendleKarakWeETHMarketSeptember"] = 0x18bAFcaBf2d5898956AE6AC31543d9657a604165.toBytes32();
        values[mainnet]["pendleKarakWeETHMarketDecember"] = 0xFF694CC3f74E080637008B3792a9D7760cB456Ca.toBytes32();

        values[mainnet]["pendleSwethMarket"] = 0x0e1C5509B503358eA1Dac119C1D413e28Cc4b303.toBytes32();

        values[mainnet]["pendleZircuitWeETHMarketAugust"] = 0x6c269DFc142259c52773430b3c78503CC994a93E.toBytes32();
        values[mainnet]["pendleWeETHMarketJuly"] = 0xe1F19CBDa26b6418B0C8E1EE978a533184496066.toBytes32();
        values[mainnet]["pendleWeETHkSeptember"] = 0x905A5a4792A0C27a2AdB2777f98C577D320079EF.toBytes32();
        values[mainnet]["pendleWeETHkDecember"] = 0x792b9eDe7a18C26b814f87Eb5E0c8D26AD189780.toBytes32();

        values[mainnet]["pendle_sUSDe_08_23_24"] = 0xbBf399db59A845066aAFce9AE55e68c505FA97B7.toBytes32();
        values[mainnet]["pendle_sUSDe_12_25_24"] = 0xa0ab94DeBB3cC9A7eA77f3205ba4AB23276feD08.toBytes32();
        values[mainnet]["pendle_USDe_08_23_24"] = 0x3d1E7312dE9b8fC246ddEd971EE7547B0a80592A.toBytes32();
        values[mainnet]["pendle_USDe_12_25_24"] = 0x8a49f2AC2730ba15AB7EA832EdaC7f6BA22289f8.toBytes32();
        values[mainnet]["pendle_sUSDe_03_26_25"] = 0xcDd26Eb5EB2Ce0f203a84553853667aE69Ca29Ce.toBytes32();
        values[mainnet]["pendle_sUSDe_karak_01_29_25"] = 0xDbE4D359D4E48087586Ec04b93809bA647343548.toBytes32();
        values[mainnet]["pendle_USDe_karak_01_29_25"] = 0x6C06bBFa3B63eD344ceb3312Df795eDC8d29BDD5.toBytes32();
        values[mainnet]["pendle_USDe_03_26_25"] = 0xB451A36c8B6b2EAc77AD0737BA732818143A0E25.toBytes32();
        values[mainnet]["pendle_sUSDe_05_28_25"] = 0xB162B764044697cf03617C2EFbcB1f42e31E4766.toBytes32();

        values[mainnet]["pendle_weETHs_market_08_28_24"] = 0xcAa8ABB72A75C623BECe1f4D5c218F425d47A0D0.toBytes32();
        values[mainnet]["pendle_weETHs_sy_08_28_24"] = 0x9e8f10574ACc2c62C6e5d19500CEd39163Da37A9.toBytes32();
        values[mainnet]["pendle_weETHs_pt_08_28_24"] = 0xda6530EfaFD63A42d7b9a0a5a60A03839CDb813A.toBytes32();
        values[mainnet]["pendle_weETHs_yt_08_28_24"] = 0x28cE264D0938C1051687FEbDCeFacc2242BA9E0E.toBytes32();

        values[mainnet]["pendle_weETHs_market_12_25_24"] = 0x40789E8536C668c6A249aF61c81b9dfaC3EB8F32.toBytes32();
        values[mainnet]["pendleUSD0PlusMarketOctober"] = 0x00b321D89A8C36B3929f20B7955080baeD706D1B.toBytes32();
        values[mainnet]["pendle_USD0Plus_market_01_29_2025"] = 0x64506968E80C9ed07bFF60C8D9d57474EFfFF2c9.toBytes32();
        values[mainnet]["pendle_USD0Plus_market_02_26_2025"] = 0x22a72B0C504cBb7f8245208f84D8f035c311aDec.toBytes32();
        values[mainnet]["pendle_USD0Plus_market_03_26_2025"] = 0xaFDC922d0059147486cC1F0f32e3A2354b0d35CC.toBytes32();
        values[mainnet]["pendle_USD0++_market_01_29_25"] = 0x64506968E80C9ed07bFF60C8D9d57474EFfFF2c9.toBytes32();
        values[mainnet]["pendle_USD0++_market_06_25_25"] = 0x048680F64d6DFf1748ba6D9a01F578433787e24B.toBytes32();
        values[mainnet]["pendle_USD0Plus_market_04_23_2025"] = 0x81f3a11dB1DE16f4F9ba8Bf46B71D2B168c64899.toBytes32();
        values[mainnet]["pendle_USD0Plus_market_06_25_2025"] = 0x048680F64d6DFf1748ba6D9a01F578433787e24B.toBytes32();

        values[mainnet]["pendle_eBTC_market_12_26_24"] = 0x36d3ca43ae7939645C306E26603ce16e39A89192.toBytes32();
        values[mainnet]["pendle_LBTC_corn_market_12_26_24"] = 0xCaE62858DB831272A03768f5844cbe1B40bB381f.toBytes32();
        values[mainnet]["pendle_LBTC_market_03_26_25"] = 0x70B70Ac0445C3eF04E314DFdA6caafd825428221.toBytes32();
        values[mainnet]["pendle_LBTC_corn_market_02_26_25"] = 0xC118635bcde024c5B01C6be2B0569a2608A8032C.toBytes32();
        values[mainnet]["pendle_eBTC_corn_market_3_26_25"] = 0x2C71Ead7ac9AE53D05F8664e77031d4F9ebA064B.toBytes32();
        values[mainnet]["pendle_eBTC_market_6_25_25"] = 0x523f9441853467477b4dDE653c554942f8E17162.toBytes32();

        values[mainnet]["pendle_pumpBTC_market_03_26_25"] = 0x8098B48a1c4e4080b30A43a7eBc0c87b52F17222.toBytes32();
        values[mainnet]["pendle_corn_pumpBTC_market_12_25_24"] = 0xf8208fB52BA80075aF09840A683143C22DC5B4dd.toBytes32();

        values[mainnet]["pendle_uniBTC_market_03_26_25"] = 0x380C751BD0412f47Ca560B6AFeB566d88dc18630.toBytes32();
        values[mainnet]["pendle_corn_uniBTC_market_12_26_24"] = 0x40dEAE18c3CE932Fdd5Df1f44b54D8Cf3902787B.toBytes32();
        values[mainnet]["pendle_sUSDs_market_03_26_25"] = 0x21D85Ff3BEDFF031EF466C7d5295240C8AB2a2b8.toBytes32();

        values[mainnet]["pendle_liquidBeraBTC_04_09_25"] = 0xEbf5c58b74A836F1e51d08e9C909c4A4530AFD41.toBytes32();

        // Aave V3 Core
        values[mainnet]["v3Pool"] = 0x87870Bca3F3fD6335C3F4ce8392D69350B4fA4E2.toBytes32();
        values[mainnet]["v3RewardsController"] = 0x8164Cc65827dcFe994AB23944CBC90e0aa80bFcb.toBytes32();

        //Aave v3 Prime
        values[mainnet]["v3PrimePool"] = 0x4e033931ad43597d96D6bcc25c280717730B58B1.toBytes32();

        // Aave V3 Lido
        values[mainnet]["v3LidoPool"] = 0x4e033931ad43597d96D6bcc25c280717730B58B1.toBytes32();

        // SparkLend
        values[mainnet]["sparkLendPool"] = 0xC13e21B648A5Ee794902342038FF3aDAB66BE987.toBytes32();

        // Uniswap V3 Pools
        values[mainnet]["wETH_weETH_05"] = 0x7A415B19932c0105c82FDB6b720bb01B0CC2CAe3.toBytes32();
        values[mainnet]["wstETH_wETH_01"] = 0x109830a1AAaD605BbF02a9dFA7B0B92EC2FB7dAa.toBytes32();
        values[mainnet]["rETH_wETH_01"] = 0x553e9C493678d8606d6a5ba284643dB2110Df823.toBytes32();
        values[mainnet]["rETH_wETH_05"] = 0xa4e0faA58465A2D369aa21B3e42d43374c6F9613.toBytes32();
        values[mainnet]["wstETH_rETH_05"] = 0x18319135E02Aa6E02D412C98cCb16af3a0a9CB57.toBytes32();
        values[mainnet]["wETH_rswETH_05"] = 0xC410573Af188f56062Ee744cC3D6F2843f5bC13b.toBytes32();
        values[mainnet]["wETH_rswETH_30"] = 0xE62627326d7794E20bB7261B24985294de1579FE.toBytes32();
        values[mainnet]["ezETH_wETH_01"] = 0xBE80225f09645f172B079394312220637C440A63.toBytes32();
        values[mainnet]["PENDLE_wETH_30"] = 0x57aF956d3E2cCa3B86f3D8C6772C03ddca3eAacB.toBytes32();
        values[mainnet]["USDe_USDT_01"] = 0x435664008F38B0650fBC1C9fc971D0A3Bc2f1e47.toBytes32();
        values[mainnet]["USDe_USDC_01"] = 0xE6D7EbB9f1a9519dc06D557e03C522d53520e76A.toBytes32();
        values[mainnet]["USDe_DAI_01"] = 0x5B3a0f1acBE8594a079FaFeB1c84DEA9372A5Aad.toBytes32();
        values[mainnet]["sUSDe_USDT_05"] = 0x867B321132B18B5BF3775c0D9040D1872979422E.toBytes32();
        values[mainnet]["GEAR_wETH_100"] = 0xaEf52f72583E6c4478B220Da82321a6a023eEE50.toBytes32();
        values[mainnet]["GEAR_USDT_30"] = 0x349eE001D80f896F24571616932f54cBD66B18C9.toBytes32();
        values[mainnet]["DAI_USDC_01"] = 0x5777d92f208679DB4b9778590Fa3CAB3aC9e2168.toBytes32();
        values[mainnet]["DAI_USDC_05"] = 0x6c6Bc977E13Df9b0de53b251522280BB72383700.toBytes32();
        values[mainnet]["USDC_USDT_01"] = 0x3416cF6C708Da44DB2624D63ea0AAef7113527C6.toBytes32();
        values[mainnet]["USDC_USDT_05"] = 0x7858E59e0C01EA06Df3aF3D20aC7B0003275D4Bf.toBytes32();
        values[mainnet]["USDC_wETH_05"] = 0x88e6A0c2dDD26FEEb64F039a2c41296FcB3f5640.toBytes32();
        values[mainnet]["FRAX_USDC_05"] = 0xc63B0708E2F7e69CB8A1df0e1389A98C35A76D52.toBytes32();
        values[mainnet]["FRAX_USDC_01"] = 0x9A834b70C07C81a9fcD6F22E842BF002fBfFbe4D.toBytes32();
        values[mainnet]["DAI_FRAX_05"] = 0x97e7d56A0408570bA1a7852De36350f7713906ec.toBytes32();
        values[mainnet]["FRAX_USDT_05"] = 0xc2A856c3afF2110c1171B8f942256d40E980C726.toBytes32();
        values[mainnet]["PYUSD_USDC_01"] = 0x13394005C1012e708fCe1EB974F1130fDc73a5Ce.toBytes32();

        // EigenLayer
        values[mainnet]["strategyManager"] = 0x858646372CC42E1A627fcE94aa7A7033e7CF075A.toBytes32();
        values[mainnet]["delegationManager"] = 0x39053D51B77DC0d36036Fc1fCc8Cb819df8Ef37A.toBytes32();
        values[mainnet]["mETHStrategy"] = 0x298aFB19A105D59E74658C4C334Ff360BadE6dd2.toBytes32();
        values[mainnet]["USDeStrategy"] = 0x298aFB19A105D59E74658C4C334Ff360BadE6dd2.toBytes32();
        values[mainnet]["testOperator"] = 0xDbEd88D83176316fc46797B43aDeE927Dc2ff2F5.toBytes32();
        values[mainnet]["eigenStrategy"] = 0xaCB55C530Acdb2849e6d4f36992Cd8c9D50ED8F7.toBytes32();
        values[mainnet]["eEigenOperator"] = 0xDcAE4FAf7C7d0f4A78abe147244c6e9d60cFD202.toBytes32();
        values[mainnet]["eigenRewards"] = 0x7750d328b314EfFa365A0402CcfD489B80B0adda.toBytes32();

        // Swell
        values[mainnet]["swellSimpleStaking"] = 0x38D43a6Cb8DA0E855A42fB6b0733A0498531d774.toBytes32();
        values[mainnet]["swEXIT"] = 0x48C11b86807627AF70a34662D4865cF854251663.toBytes32();
        values[mainnet]["accessControlManager"] = 0x625087d72c762254a72CB22cC2ECa40da6b95EAC.toBytes32();
        values[mainnet]["depositManager"] = 0xb3D9cf8E163bbc840195a97E81F8A34E295B8f39.toBytes32();

        // Frax
        values[mainnet]["frxETHMinter"] = 0xbAFA44EFE7901E04E39Dad13167D089C559c1138.toBytes32();
        values[mainnet]["frxETHRedemptionTicket"] = 0x82bA8da44Cd5261762e629dd5c605b17715727bd.toBytes32();

        // Zircuit
        values[mainnet]["zircuitSimpleStaking"] = 0xF047ab4c75cebf0eB9ed34Ae2c186f3611aEAfa6.toBytes32();

        // Mantle
        values[mainnet]["mantleLspStaking"] = 0xe3cBd06D7dadB3F4e6557bAb7EdD924CD1489E8f.toBytes32();

        // Fluid
        values[mainnet]["fUSDT"] = 0x5C20B550819128074FD538Edf79791733ccEdd18.toBytes32();
        values[mainnet]["fUSDTStakingRewards"] = 0x490681095ed277B45377d28cA15Ac41d64583048.toBytes32();
        values[mainnet]["fUSDC"] = 0x9Fb7b4477576Fe5B32be4C1843aFB1e55F251B33.toBytes32();
        values[mainnet]["fWETH"] = 0x90551c1795392094FE6D29B758EcCD233cFAa260.toBytes32();
        values[mainnet]["fWSTETH"] = 0x2411802D8BEA09be0aF8fD8D08314a63e706b29C.toBytes32();
        values[mainnet]["fGHO"] = 0x6A29A46E21C730DcA1d8b23d637c101cec605C5B.toBytes32();

        // Fluid Dex
        values[mainnet]["WeETHDexUSDC-USDT"] = 0x01F0D07fdE184614216e76782c6b7dF663F5375e.toBytes32();
        values[mainnet]["wBTC-cbBTCDex-USDT"] = 0xf7FA55D14C71241e3c970E30C509Ff58b5f5D557.toBytes32();

        // Symbiotic
        values[mainnet]["wstETHDefaultCollateral"] = 0xC329400492c6ff2438472D4651Ad17389fCb843a.toBytes32();
        values[mainnet]["cbETHDefaultCollateral"] = 0xB26ff591F44b04E78de18f43B46f8b70C6676984.toBytes32();
        values[mainnet]["wBETHDefaultCollateral"] = 0x422F5acCC812C396600010f224b320a743695f85.toBytes32();
        values[mainnet]["rETHDefaultCollateral"] = 0x03Bf48b8A1B37FBeAd1EcAbcF15B98B924ffA5AC.toBytes32();
        values[mainnet]["mETHDefaultCollateral"] = 0x475D3Eb031d250070B63Fa145F0fCFC5D97c304a.toBytes32();
        values[mainnet]["swETHDefaultCollateral"] = 0x38B86004842D3FA4596f0b7A0b53DE90745Ab654.toBytes32();
        values[mainnet]["sfrxETHDefaultCollateral"] = 0x5198CB44D7B2E993ebDDa9cAd3b9a0eAa32769D2.toBytes32();
        values[mainnet]["ETHxDefaultCollateral"] = 0xBdea8e677F9f7C294A4556005c640Ee505bE6925.toBytes32();
        values[mainnet]["uniETHDefaultCollateral"] = 0x1C57ea879dd3e8C9fefa8224fdD1fa20dd54211E.toBytes32();
        values[mainnet]["sUSDeDefaultCollateral"] = 0x19d0D8e6294B7a04a2733FE433444704B791939A.toBytes32();
        values[mainnet]["wBTCDefaultCollateral"] = 0x971e5b5D4baa5607863f3748FeBf287C7bf82618.toBytes32();
        values[mainnet]["tBTCDefaultCollateral"] = 0x0C969ceC0729487d264716e55F232B404299032c.toBytes32();
        values[mainnet]["ethfiDefaultCollateral"] = 0x21DbBA985eEA6ba7F27534a72CCB292eBA1D2c7c.toBytes32();
        values[mainnet]["LBTCDefaultCollateral"] = 0x9C0823D3A1172F9DdF672d438dec79c39a64f448.toBytes32();

        // Karak
        values[mainnet]["vaultSupervisor"] = 0x54e44DbB92dBA848ACe27F44c0CB4268981eF1CC.toBytes32();
        values[mainnet]["delegationSupervisor"] = 0xAfa904152E04aBFf56701223118Be2832A4449E0.toBytes32();

        values[mainnet]["kmETH"] = 0x7C22725d1E0871f0043397c9761AD99A86ffD498.toBytes32();
        values[mainnet]["kweETH"] = 0x2DABcea55a12d73191AeCe59F508b191Fb68AdaC.toBytes32();
        values[mainnet]["kwstETH"] = 0xa3726beDFD1a8AA696b9B4581277240028c4314b.toBytes32();
        values[mainnet]["krETH"] = 0x8E475A4F7820A4b6c0FF229f74fB4762f0813C47.toBytes32();
        values[mainnet]["kcbETH"] = 0xbD32b8aA6ff34BEDc447e503195Fb2524c72658f.toBytes32();
        values[mainnet]["kwBETH"] = 0x04BB50329A1B7D943E7fD2368288b674c8180d5E.toBytes32();
        values[mainnet]["kswETH"] = 0xc585DF3a8C9ca0c614D023A812624bE36161502B.toBytes32();
        values[mainnet]["kETHx"] = 0x989Ab830C6e2BdF3f28214fF54C9B7415C349a3F.toBytes32();
        values[mainnet]["ksfrxETH"] = 0x1751e1e4d2c9Fa99479C0c5574136F0dbD8f3EB8.toBytes32();
        values[mainnet]["krswETH"] = 0x1B4d88f5f38988BEA334C79f48aa69BEEeFE2e1e.toBytes32();
        values[mainnet]["krsETH"] = 0x9a23e79a8E6D77F940F2C30eb3d9282Af2E4036c.toBytes32();
        values[mainnet]["kETHFI"] = 0xB26bD8D1FD5415eED4C99f9fB6A278A42E7d1BA8.toBytes32();
        values[mainnet]["ksUSDe"] = 0xDe5Bff0755F192C333B126A449FF944Ee2B69681.toBytes32();
        values[mainnet]["kUSDe"] = 0xBE3cA34D0E877A1Fc889BD5231D65477779AFf4e.toBytes32();
        values[mainnet]["kWBTC"] = 0x126d4dBf752AaF61f3eAaDa24Ab0dB84FEcf6891.toBytes32();
        values[mainnet]["kFBTC"] = 0x40328669Bc9e3780dFa0141dBC87450a4af6EA11.toBytes32();
        values[mainnet]["kLBTC"] = 0x468c34703F6c648CCf39DBaB11305D17C70ba011.toBytes32();

        // CCIP token transfers.
        values[mainnet]["ccipRouter"] = 0x80226fc0Ee2b096224EeAc085Bb9a8cba1146f7D.toBytes32();

        // PancakeSwap V3
        values[mainnet]["pancakeSwapV3NonFungiblePositionManager"] = 0x46A15B0b27311cedF172AB29E4f4766fbE7F4364.toBytes32();
        values[mainnet]["pancakeSwapV3MasterChefV3"] = 0x556B9306565093C855AEA9AE92A594704c2Cd59e.toBytes32();
        values[mainnet]["pancakeSwapV3Router"] = 0x13f4EA83D0bd40E75C8222255bc855a974568Dd4.toBytes32();
        // Arbitrum Bridge
        values[mainnet]["arbitrumDelayedInbox"] = 0x4Dbd4fc535Ac27206064B68FfCf827b0A60BAB3f.toBytes32();
        values[mainnet]["arbitrumOutbox"] = 0x0B9857ae2D4A3DBe74ffE1d7DF045bb7F96E4840.toBytes32();
        values[mainnet]["arbitrumL1GatewayRouter"] = 0x72Ce9c846789fdB6fC1f34aC4AD25Dd9ef7031ef.toBytes32();
        values[mainnet]["arbitrumL1ERC20Gateway"] = 0xa3A7B6F88361F48403514059F1F16C8E78d60EeC.toBytes32();
        values[mainnet]["arbitrumWethGateway"] = 0xd92023E9d9911199a6711321D1277285e6d4e2db.toBytes32();

        // Base Standard Bridge.
        values[mainnet]["baseStandardBridge"] = 0x3154Cf16ccdb4C6d922629664174b904d80F2C35.toBytes32();
        values[mainnet]["basePortal"] = 0x49048044D57e1C92A77f79988d21Fa8fAF74E97e.toBytes32();
        values[mainnet]["baseResolvedDelegate"] = 0x866E82a600A1414e583f7F13623F1aC5d58b0Afa.toBytes32();

        // Optimism Standard Bridge.
        values[mainnet]["optimismStandardBridge"] = 0x99C9fc46f92E8a1c0deC1b1747d010903E884bE1.toBytes32();
        values[mainnet]["optimismPortal"] = 0xbEb5Fc579115071764c7423A4f12eDde41f106Ed.toBytes32();
        values[mainnet]["optimismResolvedDelegate"] = 0x25ace71c97B33Cc4729CF772ae268934F7ab5fA1.toBytes32();

        // Mantle Standard Bridge.
        values[mainnet]["mantleStandardBridge"] = 0x95fC37A27a2f68e3A647CDc081F0A89bb47c3012.toBytes32();
        values[mainnet]["mantlePortal"] = 0xc54cb22944F2bE476E02dECfCD7e3E7d3e15A8Fb.toBytes32();
        values[mainnet]["mantleResolvedDelegate"] = 0x676A795fe6E43C17c668de16730c3F690FEB7120.toBytes32(); // TODO update this.

        // Zircuit Standard Bridge.
        values[mainnet]["zircuitStandardBridge"] = 0x386B76D9cA5F5Fb150B6BFB35CF5379B22B26dd8.toBytes32();
        values[mainnet]["zircuitPortal"] = 0x17bfAfA932d2e23Bd9B909Fd5B4D2e2a27043fb1.toBytes32();
        values[mainnet]["zircuitResolvedDelegate"] = 0x2a721cBE81a128be0F01040e3353c3805A5EA091.toBytes32();

        // Fraxtal Standard Bridge.
        values[mainnet]["fraxtalStandardBridge"] = 0x34C0bD5877A5Ee7099D0f5688D65F4bB9158BDE2.toBytes32();
        values[mainnet]["fraxtalPortal"] = 0x36cb65c1967A0Fb0EEE11569C51C2f2aA1Ca6f6D.toBytes32();
        values[mainnet]["fraxtalResolvedDelegate"] = 0x2a721cBE81a128be0F01040e3353c3805A5EA091.toBytes32(); // TODO update this

        // Lido Base Standard Bridge.
        values[mainnet]["lidoBaseStandardBridge"] = 0x9de443AdC5A411E83F1878Ef24C3F52C61571e72.toBytes32();
        values[mainnet]["lidoBasePortal"] = 0x49048044D57e1C92A77f79988d21Fa8fAF74E97e.toBytes32();
        values[mainnet]["lidoBaseResolvedDelegate"] = 0x866E82a600A1414e583f7F13623F1aC5d58b0Afa.toBytes32();

        // Layer Zero.
        values[mainnet]["LayerZeroEndPoint"] = 0x1a44076050125825900e736c501f859c50fE728c.toBytes32();
        values[mainnet]["EtherFiOFTAdapter"] = 0xcd2eb13D6831d4602D80E5db9230A57596CDCA63.toBytes32();

        // Merkl
        values[mainnet]["merklDistributor"] = 0x3Ef3D8bA38EBe18DB133cEc108f4D14CE00Dd9Ae.toBytes32();

        // Pump Staking
        values[mainnet]["pumpStaking"] = 0x1fCca65fb6Ae3b2758b9b2B394CB227eAE404e1E.toBytes32();

        // Linea Bridging
        values[mainnet]["tokenBridge"] = 0x051F1D88f0aF5763fB888eC4378b4D8B29ea3319.toBytes32(); // approve, bridge token
        values[mainnet]["lineaMessageService"] = 0xd19d4B5d358258f05D7B411E21A1460D11B0876F.toBytes32(); // claim message, sendMessage

        // Scroll Bridging
        values[mainnet]["scrollGatewayRouter"] = 0xF8B1378579659D8F7EE5f3C929c2f3E332E41Fd6.toBytes32(); // approve, depositERC20
        values[mainnet]["scrollMessenger"] = 0x6774Bcbd5ceCeF1336b5300fb5186a12DDD8b367.toBytes32(); // sendMessage
        values[mainnet]["scrollCustomERC20Gateway"] = 0x67260A8B73C5B77B55c1805218A42A7A6F98F515.toBytes32(); // sendMessage

        // Syrup
        values[mainnet]["syrupRouter"] = 0x134cCaaA4F1e4552eC8aEcb9E4A2360dDcF8df76.toBytes32();

        // Satlayer
        values[mainnet]["satlayerPool"] = 0x42a856dbEBB97AbC1269EAB32f3bb40C15102819.toBytes32();

        // corn
        values[mainnet]["cornSilo"] = 0x8bc93498b861fd98277c3b51d240e7E56E48F23c.toBytes32();

        // Treehouse
        values[mainnet]["TreehouseRedemption"] = 0x0618DBdb3Be798346e6D9C08c3c84658f94aD09F.toBytes32();
        values[mainnet]["TreehouseRouter"] = 0xeFA3fa8e85D2b3CfdB250CdeA156c2c6C90628F5.toBytes32();
        values[mainnet]["tETH"] = 0xD11c452fc99cF405034ee446803b6F6c1F6d5ED8.toBytes32();
        values[mainnet]["tETH_wstETH_curve_pool"] = 0xA10d15538E09479186b4D3278BA5c979110dDdB1.toBytes32();
        // Term Finance
        values[mainnet]["termAuctionOfferLocker"] = 0xa557a6099d1a85d7569EA4B6d8ad59a94a8162CC.toBytes32();
        values[mainnet]["termRepoLocker"] = 0xFD9033C9A97Bc3Ec8a44439Cb6512516c5053076.toBytes32();
        values[mainnet]["termRepoServicer"] = 0xaD2401Dd7518Fac6C868c86442922E2236797e32.toBytes32();
        values[mainnet]["termRepoToken"] = 0x3A1427da14F8A57CEe76a5E85fB465ed72De8EC7.toBytes32();

        // Hyperlane
        values[mainnet]["hyperlaneUsdcRouter"] = 0xe1De9910fe71cC216490AC7FCF019e13a34481D7.toBytes32();
        values[mainnet]["hyperlaneTestRecipient"] = 0xfb53392bf4a0590a317ca716c28c29ace7c448bc132d7f8188ca234f595aa121;

        // Euler
        values[mainnet]["ethereumVaultConnector"] = 0x0C9a3dd6b8F28529d72d7f9cE918D493519EE383.toBytes32();
        values[mainnet]["evkWEETH"] = 0xe846ca062aB869b66aE8DcD811973f628BA82eAf.toBytes32();
        values[mainnet]["evkWETH"] = 0xD8b27CF359b7D15710a5BE299AF6e7Bf904984C2.toBytes32();
        values[mainnet]["evkUSDC"] = 0x797DD80692c3b2dAdabCe8e30C07fDE5307D48a9.toBytes32();
    
        // Royco
        values[mainnet]["vaultMarketHub"] = 0xa97eCc6Bfda40baf2fdd096dD33e88bd8e769280.toBytes32(); 
        values[mainnet]["recipeMarketHub"] = 0x783251f103555068c1E9D755f69458f39eD937c0.toBytes32(); 
        values[mainnet]["supplyUSDCAaveWrappedVault"] = 0x2120ADcdCF8e0ed9D6dd3Df683F076402B79E3bd.toBytes32(); 

        // Usual
        values[mainnet]["usualSwapperEngine"] = 0xB969B0d14F7682bAF37ba7c364b351B830a812B2.toBytes32();

        // Sky
        values[mainnet]["daiConverter"] = 0x3225737a9Bbb6473CB4a45b7244ACa2BeFdB276A.toBytes32(); //converts dai to USDS
        values[mainnet]["usdsLitePsmUsdc"] = 0xA188EEC8F81263234dA3622A406892F3D630f98c.toBytes32(); 
        values[mainnet]["daiLitePsmUsdc"] = 0xf6e72Db5454dd049d0788e411b06CfAF16853042.toBytes32(); 

        //Sonic Gateway
        values[mainnet]["sonicGateway"] = 0xa1E2481a9CD0Cb0447EeB1cbc26F1b3fff3bec20.toBytes32();

        // Morpho Rewards
        values[mainnet]["morphoRewardsWrapper"] = 0x9D03bb2092270648d7480049d0E58d2FcF0E5123.toBytes32();
        values[mainnet]["legacyMorpho"] = 0x9994E35Db50125E0DF82e4c2dde62496CE330999.toBytes32();
        values[mainnet]["newMorpho"] = 0x58D97B57BB95320F9a05dC918Aef65434969c2B2.toBytes32();
    }

    function _addBaseValues() private {
        // Liquid Ecosystem
        values[base]["deployerAddress"] = 0x5F2F11ad8656439d5C14d9B351f8b09cDaC2A02d.toBytes32();
        values[base]["dev0Address"] = 0x0463E60C7cE10e57911AB7bD1667eaa21de3e79b.toBytes32();
        values[base]["dev1Address"] = 0xf8553c8552f906C19286F21711721E206EE4909E.toBytes32();
        values[base]["liquidPayoutAddress"] = 0xA9962a5BfBea6918E958DeE0647E99fD7863b95A.toBytes32();

        // DeFi Ecosystem
        values[base]["ETH"] = 0xEeeeeEeeeEeEeeEeEeEeeEEEeeeeEeeeeeeeEEeE.toBytes32();
        values[base]["uniswapV3NonFungiblePositionManager"] = 0x03a520b32C04BF3bEEf7BEb72E919cf822Ed34f1.toBytes32();

        values[base]["USDC"] = 0x833589fCD6eDb6E08f4c7C32D4f71b54bdA02913.toBytes32();
        values[base]["WETH"] = 0x4200000000000000000000000000000000000006.toBytes32();
        values[base]["WEETH"] = 0x04C0599Ae5A44757c0af6F9eC3b93da8976c150A.toBytes32();
        values[base]["WSTETH"] = 0xc1CBa3fCea344f92D9239c08C0568f6F2F0ee452.toBytes32();
        values[base]["AERO"] = 0x940181a94A35A4569E4529A3CDfB74e38FD98631.toBytes32();
        values[base]["CBETH"] = 0x2Ae3F1Ec7F1F5012CFEab0185bfc7aa3cf0DEc22.toBytes32();
        values[base]["AURA"] = 0x1509706a6c66CA549ff0cB464de88231DDBe213B.toBytes32();
        values[base]["BAL"] = 0x4158734D47Fc9692176B5085E0F52ee0Da5d47F1.toBytes32();
        values[base]["CRV"] = 0x8Ee73c484A26e0A5df2Ee2a4960B789967dd0415.toBytes32();
        values[base]["LINK"] = 0x88Fb150BDc53A65fe94Dea0c9BA0a6dAf8C6e196.toBytes32();
        values[base]["UNI"] = 0xc3De830EA07524a0761646a6a4e4be0e114a3C83.toBytes32();
        values[base]["RETH"] = 0xB6fe221Fe9EeF5aBa221c348bA20A1Bf5e73624c.toBytes32();
        values[base]["BSDETH"] = 0xCb327b99fF831bF8223cCEd12B1338FF3aA322Ff.toBytes32();
        values[base]["SFRXETH"] = 0x1f55a02A049033E3419a8E2975cF3F572F4e6E9A.toBytes32();
        values[base]["cbBTC"] = 0xcbB7C0000aB88B473b1f5aFd9ef808440eed33Bf.toBytes32();
        values[base]["tBTC"] = 0x236aa50979D5f3De3Bd1Eeb40E81137F22ab794b.toBytes32();
        values[base]["dlcBTC"] = 0x12418783e860997eb99e8aCf682DF952F721cF62.toBytes32();

        // Balancer vault
        values[base]["vault"] = 0xBA12222222228d8Ba445958a75a0704d566BF2C8.toBytes32();
        values[base]["balancerVault"] = 0xBA12222222228d8Ba445958a75a0704d566BF2C8.toBytes32();

        // Standard Bridge.
        values[base]["standardBridge"] = 0x4200000000000000000000000000000000000010.toBytes32();
        values[base]["crossDomainMessenger"] = 0x4200000000000000000000000000000000000007.toBytes32();

        // Lido Standard Bridge.
        values[base]["l2ERC20TokenBridge"] = 0xac9D11cD4D7eF6e54F14643a393F68Ca014287AB.toBytes32();

        values[base]["weETH_ETH_ExchangeRate"] = 0x35e9D7001819Ea3B39Da906aE6b06A62cfe2c181.toBytes32();

        // Aave V3
        values[base]["v3Pool"] = 0xA238Dd80C259a72e81d7e4664a9801593F98d1c5.toBytes32();

        // Merkl
        values[base]["merklDistributor"] = 0x3Ef3D8bA38EBe18DB133cEc108f4D14CE00Dd9Ae.toBytes32();

        // Aerodrome
        values[base]["aerodromeRouter"] = 0xcF77a3Ba9A5CA399B7c97c74d54e5b1Beb874E43.toBytes32();
        values[base]["aerodromeNonFungiblePositionManager"] = 0x827922686190790b37229fd06084350E74485b72.toBytes32();
        values[base]["aerodrome_Weth_Wsteth_v3_1_gauge"] = 0x2A1f7bf46bd975b5004b61c6040597E1B6117040.toBytes32();
        values[base]["aerodrome_Weth_Bsdeth_v3_1_gauge"] = 0x0b537aC41400433F09d97Cd370C1ea9CE78D8a74.toBytes32();
        values[base]["aerodrome_Cbeth_Weth_v3_1_gauge"] = 0xF5550F8F0331B8CAA165046667f4E6628E9E3Aac.toBytes32();
        values[base]["aerodrome_Weth_Wsteth_v2_30_gauge"] = 0xDf7c8F17Ab7D47702A4a4b6D951d2A4c90F99bf4.toBytes32();
        values[base]["aerodrome_Weth_Weeth_v2_30_gauge"] = 0xf8d47b641eD9DF1c924C0F7A6deEEA2803b9CfeF.toBytes32();
        values[base]["aerodrome_Weth_Reth_v2_05_gauge"] = 0xAa3D51d36BfE7C5C63299AF71bc19988BdBa0A06.toBytes32();
        values[base]["aerodrome_Sfrxeth_Wsteth_v2_30_gauge"] = 0xCe7Cb6260fCBf17485cd2439B89FdDf8B0Eb39cC.toBytes32();

        // MorphoBlue
        values[base]["morphoBlue"] = 0xBBBBBbbBBb9cC5e90e3b3Af64bdAF62C37EEFFCb.toBytes32();
        values[base]["weETH_wETH_915"] = 0x78d11c03944e0dc298398f0545dc8195ad201a18b0388cb8058b1bcb89440971;
        values[base]["wstETH_wETH_945"] = 0x3a4048c64ba1b375330d376b1ce40e4047d03b47ab4d48af484edec9fec801ba;
        values[base]["cbETH_wETH_965"] = 0x6600aae6c56d242fa6ba68bd527aff1a146e77813074413186828fd3f1cdca91;
        values[base]["cbETH_wETH_945"] = 0x84662b4f95b85d6b082b68d32cf71bb565b3f22f216a65509cc2ede7dccdfe8c;

        values[base]["uniV3Router"] = 0x2626664c2603336E57B271c5C0b26F421741e481.toBytes32();

        values[base]["aggregationRouterV5"] = 0x1111111254EEB25477B68fb85Ed929f73A960582.toBytes32();
        values[base]["oneInchExecutor"] = 0xE37e799D5077682FA0a244D46E5649F71457BD09.toBytes32();

        // Compound V3
        values[base]["cWETHV3"] = 0x46e6b214b524310239732D51387075E0e70970bf.toBytes32();
        values[base]["cometRewards"] = 0x123964802e6ABabBE1Bc9547D72Ef1B69B00A6b1.toBytes32();

        // Instadapp Fluid
        values[base]["fWETH"] = 0x9272D6153133175175Bc276512B2336BE3931CE9.toBytes32();
        values[base]["fWSTETH"] = 0x896E39f0E9af61ECA9dD2938E14543506ef2c2b5.toBytes32();
    }

    function _addArbitrumValues() private {
        // Liquid Ecosystem
        values[arbitrum]["deployerAddress"] = 0x5F2F11ad8656439d5C14d9B351f8b09cDaC2A02d.toBytes32();
        values[arbitrum]["dev0Address"] = 0x0463E60C7cE10e57911AB7bD1667eaa21de3e79b.toBytes32();
        values[arbitrum]["dev1Address"] = 0xf8553c8552f906C19286F21711721E206EE4909E.toBytes32();
        values[arbitrum]["liquidPayoutAddress"] = 0xA9962a5BfBea6918E958DeE0647E99fD7863b95A.toBytes32();
        values[arbitrum]["txBundlerAddress"] = 0x87D51666Da1b56332b216D456D1C2ba3Aed6089c.toBytes32();

        // DeFi Ecosystem
        values[arbitrum]["ETH"] = 0xEeeeeEeeeEeEeeEeEeEeeEEEeeeeEeeeeeeeEEeE.toBytes32();
        values[arbitrum]["uniV3Router"] = 0xE592427A0AEce92De3Edee1F18E0157C05861564.toBytes32();
        values[arbitrum]["uniV2Router"] = 0x7a250d5630B4cF539739dF2C5dAcb4c659F2488D.toBytes32();
        values[arbitrum]["uniswapV3NonFungiblePositionManager"] = 0xC36442b4a4522E871399CD717aBDD847Ab11FE88.toBytes32();
        values[arbitrum]["ccipRouter"] = 0x141fa059441E0ca23ce184B6A78bafD2A517DdE8.toBytes32();
        values[arbitrum]["vault"] = 0xBA12222222228d8Ba445958a75a0704d566BF2C8.toBytes32();

        values[arbitrum]["USDC"] = 0xaf88d065e77c8cC2239327C5EDb3A432268e5831.toBytes32();
        values[arbitrum]["USDCe"] = 0xFF970A61A04b1cA14834A43f5dE4533eBDDB5CC8.toBytes32();
        values[arbitrum]["WETH"] = 0x82aF49447D8a07e3bd95BD0d56f35241523fBab1.toBytes32();
        values[arbitrum]["WBTC"] = 0x2f2a2543B76A4166549F7aaB2e75Bef0aefC5B0f.toBytes32();
        values[arbitrum]["USDT"] = 0xFd086bC7CD5C481DCC9C85ebE478A1C0b69FCbb9.toBytes32();
        values[arbitrum]["DAI"] = 0xDA10009cBd5D07dd0CeCc66161FC93D7c9000da1.toBytes32();
        values[arbitrum]["WSTETH"] = 0x5979D7b546E38E414F7E9822514be443A4800529.toBytes32();
        values[arbitrum]["FRAX"] = 0x17FC002b466eEc40DaE837Fc4bE5c67993ddBd6F.toBytes32();
        values[arbitrum]["BAL"] = 0x040d1EdC9569d4Bab2D15287Dc5A4F10F56a56B8.toBytes32();
        values[arbitrum]["COMP"] = 0x354A6dA3fcde098F8389cad84b0182725c6C91dE.toBytes32();
        values[arbitrum]["LINK"] = 0xf97f4df75117a78c1A5a0DBb814Af92458539FB4.toBytes32();
        values[arbitrum]["rETH"] = 0xEC70Dcb4A1EFa46b8F2D97C310C9c4790ba5ffA8.toBytes32();
        values[arbitrum]["RETH"] = 0xEC70Dcb4A1EFa46b8F2D97C310C9c4790ba5ffA8.toBytes32();
        values[arbitrum]["cbETH"] = 0x1DEBd73E752bEaF79865Fd6446b0c970EaE7732f.toBytes32();
        values[arbitrum]["LUSD"] = 0x93b346b6BC2548dA6A1E7d98E9a421B42541425b.toBytes32();
        values[arbitrum]["UNI"] = 0xFa7F8980b0f1E64A2062791cc3b0871572f1F7f0.toBytes32();
        values[arbitrum]["CRV"] = 0x11cDb42B0EB46D95f990BeDD4695A6e3fA034978.toBytes32();
        values[arbitrum]["FRXETH"] = 0x178412e79c25968a32e89b11f63B33F733770c2A.toBytes32();
        values[arbitrum]["SFRXETH"] = 0x95aB45875cFFdba1E5f451B950bC2E42c0053f39.toBytes32();
        values[arbitrum]["ARB"] = 0x912CE59144191C1204E64559FE8253a0e49E6548.toBytes32();
        values[arbitrum]["WEETH"] = 0x35751007a407ca6FEFfE80b3cB397736D2cf4dbe.toBytes32();
        values[arbitrum]["USDE"] = 0x5d3a1Ff2b6BAb83b63cd9AD0787074081a52ef34.toBytes32();
        values[arbitrum]["AURA"] = 0x1509706a6c66CA549ff0cB464de88231DDBe213B.toBytes32();
        values[arbitrum]["PENDLE"] = 0x0c880f6761F1af8d9Aa9C466984b80DAb9a8c9e8.toBytes32();
        values[arbitrum]["RSR"] = 0xCa5Ca9083702c56b481D1eec86F1776FDbd2e594.toBytes32();
        values[arbitrum]["CBETH"] = 0x1DEBd73E752bEaF79865Fd6446b0c970EaE7732f.toBytes32();
        values[arbitrum]["OSETH"] = 0xf7d4e7273E5015C96728A6b02f31C505eE184603.toBytes32();
        values[arbitrum]["RSETH"] = 0x4186BFC76E2E237523CBC30FD220FE055156b41F.toBytes32();
        values[arbitrum]["GRAIL"] = 0x3d9907F9a368ad0a51Be60f7Da3b97cf940982D8.toBytes32();
        values[arbitrum]["cbBTC"] = 0xcbB7C0000aB88B473b1f5aFd9ef808440eed33Bf.toBytes32();

        // Aave V3
        values[arbitrum]["v3Pool"] = 0x794a61358D6845594F94dc1DB02A252b5b4814aD.toBytes32();

        // 1Inch
        values[arbitrum]["aggregationRouterV5"] = 0x1111111254EEB25477B68fb85Ed929f73A960582.toBytes32();
        values[arbitrum]["oneInchExecutor"] = 0xE37e799D5077682FA0a244D46E5649F71457BD09.toBytes32();

        values[arbitrum]["balancerVault"] = 0xBA12222222228d8Ba445958a75a0704d566BF2C8.toBytes32();
        // TODO This Balancer on L2s use a different minting logic so minter is not used
        // but the merkle tree should be refactored for L2s
        values[arbitrum]["minter"] = address(1).toBytes32();

        // Arbitrum native bridging.
        values[arbitrum]["arbitrumL2GatewayRouter"] = 0x5288c571Fd7aD117beA99bF60FE0846C4E84F933.toBytes32();
        values[arbitrum]["arbitrumSys"] = 0x0000000000000000000000000000000000000064.toBytes32();
        values[arbitrum]["arbitrumRetryableTx"] = 0x000000000000000000000000000000000000006E.toBytes32();
        values[arbitrum]["arbitrumL2Sender"] = 0x09e9222E96E7B4AE2a407B98d48e330053351EEe.toBytes32();

        // Pendle
        values[arbitrum]["pendleMarketFactory"] = 0x2FCb47B58350cD377f94d3821e7373Df60bD9Ced.toBytes32();
        values[arbitrum]["pendleRouter"] = 0x888888888889758F76e7103c6CbF23ABbF58F946.toBytes32();
        values[arbitrum]["pendleLimitOrderRouter"] = 0x000000000000c9B3E2C3Ec88B1B4c0cD853f4321.toBytes32();
        values[arbitrum]["pendleWeETHMarketSeptember"] = 0xf9F9779d8fF604732EBA9AD345E6A27EF5c2a9d6.toBytes32();
        values[arbitrum]["pendle_weETH_market_12_25_24"] = 0x6b92feB89ED16AA971B096e247Fe234dB4Aaa262.toBytes32();

        // Gearbox
        values[arbitrum]["dWETHV3"] = 0x04419d3509f13054f60d253E0c79491d9E683399.toBytes32();
        values[arbitrum]["sdWETHV3"] = 0xf3b7994e4dA53E04155057Fd61dc501599d57877.toBytes32();
        values[arbitrum]["dUSDCV3"] = 0x890A69EF363C9c7BdD5E36eb95Ceb569F63ACbF6.toBytes32();
        values[arbitrum]["sdUSDCV3"] = 0xD0181a36B0566a8645B7eECFf2148adE7Ecf2BE9.toBytes32();
        values[arbitrum]["dUSDCeV3"] = 0xa76c604145D7394DEc36C49Af494C144Ff327861.toBytes32();
        values[arbitrum]["sdUSDCeV3"] = 0x608F9e2E8933Ce6b39A8CddBc34a1e3E8D21cE75.toBytes32();

        // Uniswap V3 pools
        values[arbitrum]["wstETH_wETH_01"] = 0x35218a1cbaC5Bbc3E57fd9Bd38219D37571b3537.toBytes32();
        values[arbitrum]["wstETH_wETH_05"] = 0xb93F8a075509e71325c1c2fc8FA6a75f2d536A13.toBytes32();
        values[arbitrum]["PENDLE_wETH_30"] = 0xdbaeB7f0DFe3a0AAFD798CCECB5b22E708f7852c.toBytes32();
        values[arbitrum]["wETH_weETH_30"] = 0xA169d1aB5c948555954D38700a6cDAA7A4E0c3A0.toBytes32();
        values[arbitrum]["wETH_weETH_05"] = 0xd90660A0b8Ad757e7C1d660CE633776a0862b087.toBytes32();
        values[arbitrum]["wETH_weETH_01"] = 0x14353445c8329Df76e6f15e9EAD18fA2D45A8BB6.toBytes32();

        // Chainlink feeds
        values[arbitrum]["weETH_ETH_ExchangeRate"] = 0x20bAe7e1De9c596f5F7615aeaa1342Ba99294e12.toBytes32();

        // Fluid fTokens
        values[arbitrum]["fUSDC"] = 0x1A996cb54bb95462040408C06122D45D6Cdb6096.toBytes32();
        values[arbitrum]["fUSDT"] = 0x4A03F37e7d3fC243e3f99341d36f4b829BEe5E03.toBytes32();
        values[arbitrum]["fWETH"] = 0x45Df0656F8aDf017590009d2f1898eeca4F0a205.toBytes32();
        values[arbitrum]["fWSTETH"] = 0x66C25Cd75EBdAA7E04816F643d8E46cecd3183c9.toBytes32();

        // Merkl
        values[arbitrum]["merklDistributor"] = 0x3Ef3D8bA38EBe18DB133cEc108f4D14CE00Dd9Ae.toBytes32();

        // Vault Craft
        values[arbitrum]["compoundV3Weth"] = 0xC4bBbbAF12B1bE472E6E7B1A76d2756d5C763F95.toBytes32();
        values[arbitrum]["compoundV3WethGauge"] = 0x5E6A9859Dc1b393a82a5874F9cBA22E92d9fbBd2.toBytes32();

        // Camelot
        values[arbitrum]["camelotRouterV2"] = 0xc873fEcbd354f5A56E00E710B90EF4201db2448d.toBytes32();
        values[arbitrum]["camelotRouterV3"] = 0x1F721E2E82F6676FCE4eA07A5958cF098D339e18.toBytes32();
        values[arbitrum]["camelotNonFungiblePositionManager"] = 0x00c7f3082833e796A5b3e4Bd59f6642FF44DCD15.toBytes32();

        // Compound V3
        values[arbitrum]["cWETHV3"] = 0x6f7D514bbD4aFf3BcD1140B7344b32f063dEe486.toBytes32();
        values[arbitrum]["cometRewards"] = 0x88730d254A2f7e6AC8388c3198aFd694bA9f7fae.toBytes32();

        // Balancer
        values[arbitrum]["rsETH_wETH_BPT"] = 0x90e6CB5249f5e1572afBF8A96D8A1ca6aCFFd739.toBytes32();
        values[arbitrum]["rsETH_wETH_Id"] = 0x90e6cb5249f5e1572afbf8a96d8a1ca6acffd73900000000000000000000055c;
        values[arbitrum]["rsETH_wETH_Gauge"] = 0x59907f88C360D576Aa38dba84F26578367F96b6C.toBytes32();
        values[arbitrum]["aura_rsETH_wETH"] = 0x90cedFDb5284a274720f1dB339eEe9798f4fa29d.toBytes32();
        values[arbitrum]["wstETH_sfrxETH_BPT"] = 0xc2598280bFeA1Fe18dFcaBD21C7165c40c6859d3.toBytes32();
        values[arbitrum]["wstETH_sfrxETH_Id"] = 0xc2598280bfea1fe18dfcabd21c7165c40c6859d30000000000000000000004f3;
        values[arbitrum]["wstETH_sfrxETH_Gauge"] = 0x06eaf7bAabEac962301eE21296e711B3052F2c0d.toBytes32();
        values[arbitrum]["aura_wstETH_sfrxETH"] = 0x83D37cbA332ffd53A4336Ee06f3c301B8929E684.toBytes32();
        values[arbitrum]["wstETH_wETH_Gyro_BPT"] = 0x7967FA58B9501600D96bD843173b9334983EE6E6.toBytes32();
        values[arbitrum]["wstETH_wETH_Gyro_Id"] = 0x7967fa58b9501600d96bd843173b9334983ee6e600020000000000000000056e;
        values[arbitrum]["wstETH_wETH_Gyro_Gauge"] = 0x96d7C70c80518Ee189CB6ba672FbD22E4fDD9c19.toBytes32();
        values[arbitrum]["aura_wstETH_wETH_Gyro"] = 0x93e567b423ED470562911078b4d7A902d4E0BEea.toBytes32();
        values[arbitrum]["weETH_wstETH_Gyro_BPT"] = 0xCDCef9765D369954a4A936064535710f7235110A.toBytes32();
        values[arbitrum]["weETH_wstETH_Gyro_Id"] = 0xcdcef9765d369954a4a936064535710f7235110a000200000000000000000558;
        values[arbitrum]["weETH_wstETH_Gyro_Gauge"] = 0xdB66fFFf713B1FA758E348e69E2f2e24595111cF.toBytes32();
        values[arbitrum]["aura_weETH_wstETH_Gyro"] = 0x40bF10900a55c69c9dADdc3dC52465e01AcEF4A4.toBytes32();
        values[arbitrum]["osETH_wETH_BPT"] = 0x42f7Cfc38DD1583fFdA2E4f047F4F6FA06CEFc7c.toBytes32();
        values[arbitrum]["osETH_wETH_Id"] = 0x42f7cfc38dd1583ffda2e4f047f4f6fa06cefc7c000000000000000000000553;
        values[arbitrum]["osETH_wETH_Gauge"] = 0x5DA32F4724373c91Fdc657E0AD7B1836c70A4E52.toBytes32();

        // Karak
        values[arbitrum]["vaultSupervisor"] = 0x399f22ae52a18382a67542b3De9BeD52b7B9A4ad.toBytes32();
        values[arbitrum]["kETHFI"] = 0xc9A908402C7f0e343691cFB8c8Fc637449333ce0.toBytes32();
    }

    function _addOptimismValues() private {
        values[optimism]["deployerAddress"] = 0x5F2F11ad8656439d5C14d9B351f8b09cDaC2A02d.toBytes32();
        values[optimism]["dev0Address"] = 0x0463E60C7cE10e57911AB7bD1667eaa21de3e79b.toBytes32();
        values[optimism]["dev1Address"] = 0xf8553c8552f906C19286F21711721E206EE4909E.toBytes32();
        values[optimism]["liquidPayoutAddress"] = 0xA9962a5BfBea6918E958DeE0647E99fD7863b95A.toBytes32();
        values[optimism]["uniV3Router"] = 0xE592427A0AEce92De3Edee1F18E0157C05861564.toBytes32();
        values[optimism]["aggregationRouterV5"] = 0x1111111254EEB25477B68fb85Ed929f73A960582.toBytes32();
        values[optimism]["oneInchExecutor"] = 0xE37e799D5077682FA0a244D46E5649F71457BD09.toBytes32();

        values[optimism]["WETH"] = 0x4200000000000000000000000000000000000006.toBytes32();
        values[optimism]["WEETH"] = 0x346e03F8Cce9fE01dCB3d0Da3e9D00dC2c0E08f0.toBytes32();
        values[optimism]["WSTETH"] = 0x1F32b1c2345538c0c6f582fCB022739c4A194Ebb.toBytes32();
        values[optimism]["RETH"] = 0x9Bcef72be871e61ED4fBbc7630889beE758eb81D.toBytes32();
        values[optimism]["WEETH_OFT"] = 0x5A7fACB970D094B6C7FF1df0eA68D99E6e73CBFF.toBytes32();
        values[optimism]["OP"] = 0x4200000000000000000000000000000000000042.toBytes32();
        values[optimism]["CRV"] = 0x0994206dfE8De6Ec6920FF4D779B0d950605Fb53.toBytes32();
        values[optimism]["AURA"] = 0x1509706a6c66CA549ff0cB464de88231DDBe213B.toBytes32();
        values[optimism]["BAL"] = 0xFE8B128bA8C78aabC59d4c64cEE7fF28e9379921.toBytes32();
        values[optimism]["UNI"] = 0x6fd9d7AD17242c41f7131d257212c54A0e816691.toBytes32();
        values[optimism]["CBETH"] = 0xadDb6A0412DE1BA0F936DCaeb8Aaa24578dcF3B2.toBytes32();

        values[optimism]["vault"] = 0xBA12222222228d8Ba445958a75a0704d566BF2C8.toBytes32();
        values[optimism]["balancerVault"] = 0xBA12222222228d8Ba445958a75a0704d566BF2C8.toBytes32();
        values[optimism]["minter"] = 0x239e55F427D44C3cc793f49bFB507ebe76638a2b.toBytes32();

        values[optimism]["uniswapV3NonFungiblePositionManager"] = 0xC36442b4a4522E871399CD717aBDD847Ab11FE88.toBytes32();
        values[optimism]["ccipRouter"] = 0x3206695CaE29952f4b0c22a169725a865bc8Ce0f.toBytes32();
        values[optimism]["weETH_ETH_ExchangeRate"] = 0x72EC6bF88effEd88290C66DCF1bE2321d80502f5.toBytes32();

        // Gearbox
        values[optimism]["dWETHV3"] = 0x42dB77B3103c71059F4b997d6441cFB299FD0d94.toBytes32();
        values[optimism]["sdWETHV3"] = 0x704c4C9F0d29257E5b0E526b20b48EfFC8f758b2.toBytes32();

        // Standard Bridge
        values[optimism]["standardBridge"] = 0x4200000000000000000000000000000000000010.toBytes32();
        values[optimism]["crossDomainMessenger"] = 0x4200000000000000000000000000000000000007.toBytes32();

        // Aave V3
        values[optimism]["v3Pool"] = 0x794a61358D6845594F94dc1DB02A252b5b4814aD.toBytes32();

        // Merkl
        values[optimism]["merklDistributor"] = 0x3Ef3D8bA38EBe18DB133cEc108f4D14CE00Dd9Ae.toBytes32();

        // Beethoven
        values[optimism]["wstETH_weETH_BPT"] = 0x2Bb4712247D5F451063b5E4f6948abDfb925d93D.toBytes32();
        values[optimism]["wstETH_weETH_Id"] = 0x2bb4712247d5f451063b5e4f6948abdfb925d93d000000000000000000000136;
        values[optimism]["wstETH_weETH_Gauge"] = 0xF3B314B1D2bd7d9afa8eC637716A9Bb81dBc79e5.toBytes32();
        values[optimism]["aura_wstETH_weETH"] = 0xe351a69EB84a22E113E92A4C683391C95448d7d4.toBytes32();

        // Velodrome
        values[optimism]["velodromeRouter"] = 0xa062aE8A9c5e11aaA026fc2670B0D65cCc8B2858.toBytes32();
        values[optimism]["velodromeNonFungiblePositionManager"] = 0x416b433906b1B72FA758e166e239c43d68dC6F29.toBytes32();
        values[optimism]["velodrome_Weth_Wsteth_v3_1_gauge"] = 0xb2218A2cFeF38Ca30AE8C88B41f2E2BdD9347E3e.toBytes32();

        // Compound V3
        values[optimism]["cWETHV3"] = 0xE36A30D249f7761327fd973001A32010b521b6Fd.toBytes32();
        values[optimism]["cometRewards"] = 0x443EA0340cb75a160F31A440722dec7b5bc3C2E9.toBytes32();
    }

    function _addHoleskyValues() private {
        // ERC20
        values[holesky]["WSTETH"] = 0x8d09a4502Cc8Cf1547aD300E066060D043f6982D.toBytes32();

        // Symbiotic
        values[holesky]["wstETHSymbioticVault"] = 0xd88dDf98fE4d161a66FB836bee4Ca469eb0E4a75.toBytes32();
    }

    function _addMantleValues() private {
        values[mantle]["deployerAddress"] = 0x5F2F11ad8656439d5C14d9B351f8b09cDaC2A02d.toBytes32();
        values[mantle]["dev0Address"] = 0x0463E60C7cE10e57911AB7bD1667eaa21de3e79b.toBytes32();
        values[mantle]["dev1Address"] = 0xf8553c8552f906C19286F21711721E206EE4909E.toBytes32();
        values[mantle]["liquidPayoutAddress"] = 0xA9962a5BfBea6918E958DeE0647E99fD7863b95A.toBytes32();
        values[mantle]["balancerVault"] = address(1).toBytes32();

        // ERC20
        values[mantle]["WETH"] = 0xdEAddEaDdeadDEadDEADDEAddEADDEAddead1111.toBytes32();
        values[mantle]["USDC"] = 0x09Bc4E0D864854c6aFB6eB9A9cdF58aC190D0dF9.toBytes32();
        values[mantle]["METH"] = 0xcDA86A272531e8640cD7F1a92c01839911B90bb0.toBytes32();

        // Standard Bridge.
        values[mantle]["standardBridge"] = 0x4200000000000000000000000000000000000010.toBytes32();
        values[mantle]["crossDomainMessenger"] = 0x4200000000000000000000000000000000000007.toBytes32();
    }

    function _addZircuitValues() private {
        values[zircuit]["deployerAddress"] = 0xFD65ADF7d2f9ea09287543520a703522E0a360C9.toBytes32();
        values[zircuit]["dev0Address"] = 0x0463E60C7cE10e57911AB7bD1667eaa21de3e79b.toBytes32();
        values[zircuit]["dev1Address"] = 0xf8553c8552f906C19286F21711721E206EE4909E.toBytes32();
        values[zircuit]["liquidPayoutAddress"] = 0xA9962a5BfBea6918E958DeE0647E99fD7863b95A.toBytes32();
        values[zircuit]["balancerVault"] = address(1).toBytes32();

        values[zircuit]["WETH"] = 0x4200000000000000000000000000000000000006.toBytes32();
        values[zircuit]["METH"] = 0x91a0F6EBdCa0B4945FbF63ED4a95189d2b57163D.toBytes32();

        // Standard Bridge.
        values[zircuit]["standardBridge"] = 0x4200000000000000000000000000000000000010.toBytes32();
        values[zircuit]["crossDomainMessenger"] = 0x4200000000000000000000000000000000000007.toBytes32();
    }

    function _addLineaValues() private {
        values[linea]["deployerAddress"] = 0x5F2F11ad8656439d5C14d9B351f8b09cDaC2A02d.toBytes32();
        values[linea]["dev0Address"] = 0x0463E60C7cE10e57911AB7bD1667eaa21de3e79b.toBytes32();
        values[linea]["dev1Address"] = 0xf8553c8552f906C19286F21711721E206EE4909E.toBytes32();
        values[linea]["liquidPayoutAddress"] = 0xA9962a5BfBea6918E958DeE0647E99fD7863b95A.toBytes32();
        values[linea]["balancerVault"] = address(1).toBytes32();
        // ERC20
        values[linea]["DAI"] = 0x4AF15ec2A0BD43Db75dd04E62FAA3B8EF36b00d5.toBytes32();
        values[linea]["WETH"] = 0xe5D7C2a44FfDDf6b295A15c148167daaAf5Cf34f.toBytes32();
        values[linea]["WEETH"] = 0x1Bf74C010E6320bab11e2e5A532b5AC15e0b8aA6.toBytes32();

        // Linea Bridge.
        values[linea]["tokenBridge"] = 0x353012dc4a9A6cF55c941bADC267f82004A8ceB9.toBytes32(); //approve, also bridge token
        values[linea]["lineaMessageService"] = 0x508Ca82Df566dCD1B0DE8296e70a96332cD644ec.toBytes32(); // claim message, sendMessage
    }

    function _addScrollValues() private {
        values[scroll]["deployerAddress"] = 0x5F2F11ad8656439d5C14d9B351f8b09cDaC2A02d.toBytes32();
        values[scroll]["txBundlerAddress"] = 0x534b64608E601B581AB0cbF0b03ec9f4c65f3360.toBytes32();
        values[scroll]["dev0Address"] = 0x0463E60C7cE10e57911AB7bD1667eaa21de3e79b.toBytes32();
        values[scroll]["dev1Address"] = 0xf8553c8552f906C19286F21711721E206EE4909E.toBytes32();
        values[scroll]["liquidPayoutAddress"] = 0xA9962a5BfBea6918E958DeE0647E99fD7863b95A.toBytes32();
        values[scroll]["balancerVault"] = address(1).toBytes32();
        // ERC20
        values[scroll]["DAI"] = 0xcA77eB3fEFe3725Dc33bccB54eDEFc3D9f764f97.toBytes32();
        values[scroll]["WETH"] = 0x5300000000000000000000000000000000000004.toBytes32();
        values[scroll]["WEETH"] = 0x01f0a31698C4d065659b9bdC21B3610292a1c506.toBytes32();
        values[scroll]["WBTC"] = 0x3C1BCa5a656e69edCD0D4E36BEbb3FcDAcA60Cf1.toBytes32();
        values[scroll]["ZRO"] = address(1).toBytes32();

        // Layer Zero
        values[scroll]["LayerZeroEndPoint"] = 0x1a44076050125825900e736c501f859c50fE728c.toBytes32();

        // Scroll Bridge.
        values[scroll]["scrollGatewayRouter"] = 0x4C0926FF5252A435FD19e10ED15e5a249Ba19d79.toBytes32(); // withdrawERC20
        values[scroll]["scrollMessenger"] = 0x781e90f1c8Fc4611c9b7497C3B47F99Ef6969CbC.toBytes32(); // sendMessage
        values[scroll]["scrollCustomERC20Gateway"] = 0xaC78dff3A87b5b534e366A93E785a0ce8fA6Cc62.toBytes32(); // sendMessage
    }

    function _addFraxtalValues() private {
        values[fraxtal]["deployerAddress"] = 0x5F2F11ad8656439d5C14d9B351f8b09cDaC2A02d.toBytes32();
        values[fraxtal]["dev0Address"] = 0x0463E60C7cE10e57911AB7bD1667eaa21de3e79b.toBytes32();
        values[fraxtal]["dev1Address"] = 0xf8553c8552f906C19286F21711721E206EE4909E.toBytes32();
        values[fraxtal]["liquidPayoutAddress"] = 0xA9962a5BfBea6918E958DeE0647E99fD7863b95A.toBytes32();
        values[fraxtal]["balancerVault"] = address(1).toBytes32();
        // ERC20
        values[fraxtal]["wfrxETH"] = 0xFC00000000000000000000000000000000000006.toBytes32();

        // Standard Bridge.
        // values[fraxtal]["standardBridge"] = 0x4200000000000000000000000000000000000010.toBytes32();
        // values[fraxtal]["crossDomainMessenger"] = 0x4200000000000000000000000000000000000007.toBytes32();
    }

    function _addBscValues() private {
        values[bsc]["deployerAddress"] = 0x5F2F11ad8656439d5C14d9B351f8b09cDaC2A02d.toBytes32();
        values[bsc]["dev0Address"] = 0x0463E60C7cE10e57911AB7bD1667eaa21de3e79b.toBytes32();
        values[bsc]["dev1Address"] = 0xf8553c8552f906C19286F21711721E206EE4909E.toBytes32();

        values[bsc]["LBTC"] = 0xecAc9C5F704e954931349Da37F60E39f515c11c1.toBytes32();
        values[bsc]["WBTC"] = 0x0555E30da8f98308EdB960aa94C0Db47230d2B9c.toBytes32();
        values[bsc]["WBNB"] = 0xbb4CdB9CBd36B01bD1cBaEBF2De08d9173bc095c.toBytes32();
        values[bsc]["BTCB"] = 0x7130d2A12B9BCbFAe4f2634d864A1Ee1Ce3Ead9c.toBytes32(); 

        // 1Inch
        values[bsc]["aggregationRouterV5"] = 0x1111111254EEB25477B68fb85Ed929f73A960582.toBytes32(); 
        values[bsc]["oneInchExecutor"] = 0xde9e4FE32B049f821c7f3e9802381aa470FFCA73.toBytes32(); 

        // PancakeSwapV3
        values[bsc]["pancakeSwapV3NonFungiblePositionManager"] = 0x46A15B0b27311cedF172AB29E4f4766fbE7F4364.toBytes32();
        values[bsc]["pancakeSwapV3MasterChefV3"] = 0x556B9306565093C855AEA9AE92A594704c2Cd59e.toBytes32();
        values[bsc]["pancakeSwapV3Router"] = 0x13f4EA83D0bd40E75C8222255bc855a974568Dd4.toBytes32();
    
    }

    function _addCornValues() private {
        values[corn]["deployerAddress"] = 0x5F2F11ad8656439d5C14d9B351f8b09cDaC2A02d.toBytes32();
        values[corn]["txBundlerAddress"] = 0x5F2F11ad8656439d5C14d9B351f8b09cDaC2A02d.toBytes32();
        values[corn]["dev0Address"] = 0x0463E60C7cE10e57911AB7bD1667eaa21de3e79b.toBytes32();
        values[corn]["dev1Address"] = 0xf8553c8552f906C19286F21711721E206EE4909E.toBytes32();

        // Tokens
        values[corn]["WBTCN"] = 0xda5dDd7270381A7C2717aD10D1c0ecB19e3CDFb2.toBytes32();
        values[corn]["LBTC"] = 0xecAc9C5F704e954931349Da37F60E39f515c11c1.toBytes32();

        values[corn]["balancerVault"] = address(1).toBytes32();

        values[corn]["ZRO"] = address(69).toBytes32();
        values[corn]["LBTC"] = 0xecAc9C5F704e954931349Da37F60E39f515c11c1.toBytes32();

        // Layer Zero
        values[corn]["LayerZeroEndPoint"] = 0xcb566e3B6934Fa77258d68ea18E931fa75e1aaAa.toBytes32();
        values[corn]["WBTCN_OFT"] = 0x386E7A3a0c0919c9d53c3b04FF67E73Ff9e45Fb6.toBytes32();
        values[corn]["LBTC_OFT"] = 0xfc7B20D9B59A8A466f4fC3d34aA69a7D98e71d7A.toBytes32();

        // Curve
        values[corn]["curve_pool_LBTC_WBTCN"] = 0xAB3291b73a1087265E126E330cEDe0cFd4B8A693.toBytes32();
        values[corn]["curve_gauge_LBTC_WBTCN"] = 0xaE8f74c9eD7F72CA3Ea16955369f13D3d4b78Cd6.toBytes32();
    }

    function _addSonicMainnetValues() private {
        values[sonicMainnet]["dev0Address"] = 0x0463E60C7cE10e57911AB7bD1667eaa21de3e79b.toBytes32();
        values[sonicMainnet]["dev1Address"] = 0xf8553c8552f906C19286F21711721E206EE4909E.toBytes32();
        values[sonicMainnet]["deployerAddress"] = 0x5F2F11ad8656439d5C14d9B351f8b09cDaC2A02d.toBytes32();
        values[sonicMainnet]["txBundlerAddress"] = 0x5F2F11ad8656439d5C14d9B351f8b09cDaC2A02d.toBytes32();

        // ERC20
        values[sonicMainnet]["WETH"] = 0x50c42dEAcD8Fc9773493ED674b675bE577f2634b.toBytes32();
        values[sonicMainnet]["USDC"] = 0x29219dd400f2Bf60E5a23d13Be72B486D4038894.toBytes32();
        values[sonicMainnet]["wS"] = 0x039e2fB66102314Ce7b64Ce5Ce3E5183bc94aD38.toBytes32();
        values[sonicMainnet]["scUSD"] = 0xd3DCe716f3eF535C5Ff8d041c1A41C3bd89b97aE.toBytes32();
        values[sonicMainnet]["scETH"] = 0x3bcE5CB273F0F148010BbEa2470e7b5df84C7812.toBytes32();
        values[sonicMainnet]["stkscUSD"] = 0x4D85bA8c3918359c78Ed09581E5bc7578ba932ba.toBytes32(); 
        values[sonicMainnet]["ZRO"] = address(1).toBytes32();

        values[sonicMainnet]["balancerVault"] = address(1).toBytes32();
        values[sonicMainnet]["vault"] = address(1).toBytes32();

        // Beets/Balancer
        values[sonicMainnet]["balancerVault"] = 0xBA12222222228d8Ba445958a75a0704d566BF2C8.toBytes32();

        values[sonicMainnet]["scUSD_USDC_gauge"] = 0x33B29bcf17e866A35941e07CbAd54f1807B337f5.toBytes32();
        values[sonicMainnet]["scETH_WETH_gauge"] = address(0).toBytes32();

        values[sonicMainnet]["scUSD_USDC_PoolId"] = 0xcd4d2b142235d5650ffa6a38787ed0b7d7a51c0c000000000000000000000037;
        values[sonicMainnet]["scETH_WETH_PoolId"] = 0xe54dd58a6d4e04687f2034dd4ddab49da55f8aff00000000000000000000007c;

        // Tellers
        values[sonicMainnet]["scUSDTeller"] = 0x358CFACf00d0B4634849821BB3d1965b472c776a.toBytes32();
        values[sonicMainnet]["scETHTeller"] = 0x31A5A9F60Dc3d62fa5168352CaF0Ee05aA18f5B8.toBytes32();
        values[sonicMainnet]["stkscUSDTeller"] = 0x5e39021Ae7D3f6267dc7995BB5Dd15669060DAe0.toBytes32(); 
        values[sonicMainnet]["stkscETHTeller"] = 0x49AcEbF8f0f79e1Ecb0fd47D684DAdec81cc6562.toBytes32(); 

        // Accountant
        values[sonicMainnet]["stkscUSDAccountant"] = 0x13cCc810DfaA6B71957F2b87060aFE17e6EB8034.toBytes32(); 
        values[sonicMainnet]["stkscETHAccountant"] = 0x61bE1eC20dfE0197c27B80bA0f7fcdb1a6B236E2.toBytes32(); 

        // Layer Zero
        values[sonicMainnet]["LayerZeroEndPoint"] = 0x6F475642a6e85809B1c36Fa62763669b1b48DD5B.toBytes32();

        // Sonic Gateway
        values[sonicMainnet]["sonicGateway"] = 0x9Ef7629F9B930168b76283AdD7120777b3c895b3.toBytes32();
        values[sonicMainnet]["circleTokenAdapter"] = 0xe6DCD54B4CDe2e9E935C22F57EBBBaaF5cc3BC8a.toBytes32();

    }

    function _addSepoliaValues() private {
        values[sepolia]["dev0Address"] = 0x0463E60C7cE10e57911AB7bD1667eaa21de3e79b.toBytes32();
        values[sepolia]["dev1Address"] = 0xf8553c8552f906C19286F21711721E206EE4909E.toBytes32();
        values[sepolia]["deployerAddress"] = 0x5F2F11ad8656439d5C14d9B351f8b09cDaC2A02d.toBytes32();
        values[sepolia]["txBundlerAddress"] = 0x5F2F11ad8656439d5C14d9B351f8b09cDaC2A02d.toBytes32();

        values[sepolia]["WETH"] = 0xb16F35c0Ae2912430DAc15764477E179D9B9EbEa.toBytes32();
        values[sepolia]["CrispyUSD"] = 0x867F14Da2EcD4B582812d76D94c4B10cB00b507C.toBytes32();
        values[sepolia]["ZRO"] = address(1).toBytes32();

        values[sepolia]["balancerVault"] = address(1).toBytes32();

        values[sepolia]["LayerZeroEndPoint"] = 0x6EDCE65403992e310A62460808c4b910D972f10f.toBytes32();
    }

    function _addSonicTestnetValues() private {
        values[sonicTestnet]["dev0Address"] = 0x0463E60C7cE10e57911AB7bD1667eaa21de3e79b.toBytes32();
        values[sonicTestnet]["dev1Address"] = 0xf8553c8552f906C19286F21711721E206EE4909E.toBytes32();
        values[sonicTestnet]["deployerAddress"] = 0x5F2F11ad8656439d5C14d9B351f8b09cDaC2A02d.toBytes32();
        values[sonicTestnet]["txBundlerAddress"] = 0x5F2F11ad8656439d5C14d9B351f8b09cDaC2A02d.toBytes32();

        values[sonicTestnet]["WETH"] = address(1).toBytes32();
        values[sonicTestnet]["CrispyUSD"] = 0x867F14Da2EcD4B582812d76D94c4B10cB00b507C.toBytes32();
        values[sonicTestnet]["ZRO"] = address(1).toBytes32();

        values[sonicTestnet]["balancerVault"] = address(1).toBytes32();

        values[sonicTestnet]["LayerZeroEndPoint"] = 0x6C7Ab2202C98C4227C5c46f1417D81144DA716Ff.toBytes32();
    }

    function _addSonicBlazeValues() private {
        values[sonicBlaze]["dev0Address"] = 0x0463E60C7cE10e57911AB7bD1667eaa21de3e79b.toBytes32();
        values[sonicBlaze]["dev1Address"] = 0xf8553c8552f906C19286F21711721E206EE4909E.toBytes32();
        values[sonicBlaze]["deployerAddress"] = 0x5F2F11ad8656439d5C14d9B351f8b09cDaC2A02d.toBytes32();
        values[sonicBlaze]["txBundlerAddress"] = 0x5F2F11ad8656439d5C14d9B351f8b09cDaC2A02d.toBytes32();

        values[sonicBlaze]["WETH"] = address(1).toBytes32();
        values[sonicBlaze]["CrispyUSD"] = 0x867F14Da2EcD4B582812d76D94c4B10cB00b507C.toBytes32();
        values[sonicBlaze]["ZRO"] = address(1).toBytes32();

        values[sonicBlaze]["balancerVault"] = address(1).toBytes32();

        values[sonicBlaze]["LayerZeroEndPoint"] = 0x6C7Ab2202C98C4227C5c46f1417D81144DA716Ff.toBytes32();
    }

    function _addSwellValues() private {
        values[swell]["deployerAddress"] = 0x5F2F11ad8656439d5C14d9B351f8b09cDaC2A02d.toBytes32();
        values[swell]["txBundlerAddress"] = 0x5F2F11ad8656439d5C14d9B351f8b09cDaC2A02d.toBytes32();
        values[swell]["dev0Address"] = 0x0463E60C7cE10e57911AB7bD1667eaa21de3e79b.toBytes32();
        values[swell]["dev1Address"] = 0xf8553c8552f906C19286F21711721E206EE4909E.toBytes32();

        values[swell]["WETH"] = 0x4200000000000000000000000000000000000006.toBytes32();
        values[swell]["balancerVault"] = address(1).toBytes32();

        // ERC20s
        values[swell]["WEETH"] = 0xA6cB988942610f6731e664379D15fFcfBf282b44.toBytes32(); //also OFT
    }
}<|MERGE_RESOLUTION|>--- conflicted
+++ resolved
@@ -574,16 +574,14 @@
         values[mainnet]["LBTC_WBTC_945"] = 0xf6a056627a51e511ec7f48332421432ea6971fc148d8f3c451e14ea108026549;
         values[mainnet]["sUSDePT03_USDC_915"] = 0x346afa2b6d528222a2f9721ded6e7e2c40ac94877a598f5dae5013c651d2a462;
         values[mainnet]["USD0_plusPT03_USDC_915"] = 0x8411eeb07c8e32de0b3784b6b967346a45593bfd8baeb291cc209dc195c7b3ad;
-<<<<<<< HEAD
         values[mainnet]["sUSDePT_03_27_DAI_915"] = 0x5e3e6b1e01c5708055548d82d01db741e37d03b948a7ef9f3d4b962648bcbfa7; 
-=======
+
         values[mainnet]["WBTC_USDC_86"] = 0x3a85e619751152991742810df6ec69ce473daef99e28a64ab2340d7b7ccfee49;
         values[mainnet]["WBTC_USDT_86"] = 0xa921ef34e2fc7a27ccc50ae7e4b154e16c9799d3387076c421423ef52ac4df99;
         values[mainnet]["Corn_eBTC_PT03_LBTC_915"] = 0x17af0be1f59e3eb8e3de2ed7655ed544c9465d089f21b89c465874a6447f2590;
         values[mainnet]["LBTC_PT03_LBTC_915"] = 0x3170feb9e3c0172beb9901f6035e4e005f42177c5c14e8c0538c27078864654e;
         values[mainnet]["LBTC_PT03_WBTC_915"] = 0xa39263bf7275f772863c464ef4e9e972aaa0f1a6a1bf2a47f92bf57a542d2458;
         values[mainnet]["LBTC_PT03_WBTC_86"] = 0x198132864e7974fb451dfebeb098b3b7e7e65566667fb1cf1116db4fb2ad23f9;
->>>>>>> 79f3ea5b
 
         // MetaMorpho
         values[mainnet]["usualBoostedUSDC"] = 0xd63070114470f685b75B74D60EEc7c1113d33a3D.toBytes32();
