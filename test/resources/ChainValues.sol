// SPDX-License-Identifier: UNLICENSED
pragma solidity 0.8.21;

import {ERC20} from "@solmate/tokens/ERC20.sol";
import {AddressToBytes32Lib} from "src/helper/AddressToBytes32Lib.sol";

contract ChainValues {
    using AddressToBytes32Lib for address;
    using AddressToBytes32Lib for bytes32;

    string public constant mainnet = "mainnet";
    string public constant polygon = "polygon";
    string public constant bsc = "bsc";
    string public constant avalanche = "avalanche";
    string public constant arbitrum = "arbitrum";
    string public constant optimism = "optimism";
    string public constant base = "base";
    string public constant zircuit = "zircuit";
    string public constant mantle = "mantle";
    string public constant linea = "linea";
    string public constant scroll = "scroll";
    string public constant fraxtal = "fraxtal";
    string public constant corn = "corn";
    string public constant swell = "swell";
    string public constant sonicMainnet = "sonicMainnet";
    string public constant berachain = "berachain";
    string public constant bob = "bob";
    string public constant holesky = "holesky";
    string public constant sepolia = "sepolia";
    string public constant sonicTestnet = "sonicTestnet";
    string public constant sonicBlaze = "sonicBlaze";
    string public constant berachainTestnet = "berachainTestnet";
    string public constant bartio = "bartio";

    // Bridging constants.
    uint64 public constant ccipArbitrumChainSelector = 4949039107694359620;
    uint64 public constant ccipMainnetChainSelector = 5009297550715157269;
    uint64 public constant ccipBaseChainSelector = 15971525489660198786;
    uint64 public constant ccipBscChainSelector = 11344663589394136015;
    uint32 public constant layerZeroBaseEndpointId = 30184;
    uint32 public constant layerZeroMainnetEndpointId = 30101;
    uint32 public constant layerZeroOptimismEndpointId = 30111;
    uint32 public constant layerZeroArbitrumEndpointId = 30110;
    uint32 public constant layerZeroLineaEndpointId = 30183;
    uint32 public constant layerZeroScrollEndpointId = 30214;
    uint32 public constant layerZeroCornEndpointId = 30331;
    uint32 public constant layerZeroSwellEndpointId = 30335;
    uint32 public constant layerZeroSonicMainnetEndpointId = 30332;
    uint32 public constant layerZeroSepoliaEndpointId = 40161;
    uint32 public constant layerZeroSonicBlazeEndpointId = 40349;
    uint32 public constant hyperlaneMainnetEndpointId = 1;
    uint32 public constant hyperlaneEclipseEndpointId = 1408864445;

    error ChainValues__ZeroAddress(string chainName, string valueName);
    error ChainValues__ZeroBytes32(string chainName, string valueName);
    error ChainValues__ValueAlreadySet(string chainName, string valueName);

    mapping(string => mapping(string => bytes32)) public values;

    function getAddress(string memory chainName, string memory valueName) public view returns (address a) {
        a = values[chainName][valueName].toAddress();
        if (a == address(0)) {
            revert ChainValues__ZeroAddress(chainName, valueName);
        }
    }

    function getERC20(string memory chainName, string memory valueName) public view returns (ERC20 erc20) {
        address a = getAddress(chainName, valueName);
        erc20 = ERC20(a);
    }

    function getBytes32(string memory chainName, string memory valueName) public view returns (bytes32 b) {
        b = values[chainName][valueName];
        if (b == bytes32(0)) {
            revert ChainValues__ZeroBytes32(chainName, valueName);
        }
    }

    function setValue(bool overrideOk, string memory chainName, string memory valueName, bytes32 value) public {
        if (!overrideOk && values[chainName][valueName] != bytes32(0)) {
            revert ChainValues__ValueAlreadySet(chainName, valueName);
        }
        values[chainName][valueName] = value;
    }

    function setAddress(bool overrideOk, string memory chainName, string memory valueName, address value) public {
        setValue(overrideOk, chainName, valueName, value.toBytes32());
    }

    constructor() {
        // Add mainnet values
        _addMainnetValues();
        _addBaseValues();
        _addArbitrumValues();
        _addOptimismValues();
        _addMantleValues();
        _addZircuitValues();
        _addLineaValues();
        _addScrollValues();
        _addFraxtalValues();
        _addBscValues();
        _addCornValues();
        _addSwellValues();
        _addSonicMainnetValues();
        _addBerachainValues();
        _addBobValues();
        // Add testnet values
        _addHoleskyValues();
        _addSepoliaValues();
        _addSonicTestnetValues();
        _addSonicBlazeValues();
        _addBerachainTestnetValues();
        _addBartioValues();
    }

    function _addMainnetValues() private {
        values[mainnet]["boringDeployerContract"] = 0xFD65ADF7d2f9ea09287543520a703522E0a360C9.toBytes32();
        // Liquid Ecosystem
        values[mainnet]["deployerAddress"] = 0x5F2F11ad8656439d5C14d9B351f8b09cDaC2A02d.toBytes32();
        values[mainnet]["deployerAddress2"] = 0xF3d0672a91Fd56C9ef04C79ec67d60c34c6148a0.toBytes32();
        values[mainnet]["dev0Address"] = 0x0463E60C7cE10e57911AB7bD1667eaa21de3e79b.toBytes32();
        values[mainnet]["dev1Address"] = 0xf8553c8552f906C19286F21711721E206EE4909E.toBytes32();
        values[mainnet]["dev3Address"] = 0xBBc5569B0b32403037F37255f4ff50B8Bb825b2A.toBytes32();
        values[mainnet]["liquidV1PriceRouter"] = 0x693799805B502264f9365440B93C113D86a4fFF5.toBytes32();
        values[mainnet]["liquidPayoutAddress"] = 0xA9962a5BfBea6918E958DeE0647E99fD7863b95A.toBytes32();
        values[mainnet]["liquidMultisig"] = 0xCEA8039076E35a825854c5C2f85659430b06ec96.toBytes32();
        values[mainnet]["liquidEth"] = 0xf0bb20865277aBd641a307eCe5Ee04E79073416C.toBytes32();
        values[mainnet]["liquidEthStrategist"] = 0x41DFc53B13932a2690C9790527C1967d8579a6ae.toBytes32();
        values[mainnet]["liquidEthManager"] = 0x227975088C28DBBb4b421c6d96781a53578f19a8.toBytes32();
        values[mainnet]["liquidEthDelayedWithdraw"] = 0xA1177Bc62E42eF2f9225a6cBF1CfE5CbC360C33A.toBytes32();
        values[mainnet]["superSymbiotic"] = 0x917ceE801a67f933F2e6b33fC0cD1ED2d5909D88.toBytes32();
        values[mainnet]["superSymbioticTeller"] = 0x99dE9e5a3eC2750a6983C8732E6e795A35e7B861.toBytes32();
        values[mainnet]["weETHs"] = 0x917ceE801a67f933F2e6b33fC0cD1ED2d5909D88.toBytes32();
        values[mainnet]["txBundlerAddress"] = 0x47Cec90FACc9364D7C21A8ab5e2aD9F1f75D740C.toBytes32();
        values[mainnet]["eBTCVault"] = 0x657e8C867D8B37dCC18fA4Caead9C45EB088C642.toBytes32();
        values[mainnet]["eBTCDelayedWithdraw"] = 0x75E3f26Ceff44258CE8cB451D7d2cC8966Ef3554.toBytes32();
        values[mainnet]["eBTCOnChainQueue"] = 0x74EC75fb641ec17B04007733d9efBE2D1dA5CA2C.toBytes32();
        values[mainnet]["eBTCTeller"] = 0x6Ee3aaCcf9f2321E49063C4F8da775DdBd407268.toBytes32();

        // Tellers
        values[mainnet]["eBTCTeller"] = 0x6Ee3aaCcf9f2321E49063C4F8da775DdBd407268.toBytes32();
        values[mainnet]["liquidBeraBTCTeller"] = 0x07951756b68427e7554AB4c9091344cB8De1Ad5a.toBytes32();

        // DeFi Ecosystem
        values[mainnet]["ETH"] = 0xEeeeeEeeeEeEeeEeEeEeeEEEeeeeEeeeeeeeEEeE.toBytes32();
        values[mainnet]["uniV3Router"] = 0xE592427A0AEce92De3Edee1F18E0157C05861564.toBytes32();
        values[mainnet]["uniV2Router"] = 0x7a250d5630B4cF539739dF2C5dAcb4c659F2488D.toBytes32();
        values[mainnet]["uniV2Factory"] = 0x5C69bEe701ef814a2B6a3EDD4B1652CB9cc5aA6f.toBytes32();

        // ERC20s
        values[mainnet]["USDC"] = 0xA0b86991c6218b36c1d19D4a2e9Eb0cE3606eB48.toBytes32();
        values[mainnet]["WETH"] = 0xC02aaA39b223FE8D0A0e5C4F27eAD9083C756Cc2.toBytes32();
        values[mainnet]["WBTC"] = 0x2260FAC5E5542a773Aa44fBCfeDf7C193bc2C599.toBytes32();
        values[mainnet]["USDT"] = 0xdAC17F958D2ee523a2206206994597C13D831ec7.toBytes32();
        values[mainnet]["TUSD"] = 0x0000000000085d4780B73119b644AE5ecd22b376.toBytes32();
        values[mainnet]["DAI"] = 0x6B175474E89094C44Da98b954EedeAC495271d0F.toBytes32();
        values[mainnet]["WSTETH"] = 0x7f39C581F595B53c5cb19bD0b3f8dA6c935E2Ca0.toBytes32();
        values[mainnet]["STETH"] = 0xae7ab96520DE3A18E5e111B5EaAb095312D7fE84.toBytes32();
        values[mainnet]["FRAX"] = 0x853d955aCEf822Db058eb8505911ED77F175b99e.toBytes32();
        values[mainnet]["BAL"] = 0xba100000625a3754423978a60c9317c58a424e3D.toBytes32();
        values[mainnet]["COMP"] = 0xc00e94Cb662C3520282E6f5717214004A7f26888.toBytes32();
        values[mainnet]["LINK"] = 0x514910771AF9Ca656af840dff83E8264EcF986CA.toBytes32();
        values[mainnet]["rETH"] = 0xae78736Cd615f374D3085123A210448E74Fc6393.toBytes32();
        values[mainnet]["RETH"] = 0xae78736Cd615f374D3085123A210448E74Fc6393.toBytes32();
        values[mainnet]["cbETH"] = 0xBe9895146f7AF43049ca1c1AE358B0541Ea49704.toBytes32();
        values[mainnet]["RPL"] = 0xD33526068D116cE69F19A9ee46F0bd304F21A51f.toBytes32();
        values[mainnet]["BOND"] = 0x0391D2021f89DC339F60Fff84546EA23E337750f.toBytes32();
        values[mainnet]["SWETH"] = 0xf951E335afb289353dc249e82926178EaC7DEd78.toBytes32();
        values[mainnet]["AURA"] = 0xC0c293ce456fF0ED870ADd98a0828Dd4d2903DBF.toBytes32();
        values[mainnet]["GHO"] = 0x40D16FC0246aD3160Ccc09B8D0D3A2cD28aE6C2f.toBytes32();
        values[mainnet]["LUSD"] = 0x5f98805A4E8be255a32880FDeC7F6728C6568bA0.toBytes32();
        values[mainnet]["OHM"] = 0x64aa3364F17a4D01c6f1751Fd97C2BD3D7e7f1D5.toBytes32();
        values[mainnet]["MKR"] = 0x9f8F72aA9304c8B593d555F12eF6589cC3A579A2.toBytes32();
        values[mainnet]["APE"] = 0x4d224452801ACEd8B2F0aebE155379bb5D594381.toBytes32();
        values[mainnet]["UNI"] = 0x1f9840a85d5aF5bf1D1762F925BDADdC4201F984.toBytes32();
        values[mainnet]["CRV"] = 0xD533a949740bb3306d119CC777fa900bA034cd52.toBytes32();
        values[mainnet]["CVX"] = 0x4e3FBD56CD56c3e72c1403e103b45Db9da5B9D2B.toBytes32();
        values[mainnet]["FRXETH"] = 0x5E8422345238F34275888049021821E8E08CAa1f.toBytes32();
        values[mainnet]["CRVUSD"] = 0xf939E0A03FB07F59A73314E73794Be0E57ac1b4E.toBytes32();
        values[mainnet]["OETH"] = 0x856c4Efb76C1D1AE02e20CEB03A2A6a08b0b8dC3.toBytes32();
        values[mainnet]["MKUSD"] = 0x4591DBfF62656E7859Afe5e45f6f47D3669fBB28.toBytes32();
        values[mainnet]["YETH"] = 0x1BED97CBC3c24A4fb5C069C6E311a967386131f7.toBytes32();
        values[mainnet]["ETHX"] = 0xA35b1B31Ce002FBF2058D22F30f95D405200A15b.toBytes32();
        values[mainnet]["weETH"] = 0xCd5fE23C85820F7B72D0926FC9b05b43E359b7ee.toBytes32();
        values[mainnet]["WEETH"] = 0xCd5fE23C85820F7B72D0926FC9b05b43E359b7ee.toBytes32();
        values[mainnet]["EETH"] = 0x35fA164735182de50811E8e2E824cFb9B6118ac2.toBytes32();
        values[mainnet]["EZETH"] = 0xbf5495Efe5DB9ce00f80364C8B423567e58d2110.toBytes32();
        values[mainnet]["RSETH"] = 0xA1290d69c65A6Fe4DF752f95823fae25cB99e5A7.toBytes32();
        values[mainnet]["OSETH"] = 0xf1C9acDc66974dFB6dEcB12aA385b9cD01190E38.toBytes32();
        values[mainnet]["RSWETH"] = 0xFAe103DC9cf190eD75350761e95403b7b8aFa6c0.toBytes32();
        values[mainnet]["PENDLE"] = 0x808507121B80c02388fAd14726482e061B8da827.toBytes32();
        values[mainnet]["SUSDE"] = 0x9D39A5DE30e57443BfF2A8307A4256c8797A3497.toBytes32();
        values[mainnet]["USDE"] = 0x4c9EDD5852cd905f086C759E8383e09bff1E68B3.toBytes32();
        values[mainnet]["GEAR"] = 0xBa3335588D9403515223F109EdC4eB7269a9Ab5D.toBytes32();
        values[mainnet]["SDAI"] = 0x83F20F44975D03b1b09e64809B757c47f942BEeA.toBytes32();
        values[mainnet]["PYUSD"] = 0x6c3ea9036406852006290770BEdFcAbA0e23A0e8.toBytes32();
        values[mainnet]["METH"] = 0xd5F7838F5C461fefF7FE49ea5ebaF7728bB0ADfa.toBytes32();
        values[mainnet]["TBTC"] = 0x18084fbA666a33d37592fA2633fD49a74DD93a88.toBytes32();
        values[mainnet]["INST"] = 0x6f40d4A6237C257fff2dB00FA0510DeEECd303eb.toBytes32();
        values[mainnet]["LBTC"] = 0x8236a87084f8B84306f72007F36F2618A5634494.toBytes32();
        values[mainnet]["EBTC"] = 0x657e8C867D8B37dCC18fA4Caead9C45EB088C642.toBytes32();
        values[mainnet]["RSR"] = 0x320623b8E4fF03373931769A31Fc52A4E78B5d70.toBytes32();
        values[mainnet]["SFRXETH"] = 0xac3E018457B222d93114458476f3E3416Abbe38F.toBytes32();
        values[mainnet]["WBETH"] = 0xa2E3356610840701BDf5611a53974510Ae27E2e1.toBytes32();
        values[mainnet]["UNIETH"] = 0xF1376bceF0f78459C0Ed0ba5ddce976F1ddF51F4.toBytes32();
        values[mainnet]["CBETH"] = 0xBe9895146f7AF43049ca1c1AE358B0541Ea49704.toBytes32();
        values[mainnet]["USD0"] = 0x73A15FeD60Bf67631dC6cd7Bc5B6e8da8190aCF5.toBytes32();
        values[mainnet]["USD0_plus"] = 0x35D8949372D46B7a3D5A56006AE77B215fc69bC0.toBytes32();
        values[mainnet]["deUSD"] = 0x15700B564Ca08D9439C58cA5053166E8317aa138.toBytes32();
        values[mainnet]["sdeUSD"] = 0x5C5b196aBE0d54485975D1Ec29617D42D9198326.toBytes32();
        values[mainnet]["pumpBTC"] = 0xF469fBD2abcd6B9de8E169d128226C0Fc90a012e.toBytes32();
        values[mainnet]["CAKE"] = 0x152649eA73beAb28c5b49B26eb48f7EAD6d4c898.toBytes32();
        values[mainnet]["cbBTC"] = 0xcbB7C0000aB88B473b1f5aFd9ef808440eed33Bf.toBytes32();
        values[mainnet]["fBTC"] = 0xC96dE26018A54D51c097160568752c4E3BD6C364.toBytes32();
        values[mainnet]["EIGEN"] = 0xec53bF9167f50cDEB3Ae105f56099aaaB9061F83.toBytes32();
        values[mainnet]["wcUSDCv3"] = 0x27F2f159Fe990Ba83D57f39Fd69661764BEbf37a.toBytes32();
        values[mainnet]["ZRO"] = 0x6985884C4392D348587B19cb9eAAf157F13271cd.toBytes32();
        values[mainnet]["eBTC"] = 0x657e8C867D8B37dCC18fA4Caead9C45EB088C642.toBytes32();
        values[mainnet]["USDS"] = 0xdC035D45d973E3EC169d2276DDab16f1e407384F.toBytes32();
        values[mainnet]["uniBTC"] = 0x004E9C3EF86bc1ca1f0bB5C7662861Ee93350568.toBytes32();
        values[mainnet]["BTCN"] = 0x386E7A3a0c0919c9d53c3b04FF67E73Ff9e45Fb6.toBytes32();
        values[mainnet]["sUSDs"] = 0xa3931d71877C0E7a3148CB7Eb4463524FEc27fbD.toBytes32();
        values[mainnet]["USR"] = 0x66a1E37c9b0eAddca17d3662D6c05F4DECf3e110.toBytes32();
        values[mainnet]["WSTUSR"] = 0x1202F5C7b4B9E47a1A484E8B270be34dbbC75055.toBytes32();
        values[mainnet]["USUAL"] = 0xC4441c2BE5d8fA8126822B9929CA0b81Ea0DE38E.toBytes32();
        values[mainnet]["MORPHO"] = 0x58D97B57BB95320F9a05dC918Aef65434969c2B2.toBytes32();
        values[mainnet]["ETHFI"] = 0xFe0c30065B384F05761f15d0CC899D4F9F9Cc0eB.toBytes32(); 
        values[mainnet]["USR"] = 0x66a1E37c9b0eAddca17d3662D6c05F4DECf3e110.toBytes32(); 
        values[mainnet]["scBTC"] = 0xBb30e76d9Bb2CC9631F7fC5Eb8e87B5Aff32bFbd.toBytes32();
        values[mainnet]["beraSTONE"] = 0x97Ad75064b20fb2B2447feD4fa953bF7F007a706.toBytes32(); 
        values[mainnet]["solvBTC"] = 0x7A56E1C57C7475CCf742a1832B028F0456652F97.toBytes32(); 
        values[mainnet]["solvBTC.BBN"] = 0xd9D920AA40f578ab794426F5C90F6C731D159DEf.toBytes32(); 
        values[mainnet]["STONE"] = 0x7122985656e38BDC0302Db86685bb972b145bD3C.toBytes32(); 
        values[mainnet]["SWBTC"] = 0x8DB2350D78aBc13f5673A411D4700BCF87864dDE.toBytes32(); 
        values[mainnet]["enzoBTC"] = 0x6A9A65B84843F5fD4aC9a0471C4fc11AFfFBce4a.toBytes32(); 
        values[mainnet]["SBTC"] = 0x094c0e36210634c3CfA25DC11B96b562E0b07624.toBytes32(); 
        values[mainnet]["USR"] = 0x66a1E37c9b0eAddca17d3662D6c05F4DECf3e110.toBytes32();
        values[mainnet]["stUSR"] = 0x6c8984bc7DBBeDAf4F6b2FD766f16eBB7d10AAb4.toBytes32();
        values[mainnet]["wstUSR"] = 0x1202F5C7b4B9E47a1A484E8B270be34dbbC75055.toBytes32();
        values[mainnet]["stkGHO"] = 0x1a88Df1cFe15Af22B3c4c783D4e6F7F9e0C1885d.toBytes32();
        values[mainnet]["lvlUSD"] = 0x7C1156E515aA1A2E851674120074968C905aAF37.toBytes32();
        values[mainnet]["slvlUSD"] = 0x4737D9b4592B40d51e110b94c9C043c6654067Ae.toBytes32();
        values[mainnet]["PXETH"] = 0x04C154b66CB340F3Ae24111CC767e0184Ed00Cc6.toBytes32(); 
        values[mainnet]["FXUSD"] = 0x085780639CC2cACd35E474e71f4d000e2405d8f6.toBytes32(); 

        // Rate providers
        values[mainnet]["WEETH_RATE_PROVIDER"] = 0xCd5fE23C85820F7B72D0926FC9b05b43E359b7ee.toBytes32();
        values[mainnet]["ETHX_RATE_PROVIDER"] = 0xAAE054B9b822554dd1D9d1F48f892B4585D3bbf0.toBytes32();
        values[mainnet]["UNIETH_RATE_PROVIDER"] = 0x2c3b8c5e98A6e89AAAF21Deebf5FF9d08c4A9FF7.toBytes32();
        values[mainnet]["WSTETH_RATE_PROVIDER"] = 0x06FF289EdCE4b9021d7eCbF9FE01198cfc4E1282.toBytes32();
        values[mainnet]["RSETH_RATE_PROVIDER"] = 0xf1b71B1Ce00e0f91ac92bD5a0d24eB75F0cA69Ad.toBytes32();

        // Chainlink Datafeeds
        values[mainnet]["WETH_USD_FEED"] = 0x5f4eC3Df9cbd43714FE2740f5E3616155c5b8419.toBytes32();
        values[mainnet]["USDC_USD_FEED"] = 0x8fFfFfd4AfB6115b954Bd326cbe7B4BA576818f6.toBytes32();
        values[mainnet]["WBTC_USD_FEED"] = 0xF4030086522a5bEEa4988F8cA5B36dbC97BeE88c.toBytes32();
        values[mainnet]["TUSD_USD_FEED"] = 0xec746eCF986E2927Abd291a2A1716c940100f8Ba.toBytes32();
        values[mainnet]["STETH_USD_FEED"] = 0xCfE54B5cD566aB89272946F602D76Ea879CAb4a8.toBytes32();
        values[mainnet]["DAI_USD_FEED"] = 0xAed0c38402a5d19df6E4c03F4E2DceD6e29c1ee9.toBytes32();
        values[mainnet]["USDT_USD_FEED"] = 0x3E7d1eAB13ad0104d2750B8863b489D65364e32D.toBytes32();
        values[mainnet]["COMP_USD_FEED"] = 0xdbd020CAeF83eFd542f4De03e3cF0C28A4428bd5.toBytes32();
        values[mainnet]["fastGasFeed"] = 0x169E633A2D1E6c10dD91238Ba11c4A708dfEF37C.toBytes32();
        values[mainnet]["FRAX_USD_FEED"] = 0xB9E1E3A9feFf48998E45Fa90847ed4D467E8BcfD.toBytes32();
        values[mainnet]["RETH_ETH_FEED"] = 0x536218f9E9Eb48863970252233c8F271f554C2d0.toBytes32();
        values[mainnet]["BOND_ETH_FEED"] = 0xdd22A54e05410D8d1007c38b5c7A3eD74b855281.toBytes32();
        values[mainnet]["CBETH_ETH_FEED"] = 0xF017fcB346A1885194689bA23Eff2fE6fA5C483b.toBytes32();
        values[mainnet]["STETH_ETH_FEED"] = 0x86392dC19c0b719886221c78AB11eb8Cf5c52812.toBytes32();
        values[mainnet]["BAL_USD_FEED"] = 0xdF2917806E30300537aEB49A7663062F4d1F2b5F.toBytes32();
        values[mainnet]["GHO_USD_FEED"] = 0x3f12643D3f6f874d39C2a4c9f2Cd6f2DbAC877FC.toBytes32();
        values[mainnet]["LUSD_USD_FEED"] = 0x3D7aE7E594f2f2091Ad8798313450130d0Aba3a0.toBytes32();
        values[mainnet]["OHM_ETH_FEED"] = 0x9a72298ae3886221820B1c878d12D872087D3a23.toBytes32();
        values[mainnet]["MKR_USD_FEED"] = 0xec1D1B3b0443256cc3860e24a46F108e699484Aa.toBytes32();
        values[mainnet]["UNI_ETH_FEED"] = 0xD6aA3D25116d8dA79Ea0246c4826EB951872e02e.toBytes32();
        values[mainnet]["APE_USD_FEED"] = 0xD10aBbC76679a20055E167BB80A24ac851b37056.toBytes32();
        values[mainnet]["CRV_USD_FEED"] = 0xCd627aA160A6fA45Eb793D19Ef54f5062F20f33f.toBytes32();
        values[mainnet]["CVX_USD_FEED"] = 0xd962fC30A72A84cE50161031391756Bf2876Af5D.toBytes32();
        values[mainnet]["CVX_ETH_FEED"] = 0xC9CbF687f43176B302F03f5e58470b77D07c61c6.toBytes32();
        values[mainnet]["CRVUSD_USD_FEED"] = 0xEEf0C605546958c1f899b6fB336C20671f9cD49F.toBytes32();
        values[mainnet]["LINK_USD_FEED"] = 0x2c1d072e956AFFC0D435Cb7AC38EF18d24d9127c.toBytes32();

        // Aave V2 Tokens
        values[mainnet]["aV2WETH"] = 0x030bA81f1c18d280636F32af80b9AAd02Cf0854e.toBytes32();
        values[mainnet]["aV2USDC"] = 0xBcca60bB61934080951369a648Fb03DF4F96263C.toBytes32();
        values[mainnet]["dV2USDC"] = 0x619beb58998eD2278e08620f97007e1116D5D25b.toBytes32();
        values[mainnet]["dV2WETH"] = 0xF63B34710400CAd3e044cFfDcAb00a0f32E33eCf.toBytes32();
        values[mainnet]["aV2WBTC"] = 0x9ff58f4fFB29fA2266Ab25e75e2A8b3503311656.toBytes32();
        values[mainnet]["aV2TUSD"] = 0x101cc05f4A51C0319f570d5E146a8C625198e636.toBytes32();
        values[mainnet]["aV2STETH"] = 0x1982b2F5814301d4e9a8b0201555376e62F82428.toBytes32();
        values[mainnet]["aV2DAI"] = 0x028171bCA77440897B824Ca71D1c56caC55b68A3.toBytes32();
        values[mainnet]["dV2DAI"] = 0x6C3c78838c761c6Ac7bE9F59fe808ea2A6E4379d.toBytes32();
        values[mainnet]["aV2USDT"] = 0x3Ed3B47Dd13EC9a98b44e6204A523E766B225811.toBytes32();
        values[mainnet]["dV2USDT"] = 0x531842cEbbdD378f8ee36D171d6cC9C4fcf475Ec.toBytes32();

        // Aave V3 Tokens
        values[mainnet]["aV3WETH"] = 0x4d5F47FA6A74757f35C14fD3a6Ef8E3C9BC514E8.toBytes32();
        values[mainnet]["aV3USDC"] = 0x98C23E9d8f34FEFb1B7BD6a91B7FF122F4e16F5c.toBytes32();
        values[mainnet]["dV3USDC"] = 0x72E95b8931767C79bA4EeE721354d6E99a61D004.toBytes32();
        values[mainnet]["aV3DAI"] = 0x018008bfb33d285247A21d44E50697654f754e63.toBytes32();
        values[mainnet]["dV3DAI"] = 0xcF8d0c70c850859266f5C338b38F9D663181C314.toBytes32();
        values[mainnet]["dV3WETH"] = 0xeA51d7853EEFb32b6ee06b1C12E6dcCA88Be0fFE.toBytes32();
        values[mainnet]["aV3WBTC"] = 0x5Ee5bf7ae06D1Be5997A1A72006FE6C607eC6DE8.toBytes32();
        values[mainnet]["aV3USDT"] = 0x23878914EFE38d27C4D67Ab83ed1b93A74D4086a.toBytes32();
        values[mainnet]["dV3USDT"] = 0x6df1C1E379bC5a00a7b4C6e67A203333772f45A8.toBytes32();
        values[mainnet]["aV3sDAI"] = 0x4C612E3B15b96Ff9A6faED838F8d07d479a8dD4c.toBytes32();
        values[mainnet]["aV3CrvUsd"] = 0xb82fa9f31612989525992FCfBB09AB22Eff5c85A.toBytes32();
        values[mainnet]["dV3CrvUsd"] = 0x028f7886F3e937f8479efaD64f31B3fE1119857a.toBytes32();
        values[mainnet]["aV3WeETH"] = 0xBdfa7b7893081B35Fb54027489e2Bc7A38275129.toBytes32();

        // Balancer V2 Addresses
        values[mainnet]["BB_A_USD"] = 0xfeBb0bbf162E64fb9D0dfe186E517d84C395f016.toBytes32();
        values[mainnet]["BB_A_USD_V3"] = 0xc443C15033FCB6Cf72cC24f1BDA0Db070DdD9786.toBytes32();
        values[mainnet]["vanillaUsdcDaiUsdt"] = 0x79c58f70905F734641735BC61e45c19dD9Ad60bC.toBytes32();
        values[mainnet]["BB_A_WETH"] = 0x60D604890feaa0b5460B28A424407c24fe89374a.toBytes32();
        values[mainnet]["wstETH_bbaWETH"] = 0xE0fCBf4d98F0aD982DB260f86cf28b49845403C5.toBytes32();
        values[mainnet]["new_wstETH_bbaWETH"] = 0x41503C9D499ddbd1dCdf818a1b05e9774203Bf46.toBytes32();
        values[mainnet]["GHO_LUSD_BPT"] = 0x3FA8C89704e5d07565444009e5d9e624B40Be813.toBytes32();
        values[mainnet]["swETH_bbaWETH"] = 0xaE8535c23afeDdA9304B03c68a3563B75fc8f92b.toBytes32();
        values[mainnet]["swETH_wETH"] = 0x02D928E68D8F10C0358566152677Db51E1e2Dc8C.toBytes32();
        values[mainnet]["deUSD_sdeUSD_ECLP"] = 0x41FDbea2E52790c0a1Dc374F07b628741f2E062D.toBytes32();
        values[mainnet]["deUSD_sdeUSD_ECLP_Gauge"] = 0xA00DB7d9c465e95e4AA814A9340B9A161364470a.toBytes32();
        values[mainnet]["deUSD_sdeUSD_ECLP_id"] = 0x41fdbea2e52790c0a1dc374f07b628741f2e062d0002000000000000000006be;
        values[mainnet]["aura_deUSD_sdeUSD_ECLP"] = 0x7405Bf405185391525Ab06fABcdFf51fdc656A46.toBytes32();

        values[mainnet]["rETH_weETH_id"] = 0x05ff47afada98a98982113758878f9a8b9fdda0a000000000000000000000645;
        values[mainnet]["rETH_weETH"] = 0x05ff47AFADa98a98982113758878F9A8B9FddA0a.toBytes32();
        values[mainnet]["rETH_weETH_gauge"] = 0xC859BF9d7B8C557bBd229565124c2C09269F3aEF.toBytes32();
        values[mainnet]["aura_reth_weeth"] = 0x07A319A023859BbD49CC9C38ee891c3EA9283Cc5.toBytes32();

        values[mainnet]["ezETH_wETH"] = 0x596192bB6e41802428Ac943D2f1476C1Af25CC0E.toBytes32();
        values[mainnet]["ezETH_wETH_gauge"] = 0xa8B309a75f0D64ED632d45A003c68A30e59A1D8b.toBytes32();
        values[mainnet]["aura_ezETH_wETH"] = 0x95eC73Baa0eCF8159b4EE897D973E41f51978E50.toBytes32();

        values[mainnet]["rsETH_ETHx"] = 0x7761b6E0Daa04E70637D81f1Da7d186C205C2aDE.toBytes32();
        values[mainnet]["rsETH_ETHx_gauge"] = 0x0BcDb6d9b27Bd62d3De605393902C7d1a2c71Aab.toBytes32();
        values[mainnet]["aura_rsETH_ETHx"] = 0xf618102462Ff3cf7edbA4c067316F1C3AbdbA193.toBytes32();

        values[mainnet]["rETH_wETH_id"] = 0x1e19cf2d73a72ef1332c882f20534b6519be0276000200000000000000000112;
        values[mainnet]["rETH_wETH"] = 0x1E19CF2D73a72Ef1332C882F20534B6519Be0276.toBytes32();
        values[mainnet]["rETH_wETH_gauge"] = 0x79eF6103A513951a3b25743DB509E267685726B7.toBytes32();
        values[mainnet]["aura_reth_weth"] = 0xDd1fE5AD401D4777cE89959b7fa587e569Bf125D.toBytes32();

        values[mainnet]["rsETH_wETH_id"] = 0x58aadfb1afac0ad7fca1148f3cde6aedf5236b6d00000000000000000000067f;
        values[mainnet]["rsETH_wETH"] = 0x58AAdFB1Afac0ad7fca1148f3cdE6aEDF5236B6D.toBytes32();
        values[mainnet]["rsETH_wETH_gauge"] = 0xdf04E3a7ab9857a16FB97174e0f1001aa44380AF.toBytes32();
        values[mainnet]["aura_rsETH_wETH"] = 0xB5FdB4f75C26798A62302ee4959E4281667557E0.toBytes32();

        values[mainnet]["ezETH_weETH_rswETH"] = 0x848a5564158d84b8A8fb68ab5D004Fae11619A54.toBytes32();
        values[mainnet]["ezETH_weETH_rswETH_gauge"] = 0x253ED65fff980AEE7E94a0dC57BE304426048b35.toBytes32();
        values[mainnet]["aura_ezETH_weETH_rswETH"] = 0xce98eb8b2Fb98049b3F2dB0A212Ba7ca3Efd63b0.toBytes32();

        values[mainnet]["BAL_wETH"] = 0x5c6Ee304399DBdB9C8Ef030aB642B10820DB8F56.toBytes32();
        values[mainnet]["PENDLE_wETH"] = 0xFD1Cf6FD41F229Ca86ada0584c63C49C3d66BbC9.toBytes32();
        values[mainnet]["wETH_AURA"] = 0xCfCA23cA9CA720B6E98E3Eb9B6aa0fFC4a5C08B9.toBytes32();

        // values[mainnet]["ezETH_wETH"] = 0x596192bB6e41802428Ac943D2f1476C1Af25CC0E.toBytes32();
        // values[mainnet]["ezETH_wETH_gauge"] = 0xa8B309a75f0D64ED632d45A003c68A30e59A1D8b.toBytes32();
        // values[mainnet]["aura_ezETH_wETH"] = 0x95eC73Baa0eCF8159b4EE897D973E41f51978E50.toBytes32();

        // Linear Pools.
        values[mainnet]["bb_a_dai"] = 0x6667c6fa9f2b3Fc1Cc8D85320b62703d938E4385.toBytes32();
        values[mainnet]["bb_a_usdt"] = 0xA1697F9Af0875B63DdC472d6EeBADa8C1fAB8568.toBytes32();
        values[mainnet]["bb_a_usdc"] = 0xcbFA4532D8B2ade2C261D3DD5ef2A2284f792692.toBytes32();

        values[mainnet]["BB_A_USD_GAUGE"] = 0x0052688295413b32626D226a205b95cDB337DE86.toBytes32(); // query subgraph for gauges wrt to poolId: https://docs.balancer.fi/reference/vebal-and-gauges/gauges.html#query-gauge-by-l2-sidechain-pool:~:text=%23-,Query%20Pending%20Tokens%20for%20a%20Given%20Pool,-The%20process%20differs
        values[mainnet]["BB_A_USD_GAUGE_ADDRESS"] = 0x0052688295413b32626D226a205b95cDB337DE86.toBytes32();
        values[mainnet]["wstETH_bbaWETH_GAUGE_ADDRESS"] = 0x5f838591A5A8048F0E4C4c7fCca8fD9A25BF0590.toBytes32();

        // Mainnet Balancer Specific Addresses
        values[mainnet]["vault"] = 0xBA12222222228d8Ba445958a75a0704d566BF2C8.toBytes32();
        values[mainnet]["balancerVault"] = 0xBA12222222228d8Ba445958a75a0704d566BF2C8.toBytes32();
        values[mainnet]["relayer"] = 0xfeA793Aa415061C483D2390414275AD314B3F621.toBytes32();
        values[mainnet]["minter"] = 0x239e55F427D44C3cc793f49bFB507ebe76638a2b.toBytes32();
        values[mainnet]["USDC_DAI_USDT_BPT"] = 0x79c58f70905F734641735BC61e45c19dD9Ad60bC.toBytes32();
        values[mainnet]["rETH_wETH_BPT"] = 0x1E19CF2D73a72Ef1332C882F20534B6519Be0276.toBytes32();
        values[mainnet]["wstETH_wETH_BPT"] = 0x32296969Ef14EB0c6d29669C550D4a0449130230.toBytes32();
        values[mainnet]["wstETH_cbETH_BPT"] = 0x9c6d47Ff73e0F5E51BE5FD53236e3F595C5793F2.toBytes32();
        values[mainnet]["bb_a_USD_BPT"] = 0xfeBb0bbf162E64fb9D0dfe186E517d84C395f016.toBytes32();
        values[mainnet]["bb_a_USDC_BPT"] = 0xcbFA4532D8B2ade2C261D3DD5ef2A2284f792692.toBytes32();
        values[mainnet]["bb_a_DAI_BPT"] = 0x6667c6fa9f2b3Fc1Cc8D85320b62703d938E4385.toBytes32();
        values[mainnet]["bb_a_USDT_BPT"] = 0xA1697F9Af0875B63DdC472d6EeBADa8C1fAB8568.toBytes32();
        values[mainnet]["aura_rETH_wETH_BPT"] = 0xDd1fE5AD401D4777cE89959b7fa587e569Bf125D.toBytes32();
        values[mainnet]["GHO_bb_a_USD_BPT"] = 0xc2B021133D1b0cF07dba696fd5DD89338428225B.toBytes32();

        values[mainnet]["wstETH_wETH_BPT"] = 0x93d199263632a4EF4Bb438F1feB99e57b4b5f0BD.toBytes32();
        values[mainnet]["wstETH_wETH_Id"] = 0x93d199263632a4ef4bb438f1feb99e57b4b5f0bd0000000000000000000005c2;
        values[mainnet]["wstETH_wETH_Gauge"] = 0x5C0F23A5c1be65Fa710d385814a7Fd1Bda480b1C.toBytes32();
        values[mainnet]["aura_wstETH_wETH"] = 0x2a14dB8D09dB0542f6A371c0cB308A768227D67D.toBytes32();

        // Rate Providers
        values[mainnet]["cbethRateProvider"] = 0x7311E4BB8a72e7B300c5B8BDE4de6CdaA822a5b1.toBytes32();
        values[mainnet]["rethRateProvider"] = 0x1a8F81c256aee9C640e14bB0453ce247ea0DFE6F.toBytes32();
        values[mainnet]["sDaiRateProvider"] = 0xc7177B6E18c1Abd725F5b75792e5F7A3bA5DBC2c.toBytes32();
        values[mainnet]["rsETHRateProvider"] = 0x746df66bc1Bb361b9E8E2a794C299c3427976e6C.toBytes32();

        // Compound V2
        // Cvalues[mainnet]["cDAI"] = C0x5d3a536E4D6DbD6114cc1Ead35777bAB948E3643.toBytes32();
        // Cvalues[mainnet]["cUSDC"] = C0x39AA39c021dfbaE8faC545936693aC917d5E7563.toBytes32();
        // Cvalues[mainnet]["cTUSD"] = C0x12392F67bdf24faE0AF363c24aC620a2f67DAd86.toBytes32();

        // Chainlink Automation Registry
        values[mainnet]["automationRegistry"] = 0x02777053d6764996e594c3E88AF1D58D5363a2e6.toBytes32();
        values[mainnet]["automationRegistryV2"] = 0x6593c7De001fC8542bB1703532EE1E5aA0D458fD.toBytes32();
        values[mainnet]["automationRegistrarV2"] = 0x6B0B234fB2f380309D47A7E9391E29E9a179395a.toBytes32();

        // FraxLend Pairs
        values[mainnet]["FXS_FRAX_PAIR"] = 0xDbe88DBAc39263c47629ebbA02b3eF4cf0752A72.toBytes32();
        values[mainnet]["FPI_FRAX_PAIR"] = 0x74F82Bd9D0390A4180DaaEc92D64cf0708751759.toBytes32();
        values[mainnet]["SFRXETH_FRAX_PAIR"] = 0x78bB3aEC3d855431bd9289fD98dA13F9ebB7ef15.toBytes32();
        values[mainnet]["CRV_FRAX_PAIR"] = 0x3835a58CA93Cdb5f912519ad366826aC9a752510.toBytes32(); // FraxlendV1
        values[mainnet]["WBTC_FRAX_PAIR"] = 0x32467a5fc2d72D21E8DCe990906547A2b012f382.toBytes32(); // FraxlendV1
        values[mainnet]["WETH_FRAX_PAIR"] = 0x794F6B13FBd7EB7ef10d1ED205c9a416910207Ff.toBytes32(); // FraxlendV1
        values[mainnet]["CVX_FRAX_PAIR"] = 0xa1D100a5bf6BFd2736837c97248853D989a9ED84.toBytes32(); // FraxlendV1
        values[mainnet]["MKR_FRAX_PAIR"] = 0x82Ec28636B77661a95f021090F6bE0C8d379DD5D.toBytes32(); // FraxlendV2
        values[mainnet]["APE_FRAX_PAIR"] = 0x3a25B9aB8c07FfEFEe614531C75905E810d8A239.toBytes32(); // FraxlendV2
        values[mainnet]["UNI_FRAX_PAIR"] = 0xc6CadA314389430d396C7b0C70c6281e99ca7fe8.toBytes32(); // FraxlendV2

        /// From Crispy's curve tests

        // Curve Pools and Tokens
        values[mainnet]["TriCryptoPool"] = 0xD51a44d3FaE010294C616388b506AcdA1bfAAE46.toBytes32();
        values[mainnet]["CRV_3_CRYPTO"] = 0xc4AD29ba4B3c580e6D59105FFf484999997675Ff.toBytes32();
        values[mainnet]["daiUsdcUsdtPool"] = 0xbEbc44782C7dB0a1A60Cb6fe97d0b483032FF1C7.toBytes32();
        values[mainnet]["CRV_DAI_USDC_USDT"] = 0x6c3F90f043a72FA612cbac8115EE7e52BDe6E490.toBytes32();
        values[mainnet]["frax3CrvPool"] = 0xd632f22692FaC7611d2AA1C0D552930D43CAEd3B.toBytes32();
        values[mainnet]["CRV_FRAX_3CRV"] = 0xd632f22692FaC7611d2AA1C0D552930D43CAEd3B.toBytes32();
        values[mainnet]["wethCrvPool"] = 0x8301AE4fc9c624d1D396cbDAa1ed877821D7C511.toBytes32();
        values[mainnet]["CRV_WETH_CRV"] = 0xEd4064f376cB8d68F770FB1Ff088a3d0F3FF5c4d.toBytes32();
        values[mainnet]["aave3Pool"] = 0xDeBF20617708857ebe4F679508E7b7863a8A8EeE.toBytes32();
        values[mainnet]["CRV_AAVE_3CRV"] = 0xFd2a8fA60Abd58Efe3EeE34dd494cD491dC14900.toBytes32();
        values[mainnet]["stETHWethNg"] = 0x21E27a5E5513D6e65C4f830167390997aA84843a.toBytes32();
        values[mainnet]["EthFrxEthCurvePool"] = 0xa1F8A6807c402E4A15ef4EBa36528A3FED24E577.toBytes32();
        values[mainnet]["triCrypto2"] = 0xD51a44d3FaE010294C616388b506AcdA1bfAAE46.toBytes32();
        values[mainnet]["weETH_wETH_ng"] = 0xDB74dfDD3BB46bE8Ce6C33dC9D82777BCFc3dEd5.toBytes32();
        values[mainnet]["weETH_wETH_ng_gauge"] = 0x053df3e4D0CeD9a3Bf0494F97E83CE1f13BdC0E2.toBytes32();
        values[mainnet]["USD0_USD0++_CurvePool"] = 0x1d08E7adC263CfC70b1BaBe6dC5Bb339c16Eec52.toBytes32();
        values[mainnet]["USD0_USD0++_CurveGauge"] = 0x5C00817B67b40f3b347bD4275B4BBA4840c8127a.toBytes32();

        values[mainnet]["UsdcCrvUsdPool"] = 0x4DEcE678ceceb27446b35C672dC7d61F30bAD69E.toBytes32();
        values[mainnet]["UsdcCrvUsdToken"] = 0x4DEcE678ceceb27446b35C672dC7d61F30bAD69E.toBytes32();
        values[mainnet]["UsdcCrvUsdGauge"] = 0x95f00391cB5EebCd190EB58728B4CE23DbFa6ac1.toBytes32();
        values[mainnet]["WethRethPool"] = 0x0f3159811670c117c372428D4E69AC32325e4D0F.toBytes32();
        values[mainnet]["WethRethToken"] = 0x6c38cE8984a890F5e46e6dF6117C26b3F1EcfC9C.toBytes32();
        values[mainnet]["WethRethGauge"] = 0x9d4D981d8a9066f5db8532A5816543dE8819d4A8.toBytes32();
        values[mainnet]["UsdtCrvUsdPool"] = 0x390f3595bCa2Df7d23783dFd126427CCeb997BF4.toBytes32();
        values[mainnet]["UsdtCrvUsdToken"] = 0x390f3595bCa2Df7d23783dFd126427CCeb997BF4.toBytes32();
        values[mainnet]["UsdtCrvUsdGauge"] = 0x4e6bB6B7447B7B2Aa268C16AB87F4Bb48BF57939.toBytes32();
        values[mainnet]["EthStethPool"] = 0xDC24316b9AE028F1497c275EB9192a3Ea0f67022.toBytes32();
        values[mainnet]["EthStethToken"] = 0x06325440D014e39736583c165C2963BA99fAf14E.toBytes32();
        values[mainnet]["EthStethGauge"] = 0x182B723a58739a9c974cFDB385ceaDb237453c28.toBytes32();
        values[mainnet]["FraxUsdcPool"] = 0xDcEF968d416a41Cdac0ED8702fAC8128A64241A2.toBytes32();
        values[mainnet]["FraxUsdcToken"] = 0x3175Df0976dFA876431C2E9eE6Bc45b65d3473CC.toBytes32();
        values[mainnet]["FraxUsdcGauge"] = 0xCFc25170633581Bf896CB6CDeE170e3E3Aa59503.toBytes32();
        values[mainnet]["WethFrxethPool"] = 0x9c3B46C0Ceb5B9e304FCd6D88Fc50f7DD24B31Bc.toBytes32();
        values[mainnet]["WethFrxethToken"] = 0x9c3B46C0Ceb5B9e304FCd6D88Fc50f7DD24B31Bc.toBytes32();
        values[mainnet]["WethFrxethGauge"] = 0x4E21418095d32d15c6e2B96A9910772613A50d50.toBytes32();
        values[mainnet]["EthFrxethPool"] = 0xa1F8A6807c402E4A15ef4EBa36528A3FED24E577.toBytes32();
        values[mainnet]["EthFrxethToken"] = 0xf43211935C781D5ca1a41d2041F397B8A7366C7A.toBytes32();
        values[mainnet]["EthFrxethGauge"] = 0x2932a86df44Fe8D2A706d8e9c5d51c24883423F5.toBytes32();
        values[mainnet]["StethFrxethPool"] = 0x4d9f9D15101EEC665F77210cB999639f760F831E.toBytes32();
        values[mainnet]["StethFrxethToken"] = 0x4d9f9D15101EEC665F77210cB999639f760F831E.toBytes32();
        values[mainnet]["StethFrxethGauge"] = 0x821529Bb07c83803C9CC7763e5974386e9eFEdC7.toBytes32();
        values[mainnet]["WethCvxPool"] = 0xB576491F1E6e5E62f1d8F26062Ee822B40B0E0d4.toBytes32();
        values[mainnet]["WethCvxToken"] = 0x3A283D9c08E8b55966afb64C515f5143cf907611.toBytes32();
        values[mainnet]["WethCvxGauge"] = 0x7E1444BA99dcdFfE8fBdb42C02F0005D14f13BE1.toBytes32();
        values[mainnet]["EthStethNgPool"] = 0x21E27a5E5513D6e65C4f830167390997aA84843a.toBytes32();
        values[mainnet]["EthStethNgToken"] = 0x21E27a5E5513D6e65C4f830167390997aA84843a.toBytes32();
        values[mainnet]["EthStethNgGauge"] = 0x79F21BC30632cd40d2aF8134B469a0EB4C9574AA.toBytes32();
        values[mainnet]["EthOethPool"] = 0x94B17476A93b3262d87B9a326965D1E91f9c13E7.toBytes32();
        values[mainnet]["EthOethToken"] = 0x94B17476A93b3262d87B9a326965D1E91f9c13E7.toBytes32();
        values[mainnet]["EthOethGauge"] = 0xd03BE91b1932715709e18021734fcB91BB431715.toBytes32();
        values[mainnet]["FraxCrvUsdPool"] = 0x0CD6f267b2086bea681E922E19D40512511BE538.toBytes32();
        values[mainnet]["FraxCrvUsdToken"] = 0x0CD6f267b2086bea681E922E19D40512511BE538.toBytes32();
        values[mainnet]["FraxCrvUsdGauge"] = 0x96424E6b5eaafe0c3B36CA82068d574D44BE4e3c.toBytes32();
        values[mainnet]["mkUsdFraxUsdcPool"] = 0x0CFe5C777A7438C9Dd8Add53ed671cEc7A5FAeE5.toBytes32();
        values[mainnet]["mkUsdFraxUsdcToken"] = 0x0CFe5C777A7438C9Dd8Add53ed671cEc7A5FAeE5.toBytes32();
        values[mainnet]["mkUsdFraxUsdcGauge"] = 0xF184d80915Ba7d835D941BA70cDdf93DE36517ee.toBytes32();
        values[mainnet]["WethYethPool"] = 0x69ACcb968B19a53790f43e57558F5E443A91aF22.toBytes32();
        values[mainnet]["WethYethToken"] = 0x69ACcb968B19a53790f43e57558F5E443A91aF22.toBytes32();
        values[mainnet]["WethYethGauge"] = 0x138cC21D15b7A06F929Fc6CFC88d2b830796F4f1.toBytes32();
        values[mainnet]["EthEthxPool"] = 0x59Ab5a5b5d617E478a2479B0cAD80DA7e2831492.toBytes32();
        values[mainnet]["EthEthxToken"] = 0x59Ab5a5b5d617E478a2479B0cAD80DA7e2831492.toBytes32();
        values[mainnet]["EthEthxGauge"] = 0x7671299eA7B4bbE4f3fD305A994e6443b4be680E.toBytes32();
        values[mainnet]["CrvUsdSdaiPool"] = 0x1539c2461d7432cc114b0903f1824079BfCA2C92.toBytes32();
        values[mainnet]["CrvUsdSdaiToken"] = 0x1539c2461d7432cc114b0903f1824079BfCA2C92.toBytes32();
        values[mainnet]["CrvUsdSdaiGauge"] = 0x2B5a5e182768a18C70EDd265240578a72Ca475ae.toBytes32();
        values[mainnet]["CrvUsdSfraxPool"] = 0xfEF79304C80A694dFd9e603D624567D470e1a0e7.toBytes32();
        values[mainnet]["CrvUsdSfraxToken"] = 0xfEF79304C80A694dFd9e603D624567D470e1a0e7.toBytes32();
        values[mainnet]["CrvUsdSfraxGauge"] = 0x62B8DA8f1546a092500c457452fC2d45fa1777c4.toBytes32();
        values[mainnet]["LusdCrvUsdPool"] = 0x9978c6B08d28d3B74437c917c5dD7C026df9d55C.toBytes32();
        values[mainnet]["LusdCrvUsdToken"] = 0x9978c6B08d28d3B74437c917c5dD7C026df9d55C.toBytes32();
        values[mainnet]["LusdCrvUsdGauge"] = 0x66F65323bdE835B109A92045Aa7c655559dbf863.toBytes32();
        values[mainnet]["WstethEthXPool"] = 0x14756A5eD229265F86990e749285bDD39Fe0334F.toBytes32();
        values[mainnet]["WstethEthXToken"] = 0xfffAE954601cFF1195a8E20342db7EE66d56436B.toBytes32();
        values[mainnet]["WstethEthXGauge"] = 0xc1394d6c89cf8F553da8c8256674C778ccFf3E80.toBytes32();
        values[mainnet]["EthEthXPool"] = 0x59Ab5a5b5d617E478a2479B0cAD80DA7e2831492.toBytes32();
        values[mainnet]["EthEthXToken"] = 0x59Ab5a5b5d617E478a2479B0cAD80DA7e2831492.toBytes32();
        values[mainnet]["EthEthXGauge"] = 0x7671299eA7B4bbE4f3fD305A994e6443b4be680E.toBytes32();
        values[mainnet]["weETH_wETH_Curve_LP"] = 0x13947303F63b363876868D070F14dc865C36463b.toBytes32();
        values[mainnet]["weETH_wETH_Curve_Gauge"] = 0x1CAC1a0Ed47E2e0A313c712b2dcF85994021a365.toBytes32();
        values[mainnet]["weETH_wETH_Convex_Reward"] = 0x2D159E01A5cEe7498F84Be68276a5266b3cb3774.toBytes32();

        values[mainnet]["weETH_wETH_Pool"] = 0x13947303F63b363876868D070F14dc865C36463b.toBytes32();
        values[mainnet]["weETH_wETH_NG_Pool"] = 0xDB74dfDD3BB46bE8Ce6C33dC9D82777BCFc3dEd5.toBytes32();
        values[mainnet]["weETH_wETH_NG_Convex_Reward"] = 0x5411CC583f0b51104fA523eEF9FC77A29DF80F58.toBytes32();

        values[mainnet]["pyUsd_Usdc_Curve_Pool"] = 0x383E6b4437b59fff47B619CBA855CA29342A8559.toBytes32();
        values[mainnet]["pyUsd_Usdc_Convex_Id"] = address(270).toBytes32();
        values[mainnet]["frax_Usdc_Curve_Pool"] = 0xDcEF968d416a41Cdac0ED8702fAC8128A64241A2.toBytes32();
        values[mainnet]["frax_Usdc_Convex_Id"] = address(100).toBytes32();
        values[mainnet]["usdc_CrvUsd_Curve_Pool"] = 0x4DEcE678ceceb27446b35C672dC7d61F30bAD69E.toBytes32();
        values[mainnet]["usdc_CrvUsd_Convex_Id"] = address(182).toBytes32();
        values[mainnet]["sDai_sUsde_Curve_Pool"] = 0x167478921b907422F8E88B43C4Af2B8BEa278d3A.toBytes32();
        values[mainnet]["sDai_sUsde_Curve_Gauge"] = 0x330Cfd12e0E97B0aDF46158D2A81E8Bd2985c6cB.toBytes32();
        
        //FXUSD
        values[mainnet]["fxUSD_USDC_Curve_Pool"] = 0x5018BE882DccE5E3F2f3B0913AE2096B9b3fB61f.toBytes32();
        values[mainnet]["fxUSD_USDC_Curve_Gauge"] = 0xD7f9111D529ed8859A0d5A1DC1BA7a021b61f22A.toBytes32();
        
        //WETH_PXETH
        values[mainnet]["WETH_PXETH_Curve_Pool"] = 0xC8Eb2Cf2f792F77AF0Cd9e203305a585E588179D.toBytes32();
        values[mainnet]["WETH_PXETH_Curve_Gauge"] = 0xABaD903647511a0EC755a118849f733f7d2Ba002.toBytes32();
        values[mainnet]["WETH_PXETH_Convex_Rewards"] = 0x3B793E505A3C7dbCb718Fe871De8eBEf7854e74b.toBytes32();
        
        //STETH_PXETH
        values[mainnet]["STETH_PXETH_Curve_Pool"] = 0x6951bDC4734b9f7F3E1B74afeBC670c736A0EDB6.toBytes32();
        values[mainnet]["STETH_PXETH_Curve_Gauge"] = 0x58215F083882A5eb7056Ac34a0fdDA9D3b5665d2.toBytes32();
        values[mainnet]["STETH_PXETH_Convex_Rewards"] = 0x633556C8413FCFd45D83656290fF8d64EE41A7c1.toBytes32();


        values[mainnet]["ezETH_wETH_Curve_Pool"] = 0x85dE3ADd465a219EE25E04d22c39aB027cF5C12E.toBytes32();
        values[mainnet]["weETH_rswETH_Curve_Pool"] = 0x278cfB6f06B1EFc09d34fC7127d6060C61d629Db.toBytes32();
        values[mainnet]["rswETH_wETH_Curve_Pool"] = 0xeE04382c4cA6c450213923fE0f0daB19b0ff3939.toBytes32();
        values[mainnet]["USDe_USDC_Curve_Pool"] = 0x02950460E2b9529D0E00284A5fA2d7bDF3fA4d72.toBytes32();
        values[mainnet]["USDe_DAI_Curve_Pool"] = 0xF36a4BA50C603204c3FC6d2dA8b78A7b69CBC67d.toBytes32();
        values[mainnet]["sDAI_sUSDe_Curve_Pool"] = 0x167478921b907422F8E88B43C4Af2B8BEa278d3A.toBytes32();
        values[mainnet]["deUSD_USDC_Curve_Pool"] = 0x5F6c431AC417f0f430B84A666a563FAbe681Da94.toBytes32();
        values[mainnet]["deUSD_USDT_Curve_Pool"] = 0x7C4e143B23D72E6938E06291f705B5ae3D5c7c7C.toBytes32();
        values[mainnet]["deUSD_DAI_Curve_Pool"] = 0xb478Bf40dD622086E0d0889eeBbAdCb63806ADde.toBytes32();
        values[mainnet]["deUSD_FRAX_Curve_Pool"] = 0x88DFb9370fE350aA51ADE31C32549d4d3A24fAf2.toBytes32();
        values[mainnet]["deUSD_FRAX_Curve_Gauge"] = 0x7C634909DDbfd5C6EEd7Ccf3611e8C4f3643635d.toBytes32();
        values[mainnet]["eBTC_LBTC_WBTC_Curve_Pool"] = 0xabaf76590478F2fE0b396996f55F0b61101e9502.toBytes32();
        values[mainnet]["eBTC_LBTC_WBTC_Curve_Gauge"] = 0x8D666daED20B502e5Cf692B101028fc0058a5d4E.toBytes32();

        values[mainnet]["lBTC_wBTC_Curve_Pool"] = 0x2f3bC4c27A4437AeCA13dE0e37cdf1028f3706F0.toBytes32();

        values[mainnet]["WethMkUsdPool"] = 0xc89570207c5BA1B0E3cD372172cCaEFB173DB270.toBytes32();

        // Convex-Curve Platform Specifics
        values[mainnet]["convexCurveMainnetBooster"] = 0xF403C135812408BFbE8713b5A23a04b3D48AAE31.toBytes32();
        values[mainnet]["convexCurveMainnetRewardsContract"] = 0xF403C135812408BFbE8713b5A23a04b3D48AAE31.toBytes32();
        values[mainnet]["convexFXPoolRegistry"] = 0xdB95d646012bB87aC2E6CD63eAb2C42323c1F5AF.toBytes32(); 
        values[mainnet]["convexFXBooster"] = 0xAffe966B27ba3E4Ebb8A0eC124C7b7019CC762f8.toBytes32(); 

        values[mainnet]["convexFX_gauge_USDC_fxUSD"] = 0xf1E141C804BA39b4a031fDF46e8c08dBa7a0df60.toBytes32(); 
        values[mainnet]["convexFX_lp_USDC_fxUSD"] = 0x5018BE882DccE5E3F2f3B0913AE2096B9b3fB61f.toBytes32(); 

        values[mainnet]["ethFrxethBaseRewardPool"] = 0xbD5445402B0a287cbC77cb67B2a52e2FC635dce4.toBytes32();
        values[mainnet]["ethStethNgBaseRewardPool"] = 0x6B27D7BC63F1999D14fF9bA900069ee516669ee8.toBytes32();
        values[mainnet]["fraxCrvUsdBaseRewardPool"] = 0x3CfB4B26dc96B124D15A6f360503d028cF2a3c00.toBytes32();
        values[mainnet]["mkUsdFraxUsdcBaseRewardPool"] = 0x35FbE5520E70768DCD6E3215Ed54E14CBccA10D2.toBytes32();
        values[mainnet]["wethYethBaseRewardPool"] = 0xB0867ADE998641Ab1Ff04cF5cA5e5773fA92AaE3.toBytes32();
        values[mainnet]["ethEthxBaseRewardPool"] = 0x399e111c7209a741B06F8F86Ef0Fdd88fC198D20.toBytes32();
        values[mainnet]["crvUsdSFraxBaseRewardPool"] = 0x73eA73C3a191bd05F3266eB2414609dC5Fe777a2.toBytes32();
        values[mainnet]["usdtCrvUsdBaseRewardPool"] = 0xD1DdB0a0815fD28932fBb194C84003683AF8a824.toBytes32();
        values[mainnet]["lusdCrvUsdBaseRewardPool"] = 0x633D3B227696B3FacF628a197f982eF68d26c7b5.toBytes32();
        values[mainnet]["wstethEthxBaseRewardPool"] = 0x85b118e0Fa5706d99b270be43d782FBE429aD409.toBytes32();

        // Uniswap V3
        values[mainnet]["WSTETH_WETH_100"] = 0x109830a1AAaD605BbF02a9dFA7B0B92EC2FB7dAa.toBytes32();
        values[mainnet]["WSTETH_WETH_500"] = 0xD340B57AAcDD10F96FC1CF10e15921936F41E29c.toBytes32();
        values[mainnet]["DAI_USDC_100"] = 0x5777d92f208679DB4b9778590Fa3CAB3aC9e2168.toBytes32();
        values[mainnet]["uniswapV3NonFungiblePositionManager"] = 0xC36442b4a4522E871399CD717aBDD847Ab11FE88.toBytes32();

        // Redstone
        values[mainnet]["swEthAdapter"] = 0x68ba9602B2AeE30847412109D2eE89063bf08Ec2.toBytes32();
        values[mainnet]["swEthDataFeedId"] = 0x5357455448000000000000000000000000000000000000000000000000000000;
        values[mainnet]["swEthEthDataFeedId"] = 0x53574554482f4554480000000000000000000000000000000000000000000000;

        values[mainnet]["ethXEthAdapter"] = 0xc799194cAa24E2874Efa89b4Bf5c92a530B047FF.toBytes32();
        values[mainnet]["ethXEthDataFeedId"] = 0x455448782f455448000000000000000000000000000000000000000000000000;

        values[mainnet]["ethXAdapter"] = 0xF3eB387Ac1317fBc7E2EFD82214eE1E148f0Fe00.toBytes32();
        values[mainnet]["ethXUsdDataFeedId"] = 0x4554487800000000000000000000000000000000000000000000000000000000;

        values[mainnet]["weEthEthAdapter"] = 0x8751F736E94F6CD167e8C5B97E245680FbD9CC36.toBytes32();
        values[mainnet]["weEthDataFeedId"] = 0x77654554482f4554480000000000000000000000000000000000000000000000;
        values[mainnet]["weethAdapter"] = 0xdDb6F90fFb4d3257dd666b69178e5B3c5Bf41136.toBytes32();
        values[mainnet]["weethUsdDataFeedId"] = 0x7765455448000000000000000000000000000000000000000000000000000000;

        values[mainnet]["osEthEthAdapter"] = 0x66ac817f997Efd114EDFcccdce99F3268557B32C.toBytes32();
        values[mainnet]["osEthEthDataFeedId"] = 0x6f734554482f4554480000000000000000000000000000000000000000000000;

        values[mainnet]["rsEthEthAdapter"] = 0xA736eAe8805dDeFFba40cAB8c99bCB309dEaBd9B.toBytes32();
        values[mainnet]["rsEthEthDataFeedId"] = 0x72734554482f4554480000000000000000000000000000000000000000000000;

        values[mainnet]["ezEthEthAdapter"] = 0xF4a3e183F59D2599ee3DF213ff78b1B3b1923696.toBytes32();
        values[mainnet]["ezEthEthDataFeedId"] = 0x657a4554482f4554480000000000000000000000000000000000000000000000;

        // Maker
        values[mainnet]["dsrManager"] = 0x373238337Bfe1146fb49989fc222523f83081dDb.toBytes32();

        // Maker
        values[mainnet]["savingsDaiAddress"] = 0x83F20F44975D03b1b09e64809B757c47f942BEeA.toBytes32();
        values[mainnet]["sDAI"] = 0x83F20F44975D03b1b09e64809B757c47f942BEeA.toBytes32();

        // Frax
        values[mainnet]["sFRAX"] = 0xA663B02CF0a4b149d2aD41910CB81e23e1c41c32.toBytes32();

        // Lido
        values[mainnet]["unstETH"] = 0x889edC2eDab5f40e902b864aD4d7AdE8E412F9B1.toBytes32();

        // Stader
        values[mainnet]["stakePoolManagerAddress"] = 0xcf5EA1b38380f6aF39068375516Daf40Ed70D299.toBytes32();
        values[mainnet]["userWithdrawManagerAddress"] = 0x9F0491B32DBce587c50c4C43AB303b06478193A7.toBytes32();
        values[mainnet]["staderConfig"] = 0x4ABEF2263d5A5ED582FC9A9789a41D85b68d69DB.toBytes32();

        // Etherfi
        values[mainnet]["EETH_LIQUIDITY_POOL"] = 0x308861A430be4cce5502d0A12724771Fc6DaF216.toBytes32();
        values[mainnet]["withdrawalRequestNft"] = 0x7d5706f6ef3F89B3951E23e557CDFBC3239D4E2c.toBytes32();

        // Renzo
        values[mainnet]["restakeManager"] = 0x74a09653A083691711cF8215a6ab074BB4e99ef5.toBytes32();

        // Kelp DAO
        values[mainnet]["lrtDepositPool"] = 0x036676389e48133B63a802f8635AD39E752D375D.toBytes32();
        // Compound V3
        values[mainnet]["cUSDCV3"] = 0xc3d688B66703497DAA19211EEdff47f25384cdc3.toBytes32();
        values[mainnet]["cUSDTV3"] = 0x3Afdc9BCA9213A35503b077a6072F3D0d5AB0840.toBytes32();
        values[mainnet]["cWETHV3"] = 0xA17581A9E3356d9A858b789D68B4d866e593aE94.toBytes32();
        values[mainnet]["cometRewards"] = 0x1B0e765F6224C21223AeA2af16c1C46E38885a40.toBytes32();
        // Morpho Blue
        values[mainnet]["morphoBlue"] = 0xBBBBBbbBBb9cC5e90e3b3Af64bdAF62C37EEFFCb.toBytes32();
        values[mainnet]["ezEthOracle"] = 0x61025e2B0122ac8bE4e37365A4003d87ad888Cc3.toBytes32();
        values[mainnet]["ezEthIrm"] = 0x870aC11D48B15DB9a138Cf899d20F13F79Ba00BC.toBytes32();
        values[mainnet]["weETH_wETH_86_market"] = 0x698fe98247a40c5771537b5786b2f3f9d78eb487b4ce4d75533cd0e94d88a115;
        values[mainnet]["LBTC_WBTC_945"] = 0xf6a056627a51e511ec7f48332421432ea6971fc148d8f3c451e14ea108026549;
        values[mainnet]["sUSDePT03_USDC_915"] = 0x346afa2b6d528222a2f9721ded6e7e2c40ac94877a598f5dae5013c651d2a462;
        values[mainnet]["USD0_plusPT03_USDC_915"] = 0x8411eeb07c8e32de0b3784b6b967346a45593bfd8baeb291cc209dc195c7b3ad;
        values[mainnet]["sUSDePT_03_27_DAI_915"] = 0x5e3e6b1e01c5708055548d82d01db741e37d03b948a7ef9f3d4b962648bcbfa7;

        values[mainnet]["WBTC_USDC_86"] = 0x3a85e619751152991742810df6ec69ce473daef99e28a64ab2340d7b7ccfee49;
        values[mainnet]["WBTC_USDT_86"] = 0xa921ef34e2fc7a27ccc50ae7e4b154e16c9799d3387076c421423ef52ac4df99;
        values[mainnet]["Corn_eBTC_PT03_LBTC_915"] = 0x17af0be1f59e3eb8e3de2ed7655ed544c9465d089f21b89c465874a6447f2590;
        values[mainnet]["LBTC_PT03_LBTC_915"] = 0x3170feb9e3c0172beb9901f6035e4e005f42177c5c14e8c0538c27078864654e;
        values[mainnet]["LBTC_PT03_WBTC_915"] = 0xa39263bf7275f772863c464ef4e9e972aaa0f1a6a1bf2a47f92bf57a542d2458;
        values[mainnet]["LBTC_PT03_WBTC_86"] = 0x198132864e7974fb451dfebeb098b3b7e7e65566667fb1cf1116db4fb2ad23f9;
        values[mainnet]["EBTC_USDC_86"] = 0xb6f4eebd60871f99bf464ae0b67045a26797cf7ef57c458d57e08c205f84feac;
        values[mainnet]["wstUSR_PT03_USR_915"] = 0x1e1ae51d4be670307788612599a46a73649ef85e28bab194d3ae00c3cd693ea7;
        values[mainnet]["WBTC_USR_86"] = 0xf84288cdcf652627f66cd7a6d4c43c3ee43ca7146d9a9cfab3a136a861144d6f;
        values[mainnet]["EBTC_USR_86"] = 0xa4577bf93e8c70d9f91b6e000ae084ae0a7a29d4ebe28cbfea24975c28dccfb5;
        values[mainnet]["Corn_eBTC_PT03_2025_WETH_915"] = 0x4758ddbbcb96c8d0c10f46ca260d505e32399c2dd995380a832578ee84ef2d54;
        values[mainnet]["Corn_eBTC_PT03_2025_WBTC_915"] = 0x9dd533d05afa8dfce6a2ed82219e1c1dcebb16fe7722fb5912b989ef69df487f;

        // MetaMorpho
        values[mainnet]["usualBoostedUSDC"] = 0xd63070114470f685b75B74D60EEc7c1113d33a3D.toBytes32();
        values[mainnet]["gauntletUSDCcore"] = 0x8eB67A509616cd6A7c1B3c8C21D48FF57df3d458.toBytes32();
        values[mainnet]["gauntletUSDCprime"] = 0xdd0f28e19C1780eb6396170735D45153D261490d.toBytes32();
        values[mainnet]["steakhouseUSDC"] = 0xBEEF01735c132Ada46AA9aA4c54623cAA92A64CB.toBytes32();
        values[mainnet]["smokehouseUSDC"] = 0xBEeFFF209270748ddd194831b3fa287a5386f5bC.toBytes32();
        values[mainnet]["steakhouseUSDCRWA"] = 0x6D4e530B8431a52FFDA4516BA4Aadc0951897F8C.toBytes32();
        values[mainnet]["gauntletWBTCcore"] = 0x443df5eEE3196e9b2Dd77CaBd3eA76C3dee8f9b2.toBytes32();
        values[mainnet]["Re7WBTC"] = 0xE0C98605f279e4D7946d25B75869c69802823763.toBytes32();
        values[mainnet]["MCwBTC"] = 0x1c530D6de70c05A81bF1670157b9d928e9699089.toBytes32();
        values[mainnet]["MCUSR"] = 0xD50DA5F859811A91fD1876C9461fD39c23C747Ad.toBytes32();
        values[mainnet]["Re7cbBTC"] = 0xA02F5E93f783baF150Aa1F8b341Ae90fe0a772f7.toBytes32();
        values[mainnet]["gauntletCbBTCcore"] = 0xF587f2e8AfF7D76618d3B6B4626621860FbD54e3.toBytes32();
        values[mainnet]["MCcbBTC"] = 0x98cF0B67Da0F16E1F8f1a1D23ad8Dc64c0c70E0b.toBytes32();
        values[mainnet]["gauntletLBTCcore"] = 0xdC94785959B73F7A168452b3654E44fEc6A750e4.toBytes32();
        values[mainnet]["gauntletWETHPrime"] = 0x2371e134e3455e0593363cBF89d3b6cf53740618.toBytes32();
        values[mainnet]["gauntletWETHCore"] = 0x4881Ef0BF6d2365D3dd6499ccd7532bcdBCE0658.toBytes32();
        values[mainnet]["mevCapitalwWeth"] = 0x9a8bC3B04b7f3D87cfC09ba407dCED575f2d61D8.toBytes32();
        values[mainnet]["Re7WETH"] = 0x78Fc2c2eD1A4cDb5402365934aE5648aDAd094d0.toBytes32();
        values[mainnet]["PendleWBTC"] = 0x2f1aBb81ed86Be95bcf8178bA62C8e72D6834775.toBytes32();

        values[mainnet]["uniswapV3PositionManager"] = 0xC36442b4a4522E871399CD717aBDD847Ab11FE88.toBytes32();

        // 1Inch
        values[mainnet]["aggregationRouterV5"] = 0x1111111254EEB25477B68fb85Ed929f73A960582.toBytes32();
        values[mainnet]["oneInchExecutor"] = 0x5141B82f5fFDa4c6fE1E372978F1C5427640a190.toBytes32();
        values[mainnet]["wETHweETH5bps"] = 0x7A415B19932c0105c82FDB6b720bb01B0CC2CAe3.toBytes32();

        // Gearbox
        values[mainnet]["dWETHV3"] = 0xda0002859B2d05F66a753d8241fCDE8623f26F4f.toBytes32();
        values[mainnet]["sdWETHV3"] = 0x0418fEB7d0B25C411EB77cD654305d29FcbFf685.toBytes32();
        values[mainnet]["dUSDCV3"] = 0xda00000035fef4082F78dEF6A8903bee419FbF8E.toBytes32();
        values[mainnet]["sdUSDCV3"] = 0x9ef444a6d7F4A5adcd68FD5329aA5240C90E14d2.toBytes32();
        values[mainnet]["dDAIV3"] = 0xe7146F53dBcae9D6Fa3555FE502648deb0B2F823.toBytes32();
        values[mainnet]["sdDAIV3"] = 0xC853E4DA38d9Bd1d01675355b8c8f3BBC1451973.toBytes32();
        values[mainnet]["dUSDTV3"] = 0x05A811275fE9b4DE503B3311F51edF6A856D936e.toBytes32();
        values[mainnet]["sdUSDTV3"] = 0x16adAb68bDEcE3089D4f1626Bb5AEDD0d02471aD.toBytes32();
        values[mainnet]["dWBTCV3"] = 0xda00010eDA646913F273E10E7A5d1F659242757d.toBytes32();
        values[mainnet]["sdWBTCV3"] = 0xA8cE662E45E825DAF178DA2c8d5Fae97696A788A.toBytes32();

        // Pendle
        values[mainnet]["pendleMarketFactory"] = 0x1A6fCc85557BC4fB7B534ed835a03EF056552D52.toBytes32();
        values[mainnet]["pendleRouter"] = 0x888888888889758F76e7103c6CbF23ABbF58F946.toBytes32();
        values[mainnet]["pendleOracle"] = 0x66a1096C6366b2529274dF4f5D8247827fe4CEA8.toBytes32();
        values[mainnet]["pendleLimitOrderRouter"] = 0x000000000000c9B3E2C3Ec88B1B4c0cD853f4321.toBytes32();

        values[mainnet]["pendleWeETHMarket"] = 0xF32e58F92e60f4b0A37A69b95d642A471365EAe8.toBytes32();
        values[mainnet]["pendleWeethSy"] = 0xAC0047886a985071476a1186bE89222659970d65.toBytes32();
        values[mainnet]["pendleEethPt"] = 0xc69Ad9baB1dEE23F4605a82b3354F8E40d1E5966.toBytes32();
        values[mainnet]["pendleEethYt"] = 0xfb35Fd0095dD1096b1Ca49AD44d8C5812A201677.toBytes32();

        values[mainnet]["pendleZircuitWeETHMarket"] = 0xe26D7f9409581f606242300fbFE63f56789F2169.toBytes32();
        values[mainnet]["pendleZircuitWeethSy"] = 0xD7DF7E085214743530afF339aFC420c7c720BFa7.toBytes32();
        values[mainnet]["pendleZircuitEethPt"] = 0x4AE5411F3863CdB640309e84CEDf4B08B8b33FfF.toBytes32();
        values[mainnet]["pendleZircuitEethYt"] = 0x7C2D26182adeEf96976035986cF56474feC03bDa.toBytes32();

        values[mainnet]["pendleUSDeMarket"] = 0x19588F29f9402Bb508007FeADd415c875Ee3f19F.toBytes32();
        values[mainnet]["pendleUSDeSy"] = 0x42862F48eAdE25661558AFE0A630b132038553D0.toBytes32();
        values[mainnet]["pendleUSDePt"] = 0xa0021EF8970104c2d008F38D92f115ad56a9B8e1.toBytes32();
        values[mainnet]["pendleUSDeYt"] = 0x1e3d13932C31d7355fCb3FEc680b0cD159dC1A07.toBytes32();

        values[mainnet]["pendleZircuitUSDeMarket"] = 0x90c98ab215498B72Abfec04c651e2e496bA364C0.toBytes32();
        values[mainnet]["pendleZircuitUSDeSy"] = 0x293C6937D8D82e05B01335F7B33FBA0c8e256E30.toBytes32();
        values[mainnet]["pendleZircuitUSDePt"] = 0x3d4F535539A33FEAd4D76D7b3B7A9cB5B21C73f1.toBytes32();
        values[mainnet]["pendleZircuitUSDeYt"] = 0x40357b9f22B4DfF0Bf56A90661b8eC106C259d29.toBytes32();

        values[mainnet]["pendleSUSDeMarketSeptember"] = 0xd1D7D99764f8a52Aff007b7831cc02748b2013b5.toBytes32();
        values[mainnet]["pendleSUSDeMarketJuly"] = 0x107a2e3cD2BB9a32B9eE2E4d51143149F8367eBa.toBytes32();
        values[mainnet]["pendleKarakSUSDeMarket"] = 0xB1f587B354a4a363f5332e88effbbC2E4961250A.toBytes32();
        values[mainnet]["pendleKarakUSDeMarket"] = 0x1BCBDB8c8652345A5ACF04e6E74f70086c68FEfC.toBytes32();

        values[mainnet]["pendleWeETHMarketSeptember"] = 0xC8eDd52D0502Aa8b4D5C77361D4B3D300e8fC81c.toBytes32();
        values[mainnet]["pendleWeethSySeptember"] = 0xAC0047886a985071476a1186bE89222659970d65.toBytes32();
        values[mainnet]["pendleEethPtSeptember"] = 0x1c085195437738d73d75DC64bC5A3E098b7f93b1.toBytes32();
        values[mainnet]["pendleEethYtSeptember"] = 0xA54Df645A042D24121a737dAA89a57EbF8E0b71c.toBytes32();

        values[mainnet]["pendleWeETHMarketDecember"] = 0x7d372819240D14fB477f17b964f95F33BeB4c704.toBytes32();
        values[mainnet]["pendleWeethSyDecember"] = 0xAC0047886a985071476a1186bE89222659970d65.toBytes32();
        values[mainnet]["pendleEethPtDecember"] = 0x6ee2b5E19ECBa773a352E5B21415Dc419A700d1d.toBytes32();
        values[mainnet]["pendleEethYtDecember"] = 0x129e6B5DBC0Ecc12F9e486C5BC9cDF1a6A80bc6A.toBytes32();

        values[mainnet]["pendleUSDeZircuitMarketAugust"] = 0xF148a0B15712f5BfeefAdb4E6eF9739239F88b07.toBytes32();
        values[mainnet]["pendleKarakWeETHMarketSeptember"] = 0x18bAFcaBf2d5898956AE6AC31543d9657a604165.toBytes32();
        values[mainnet]["pendleKarakWeETHMarketDecember"] = 0xFF694CC3f74E080637008B3792a9D7760cB456Ca.toBytes32();

        values[mainnet]["pendleSwethMarket"] = 0x0e1C5509B503358eA1Dac119C1D413e28Cc4b303.toBytes32();

        values[mainnet]["pendleZircuitWeETHMarketAugust"] = 0x6c269DFc142259c52773430b3c78503CC994a93E.toBytes32();
        values[mainnet]["pendleWeETHMarketJuly"] = 0xe1F19CBDa26b6418B0C8E1EE978a533184496066.toBytes32();
        values[mainnet]["pendleWeETHkSeptember"] = 0x905A5a4792A0C27a2AdB2777f98C577D320079EF.toBytes32();
        values[mainnet]["pendleWeETHkDecember"] = 0x792b9eDe7a18C26b814f87Eb5E0c8D26AD189780.toBytes32();

        values[mainnet]["pendle_sUSDe_08_23_24"] = 0xbBf399db59A845066aAFce9AE55e68c505FA97B7.toBytes32();
        values[mainnet]["pendle_sUSDe_12_25_24"] = 0xa0ab94DeBB3cC9A7eA77f3205ba4AB23276feD08.toBytes32();
        values[mainnet]["pendle_USDe_08_23_24"] = 0x3d1E7312dE9b8fC246ddEd971EE7547B0a80592A.toBytes32();
        values[mainnet]["pendle_USDe_12_25_24"] = 0x8a49f2AC2730ba15AB7EA832EdaC7f6BA22289f8.toBytes32();
        values[mainnet]["pendle_sUSDe_03_26_25"] = 0xcDd26Eb5EB2Ce0f203a84553853667aE69Ca29Ce.toBytes32();
        values[mainnet]["pendle_sUSDe_karak_01_29_25"] = 0xDbE4D359D4E48087586Ec04b93809bA647343548.toBytes32();
        values[mainnet]["pendle_USDe_karak_01_29_25"] = 0x6C06bBFa3B63eD344ceb3312Df795eDC8d29BDD5.toBytes32();
        values[mainnet]["pendle_USDe_03_26_25"] = 0xB451A36c8B6b2EAc77AD0737BA732818143A0E25.toBytes32();
        values[mainnet]["pendle_sUSDe_05_28_25"] = 0xB162B764044697cf03617C2EFbcB1f42e31E4766.toBytes32();

        values[mainnet]["pendle_weETHs_market_08_28_24"] = 0xcAa8ABB72A75C623BECe1f4D5c218F425d47A0D0.toBytes32();
        values[mainnet]["pendle_weETHs_sy_08_28_24"] = 0x9e8f10574ACc2c62C6e5d19500CEd39163Da37A9.toBytes32();
        values[mainnet]["pendle_weETHs_pt_08_28_24"] = 0xda6530EfaFD63A42d7b9a0a5a60A03839CDb813A.toBytes32();
        values[mainnet]["pendle_weETHs_yt_08_28_24"] = 0x28cE264D0938C1051687FEbDCeFacc2242BA9E0E.toBytes32();
        values[mainnet]["pendle_weETHs_market_12_25_24"] = 0x40789E8536C668c6A249aF61c81b9dfaC3EB8F32.toBytes32();
        values[mainnet]["pendle_weETHs_market_6_25_25"] = 0xcbA3B226cA62e666042Cb4a1e6E4681053885F75.toBytes32();

        values[mainnet]["pendleUSD0PlusMarketOctober"] = 0x00b321D89A8C36B3929f20B7955080baeD706D1B.toBytes32();
        values[mainnet]["pendle_USD0Plus_market_01_29_2025"] = 0x64506968E80C9ed07bFF60C8D9d57474EFfFF2c9.toBytes32();
        values[mainnet]["pendle_USD0Plus_market_02_26_2025"] = 0x22a72B0C504cBb7f8245208f84D8f035c311aDec.toBytes32();
        values[mainnet]["pendle_USD0Plus_market_03_26_2025"] = 0xaFDC922d0059147486cC1F0f32e3A2354b0d35CC.toBytes32();
        values[mainnet]["pendle_USD0++_market_01_29_25"] = 0x64506968E80C9ed07bFF60C8D9d57474EFfFF2c9.toBytes32();
        values[mainnet]["pendle_USD0++_market_06_25_25"] = 0x048680F64d6DFf1748ba6D9a01F578433787e24B.toBytes32();
        values[mainnet]["pendle_USD0Plus_market_04_23_2025"] = 0x81f3a11dB1DE16f4F9ba8Bf46B71D2B168c64899.toBytes32();
        values[mainnet]["pendle_USD0Plus_market_06_25_2025"] = 0x048680F64d6DFf1748ba6D9a01F578433787e24B.toBytes32();

        values[mainnet]["pendle_eBTC_market_12_26_24"] = 0x36d3ca43ae7939645C306E26603ce16e39A89192.toBytes32();
        values[mainnet]["pendle_LBTC_corn_market_12_26_24"] = 0xCaE62858DB831272A03768f5844cbe1B40bB381f.toBytes32();
        values[mainnet]["pendle_LBTC_market_03_26_25"] = 0x70B70Ac0445C3eF04E314DFdA6caafd825428221.toBytes32();
        values[mainnet]["pendle_LBTC_corn_market_02_26_25"] = 0xC118635bcde024c5B01C6be2B0569a2608A8032C.toBytes32();
        values[mainnet]["pendle_eBTC_corn_market_3_26_25"] = 0x2C71Ead7ac9AE53D05F8664e77031d4F9ebA064B.toBytes32();
        values[mainnet]["pendle_LBTC_concrete_market_04_09_25"] = 0x83916356556f51dcBcB226202c3efeEfc88d5eaA.toBytes32();
        values[mainnet]["pendle_WBTC_concrete_market_04_09_25"] = 0x9471d9c5B57b59d42B739b00389a6d520c33A7a9.toBytes32();
        values[mainnet]["pendle_eBTC_market_6_25_25"] = 0x523f9441853467477b4dDE653c554942f8E17162.toBytes32();

        values[mainnet]["pendle_pumpBTC_market_03_26_25"] = 0x8098B48a1c4e4080b30A43a7eBc0c87b52F17222.toBytes32();
        values[mainnet]["pendle_corn_pumpBTC_market_12_25_24"] = 0xf8208fB52BA80075aF09840A683143C22DC5B4dd.toBytes32();

        values[mainnet]["pendle_uniBTC_market_03_26_25"] = 0x380C751BD0412f47Ca560B6AFeB566d88dc18630.toBytes32();
        values[mainnet]["pendle_corn_uniBTC_market_12_26_24"] = 0x40dEAE18c3CE932Fdd5Df1f44b54D8Cf3902787B.toBytes32();
        values[mainnet]["pendle_sUSDs_market_03_26_25"] = 0x21D85Ff3BEDFF031EF466C7d5295240C8AB2a2b8.toBytes32();

        values[mainnet]["pendle_liquid_bera_eth_04_09_25"] = 0x46E6b4A950Eb1AbBa159517DEA956Afd01ea9497.toBytes32();
        values[mainnet]["pendle_liquidBeraBTC_04_09_25"] = 0xEbf5c58b74A836F1e51d08e9C909c4A4530AFD41.toBytes32();
        values[mainnet]["pendle_wstUSR_market_03_26_25"] = 0x353d0B2EFB5B3a7987fB06D30Ad6160522d08426.toBytes32();

        values[mainnet]["pendle_tETH_03_28_2025"] = 0xBDb8F9729d3194f75fD1A3D9bc4FFe0DDe3A404c.toBytes32();

        values[mainnet]["pendle_beraSTONE_04_09_2025"] = 0x7561C5CCfe41A26B33944B58C70D6a3CB63E881c.toBytes32();

        values[mainnet]["pendle_lvlUSD_05_28_25"] = 0xE45d2CE15aBbA3c67b9fF1E7A69225C855d3DA82.toBytes32(); 
        values[mainnet]["pendle_slvlUSD_05_28_25"] = 0x1C71752a6C10D66375702aaFAd4B6D20393702Cf.toBytes32(); 

        // Aave V3 Core
        values[mainnet]["v3Pool"] = 0x87870Bca3F3fD6335C3F4ce8392D69350B4fA4E2.toBytes32();
        values[mainnet]["v3RewardsController"] = 0x8164Cc65827dcFe994AB23944CBC90e0aa80bFcb.toBytes32();

        //Aave v3 Prime
        values[mainnet]["v3PrimePool"] = 0x4e033931ad43597d96D6bcc25c280717730B58B1.toBytes32();

        // Aave V3 Lido
        values[mainnet]["v3LidoPool"] = 0x4e033931ad43597d96D6bcc25c280717730B58B1.toBytes32();

        // SparkLend
        values[mainnet]["sparkLendPool"] = 0xC13e21B648A5Ee794902342038FF3aDAB66BE987.toBytes32();

        // Uniswap V3 Pools
        values[mainnet]["wETH_weETH_05"] = 0x7A415B19932c0105c82FDB6b720bb01B0CC2CAe3.toBytes32();
        values[mainnet]["wstETH_wETH_01"] = 0x109830a1AAaD605BbF02a9dFA7B0B92EC2FB7dAa.toBytes32();
        values[mainnet]["rETH_wETH_01"] = 0x553e9C493678d8606d6a5ba284643dB2110Df823.toBytes32();
        values[mainnet]["rETH_wETH_05"] = 0xa4e0faA58465A2D369aa21B3e42d43374c6F9613.toBytes32();
        values[mainnet]["wstETH_rETH_05"] = 0x18319135E02Aa6E02D412C98cCb16af3a0a9CB57.toBytes32();
        values[mainnet]["wETH_rswETH_05"] = 0xC410573Af188f56062Ee744cC3D6F2843f5bC13b.toBytes32();
        values[mainnet]["wETH_rswETH_30"] = 0xE62627326d7794E20bB7261B24985294de1579FE.toBytes32();
        values[mainnet]["ezETH_wETH_01"] = 0xBE80225f09645f172B079394312220637C440A63.toBytes32();
        values[mainnet]["PENDLE_wETH_30"] = 0x57aF956d3E2cCa3B86f3D8C6772C03ddca3eAacB.toBytes32();
        values[mainnet]["USDe_USDT_01"] = 0x435664008F38B0650fBC1C9fc971D0A3Bc2f1e47.toBytes32();
        values[mainnet]["USDe_USDC_01"] = 0xE6D7EbB9f1a9519dc06D557e03C522d53520e76A.toBytes32();
        values[mainnet]["USDe_DAI_01"] = 0x5B3a0f1acBE8594a079FaFeB1c84DEA9372A5Aad.toBytes32();
        values[mainnet]["sUSDe_USDT_05"] = 0x867B321132B18B5BF3775c0D9040D1872979422E.toBytes32();
        values[mainnet]["GEAR_wETH_100"] = 0xaEf52f72583E6c4478B220Da82321a6a023eEE50.toBytes32();
        values[mainnet]["GEAR_USDT_30"] = 0x349eE001D80f896F24571616932f54cBD66B18C9.toBytes32();
        values[mainnet]["DAI_USDC_01"] = 0x5777d92f208679DB4b9778590Fa3CAB3aC9e2168.toBytes32();
        values[mainnet]["DAI_USDC_05"] = 0x6c6Bc977E13Df9b0de53b251522280BB72383700.toBytes32();
        values[mainnet]["USDC_USDT_01"] = 0x3416cF6C708Da44DB2624D63ea0AAef7113527C6.toBytes32();
        values[mainnet]["USDC_USDT_05"] = 0x7858E59e0C01EA06Df3aF3D20aC7B0003275D4Bf.toBytes32();
        values[mainnet]["USDC_wETH_05"] = 0x88e6A0c2dDD26FEEb64F039a2c41296FcB3f5640.toBytes32();
        values[mainnet]["FRAX_USDC_05"] = 0xc63B0708E2F7e69CB8A1df0e1389A98C35A76D52.toBytes32();
        values[mainnet]["FRAX_USDC_01"] = 0x9A834b70C07C81a9fcD6F22E842BF002fBfFbe4D.toBytes32();
        values[mainnet]["DAI_FRAX_05"] = 0x97e7d56A0408570bA1a7852De36350f7713906ec.toBytes32();
        values[mainnet]["FRAX_USDT_05"] = 0xc2A856c3afF2110c1171B8f942256d40E980C726.toBytes32();
        values[mainnet]["PYUSD_USDC_01"] = 0x13394005C1012e708fCe1EB974F1130fDc73a5Ce.toBytes32();

        // EigenLayer
        values[mainnet]["strategyManager"] = 0x858646372CC42E1A627fcE94aa7A7033e7CF075A.toBytes32();
        values[mainnet]["delegationManager"] = 0x39053D51B77DC0d36036Fc1fCc8Cb819df8Ef37A.toBytes32();
        values[mainnet]["mETHStrategy"] = 0x298aFB19A105D59E74658C4C334Ff360BadE6dd2.toBytes32();
        values[mainnet]["USDeStrategy"] = 0x298aFB19A105D59E74658C4C334Ff360BadE6dd2.toBytes32();
        values[mainnet]["testOperator"] = 0xDbEd88D83176316fc46797B43aDeE927Dc2ff2F5.toBytes32();
        values[mainnet]["eigenStrategy"] = 0xaCB55C530Acdb2849e6d4f36992Cd8c9D50ED8F7.toBytes32();
        values[mainnet]["eEigenOperator"] = 0xDcAE4FAf7C7d0f4A78abe147244c6e9d60cFD202.toBytes32();
        values[mainnet]["eigenRewards"] = 0x7750d328b314EfFa365A0402CcfD489B80B0adda.toBytes32();

        // Swell
        values[mainnet]["swellSimpleStaking"] = 0x38D43a6Cb8DA0E855A42fB6b0733A0498531d774.toBytes32();
        values[mainnet]["swEXIT"] = 0x48C11b86807627AF70a34662D4865cF854251663.toBytes32();
        values[mainnet]["accessControlManager"] = 0x625087d72c762254a72CB22cC2ECa40da6b95EAC.toBytes32();
        values[mainnet]["depositManager"] = 0xb3D9cf8E163bbc840195a97E81F8A34E295B8f39.toBytes32();

        // Frax
        values[mainnet]["frxETHMinter"] = 0xbAFA44EFE7901E04E39Dad13167D089C559c1138.toBytes32();
        values[mainnet]["frxETHRedemptionTicket"] = 0x82bA8da44Cd5261762e629dd5c605b17715727bd.toBytes32();

        // Zircuit
        values[mainnet]["zircuitSimpleStaking"] = 0xF047ab4c75cebf0eB9ed34Ae2c186f3611aEAfa6.toBytes32();

        // Mantle
        values[mainnet]["mantleLspStaking"] = 0xe3cBd06D7dadB3F4e6557bAb7EdD924CD1489E8f.toBytes32();

        // Fluid
        values[mainnet]["fUSDT"] = 0x5C20B550819128074FD538Edf79791733ccEdd18.toBytes32();
        values[mainnet]["fUSDTStakingRewards"] = 0x490681095ed277B45377d28cA15Ac41d64583048.toBytes32();
        values[mainnet]["fUSDC"] = 0x9Fb7b4477576Fe5B32be4C1843aFB1e55F251B33.toBytes32();
        values[mainnet]["fWETH"] = 0x90551c1795392094FE6D29B758EcCD233cFAa260.toBytes32();
        values[mainnet]["fWSTETH"] = 0x2411802D8BEA09be0aF8fD8D08314a63e706b29C.toBytes32();
        values[mainnet]["fGHO"] = 0x6A29A46E21C730DcA1d8b23d637c101cec605C5B.toBytes32();

        // Fluid Dex
        values[mainnet]["WeETHDexUSDC-USDT"] = 0x01F0D07fdE184614216e76782c6b7dF663F5375e.toBytes32();
        values[mainnet]["wBTC-cbBTCDex-USDT"] = 0xf7FA55D14C71241e3c970E30C509Ff58b5f5D557.toBytes32();
        values[mainnet]["weETH_ETHDex_wstETH"] = 0xb4a15526d427f4d20b0dAdaF3baB4177C85A699A.toBytes32();

        // Symbiotic
        values[mainnet]["wstETHDefaultCollateral"] = 0xC329400492c6ff2438472D4651Ad17389fCb843a.toBytes32();
        values[mainnet]["cbETHDefaultCollateral"] = 0xB26ff591F44b04E78de18f43B46f8b70C6676984.toBytes32();
        values[mainnet]["wBETHDefaultCollateral"] = 0x422F5acCC812C396600010f224b320a743695f85.toBytes32();
        values[mainnet]["rETHDefaultCollateral"] = 0x03Bf48b8A1B37FBeAd1EcAbcF15B98B924ffA5AC.toBytes32();
        values[mainnet]["mETHDefaultCollateral"] = 0x475D3Eb031d250070B63Fa145F0fCFC5D97c304a.toBytes32();
        values[mainnet]["swETHDefaultCollateral"] = 0x38B86004842D3FA4596f0b7A0b53DE90745Ab654.toBytes32();
        values[mainnet]["sfrxETHDefaultCollateral"] = 0x5198CB44D7B2E993ebDDa9cAd3b9a0eAa32769D2.toBytes32();
        values[mainnet]["ETHxDefaultCollateral"] = 0xBdea8e677F9f7C294A4556005c640Ee505bE6925.toBytes32();
        values[mainnet]["uniETHDefaultCollateral"] = 0x1C57ea879dd3e8C9fefa8224fdD1fa20dd54211E.toBytes32();
        values[mainnet]["sUSDeDefaultCollateral"] = 0x19d0D8e6294B7a04a2733FE433444704B791939A.toBytes32();
        values[mainnet]["wBTCDefaultCollateral"] = 0x971e5b5D4baa5607863f3748FeBf287C7bf82618.toBytes32();
        values[mainnet]["tBTCDefaultCollateral"] = 0x0C969ceC0729487d264716e55F232B404299032c.toBytes32();
        values[mainnet]["ethfiDefaultCollateral"] = 0x21DbBA985eEA6ba7F27534a72CCB292eBA1D2c7c.toBytes32();
        values[mainnet]["LBTCDefaultCollateral"] = 0x9C0823D3A1172F9DdF672d438dec79c39a64f448.toBytes32();

        values[mainnet]["wstETHSymbioticVault"] = 0xBecfad885d8A89A0d2f0E099f66297b0C296Ea21.toBytes32();
        values[mainnet]["wstETHSymbioticVaultRewards"] = 0xe34DcEA5aB7c4f3c4AD2F5f144Fc7fc3D5b0137C.toBytes32();
        values[mainnet]["EtherFi_LBTCSymbioticVault"] = 0xd4E20ECA1f996Dab35883dC0AD5E3428AF888D45.toBytes32();
        values[mainnet]["EtherFi_wstETHSymbioticVault"] = 0x450a90fdEa8B87a6448Ca1C87c88Ff65676aC45b.toBytes32();

        // Karak
        values[mainnet]["vaultSupervisor"] = 0x54e44DbB92dBA848ACe27F44c0CB4268981eF1CC.toBytes32();
        values[mainnet]["delegationSupervisor"] = 0xAfa904152E04aBFf56701223118Be2832A4449E0.toBytes32();

        values[mainnet]["kmETH"] = 0x7C22725d1E0871f0043397c9761AD99A86ffD498.toBytes32();
        values[mainnet]["kweETH"] = 0x2DABcea55a12d73191AeCe59F508b191Fb68AdaC.toBytes32();
        values[mainnet]["kwstETH"] = 0xa3726beDFD1a8AA696b9B4581277240028c4314b.toBytes32();
        values[mainnet]["krETH"] = 0x8E475A4F7820A4b6c0FF229f74fB4762f0813C47.toBytes32();
        values[mainnet]["kcbETH"] = 0xbD32b8aA6ff34BEDc447e503195Fb2524c72658f.toBytes32();
        values[mainnet]["kwBETH"] = 0x04BB50329A1B7D943E7fD2368288b674c8180d5E.toBytes32();
        values[mainnet]["kswETH"] = 0xc585DF3a8C9ca0c614D023A812624bE36161502B.toBytes32();
        values[mainnet]["kETHx"] = 0x989Ab830C6e2BdF3f28214fF54C9B7415C349a3F.toBytes32();
        values[mainnet]["ksfrxETH"] = 0x1751e1e4d2c9Fa99479C0c5574136F0dbD8f3EB8.toBytes32();
        values[mainnet]["krswETH"] = 0x1B4d88f5f38988BEA334C79f48aa69BEEeFE2e1e.toBytes32();
        values[mainnet]["krsETH"] = 0x9a23e79a8E6D77F940F2C30eb3d9282Af2E4036c.toBytes32();
        values[mainnet]["kETHFI"] = 0xB26bD8D1FD5415eED4C99f9fB6A278A42E7d1BA8.toBytes32();
        values[mainnet]["ksUSDe"] = 0xDe5Bff0755F192C333B126A449FF944Ee2B69681.toBytes32();
        values[mainnet]["kUSDe"] = 0xBE3cA34D0E877A1Fc889BD5231D65477779AFf4e.toBytes32();
        values[mainnet]["kWBTC"] = 0x126d4dBf752AaF61f3eAaDa24Ab0dB84FEcf6891.toBytes32();
        values[mainnet]["kFBTC"] = 0x40328669Bc9e3780dFa0141dBC87450a4af6EA11.toBytes32();
        values[mainnet]["kLBTC"] = 0x468c34703F6c648CCf39DBaB11305D17C70ba011.toBytes32();

        // CCIP token transfers.
        values[mainnet]["ccipRouter"] = 0x80226fc0Ee2b096224EeAc085Bb9a8cba1146f7D.toBytes32();

        // PancakeSwap V3
        values[mainnet]["pancakeSwapV3NonFungiblePositionManager"] =
            0x46A15B0b27311cedF172AB29E4f4766fbE7F4364.toBytes32();
        values[mainnet]["pancakeSwapV3MasterChefV3"] = 0x556B9306565093C855AEA9AE92A594704c2Cd59e.toBytes32();
        values[mainnet]["pancakeSwapV3Router"] = 0x13f4EA83D0bd40E75C8222255bc855a974568Dd4.toBytes32();
        // Arbitrum Bridge
        values[mainnet]["arbitrumDelayedInbox"] = 0x4Dbd4fc535Ac27206064B68FfCf827b0A60BAB3f.toBytes32();
        values[mainnet]["arbitrumOutbox"] = 0x0B9857ae2D4A3DBe74ffE1d7DF045bb7F96E4840.toBytes32();
        values[mainnet]["arbitrumL1GatewayRouter"] = 0x72Ce9c846789fdB6fC1f34aC4AD25Dd9ef7031ef.toBytes32();
        values[mainnet]["arbitrumL1ERC20Gateway"] = 0xa3A7B6F88361F48403514059F1F16C8E78d60EeC.toBytes32();
        values[mainnet]["arbitrumWethGateway"] = 0xd92023E9d9911199a6711321D1277285e6d4e2db.toBytes32();

        // Base Standard Bridge.
        values[mainnet]["baseStandardBridge"] = 0x3154Cf16ccdb4C6d922629664174b904d80F2C35.toBytes32();
        values[mainnet]["basePortal"] = 0x49048044D57e1C92A77f79988d21Fa8fAF74E97e.toBytes32();
        values[mainnet]["baseResolvedDelegate"] = 0x866E82a600A1414e583f7F13623F1aC5d58b0Afa.toBytes32();

        // Optimism Standard Bridge.
        values[mainnet]["optimismStandardBridge"] = 0x99C9fc46f92E8a1c0deC1b1747d010903E884bE1.toBytes32();
        values[mainnet]["optimismPortal"] = 0xbEb5Fc579115071764c7423A4f12eDde41f106Ed.toBytes32();
        values[mainnet]["optimismResolvedDelegate"] = 0x25ace71c97B33Cc4729CF772ae268934F7ab5fA1.toBytes32();

        // Swell Standard Bridge.
        values[mainnet]["swellStandardBridge"] = 0x7aA4960908B13D104bf056B23E2C76B43c5AACc8.toBytes32();
        values[mainnet]["swellPortal"] = 0x758E0EE66102816F5C3Ec9ECc1188860fbb87812.toBytes32();
        values[mainnet]["swellResolvedDelegate"] = 0xe6a99Ef12995DeFC5ff47EC0e13252f0E6903759.toBytes32();

        // Mantle Standard Bridge.
        values[mainnet]["mantleStandardBridge"] = 0x95fC37A27a2f68e3A647CDc081F0A89bb47c3012.toBytes32();
        values[mainnet]["mantlePortal"] = 0xc54cb22944F2bE476E02dECfCD7e3E7d3e15A8Fb.toBytes32();
        values[mainnet]["mantleResolvedDelegate"] = 0x676A795fe6E43C17c668de16730c3F690FEB7120.toBytes32(); // TODO update this.

        // Zircuit Standard Bridge.
        values[mainnet]["zircuitStandardBridge"] = 0x386B76D9cA5F5Fb150B6BFB35CF5379B22B26dd8.toBytes32();
        values[mainnet]["zircuitPortal"] = 0x17bfAfA932d2e23Bd9B909Fd5B4D2e2a27043fb1.toBytes32();
        values[mainnet]["zircuitResolvedDelegate"] = 0x2a721cBE81a128be0F01040e3353c3805A5EA091.toBytes32();

        // Fraxtal Standard Bridge.
        values[mainnet]["fraxtalStandardBridge"] = 0x34C0bD5877A5Ee7099D0f5688D65F4bB9158BDE2.toBytes32();
        values[mainnet]["fraxtalPortal"] = 0x36cb65c1967A0Fb0EEE11569C51C2f2aA1Ca6f6D.toBytes32();
        values[mainnet]["fraxtalResolvedDelegate"] = 0x2a721cBE81a128be0F01040e3353c3805A5EA091.toBytes32(); // TODO update this

        // Lido Base Standard Bridge.
        values[mainnet]["lidoBaseStandardBridge"] = 0x9de443AdC5A411E83F1878Ef24C3F52C61571e72.toBytes32();
        values[mainnet]["lidoBasePortal"] = 0x49048044D57e1C92A77f79988d21Fa8fAF74E97e.toBytes32();
        values[mainnet]["lidoBaseResolvedDelegate"] = 0x866E82a600A1414e583f7F13623F1aC5d58b0Afa.toBytes32();

        // Layer Zero.
        values[mainnet]["LayerZeroEndPoint"] = 0x1a44076050125825900e736c501f859c50fE728c.toBytes32();
        values[mainnet]["EtherFiOFTAdapter"] = 0xcd2eb13D6831d4602D80E5db9230A57596CDCA63.toBytes32();
        values[mainnet]["LBTCOFTAdapter"] = 0x6bc15D7930839Ec18A57F6f7dF72aE1B439D077f.toBytes32();
        values[mainnet]["WBTCOFTAdapter"] = 0x6bc15D7930839Ec18A57F6f7dF72aE1B439D077f.toBytes32();

        // Merkl
        values[mainnet]["merklDistributor"] = 0x3Ef3D8bA38EBe18DB133cEc108f4D14CE00Dd9Ae.toBytes32();

        // Pump Staking
        values[mainnet]["pumpStaking"] = 0x1fCca65fb6Ae3b2758b9b2B394CB227eAE404e1E.toBytes32();

        // Linea Bridging
        values[mainnet]["tokenBridge"] = 0x051F1D88f0aF5763fB888eC4378b4D8B29ea3319.toBytes32(); // approve, bridge token
        values[mainnet]["lineaMessageService"] = 0xd19d4B5d358258f05D7B411E21A1460D11B0876F.toBytes32(); // claim message, sendMessage

        // Scroll Bridging
        values[mainnet]["scrollGatewayRouter"] = 0xF8B1378579659D8F7EE5f3C929c2f3E332E41Fd6.toBytes32(); // approve, depositERC20
        values[mainnet]["scrollMessenger"] = 0x6774Bcbd5ceCeF1336b5300fb5186a12DDD8b367.toBytes32(); // sendMessage
        values[mainnet]["scrollCustomERC20Gateway"] = 0x67260A8B73C5B77B55c1805218A42A7A6F98F515.toBytes32(); // sendMessage

        // Syrup
        values[mainnet]["syrupRouter"] = 0x134cCaaA4F1e4552eC8aEcb9E4A2360dDcF8df76.toBytes32();

        // Satlayer
        values[mainnet]["satlayerPool"] = 0x42a856dbEBB97AbC1269EAB32f3bb40C15102819.toBytes32();

        // corn
        values[mainnet]["cornSilo"] = 0x8bc93498b861fd98277c3b51d240e7E56E48F23c.toBytes32();

        // Treehouse
        values[mainnet]["TreehouseRedemption"] = 0x0618DBdb3Be798346e6D9C08c3c84658f94aD09F.toBytes32();
        values[mainnet]["TreehouseRouter"] = 0xeFA3fa8e85D2b3CfdB250CdeA156c2c6C90628F5.toBytes32();
        values[mainnet]["tETH"] = 0xD11c452fc99cF405034ee446803b6F6c1F6d5ED8.toBytes32();
        values[mainnet]["tETH_wstETH_curve_pool"] = 0xA10d15538E09479186b4D3278BA5c979110dDdB1.toBytes32();

        // Term Finance
        values[mainnet]["termAuctionOfferLocker"] = 0xa557a6099d1a85d7569EA4B6d8ad59a94a8162CC.toBytes32();
        values[mainnet]["termRepoLocker"] = 0xFD9033C9A97Bc3Ec8a44439Cb6512516c5053076.toBytes32();
        values[mainnet]["termRepoServicer"] = 0xaD2401Dd7518Fac6C868c86442922E2236797e32.toBytes32();
        values[mainnet]["termRepoToken"] = 0x3A1427da14F8A57CEe76a5E85fB465ed72De8EC7.toBytes32();

        // Hyperlane
        values[mainnet]["hyperlaneUsdcRouter"] = 0xe1De9910fe71cC216490AC7FCF019e13a34481D7.toBytes32();
        values[mainnet]["hyperlaneTestRecipient"] = 0xfb53392bf4a0590a317ca716c28c29ace7c448bc132d7f8188ca234f595aa121;

        // Euler
        values[mainnet]["ethereumVaultConnector"] = 0x0C9a3dd6b8F28529d72d7f9cE918D493519EE383.toBytes32();
        values[mainnet]["evkWEETH"] = 0xe846ca062aB869b66aE8DcD811973f628BA82eAf.toBytes32();
        values[mainnet]["eulerPrimeWETH"] = 0xD8b27CF359b7D15710a5BE299AF6e7Bf904984C2.toBytes32();
        values[mainnet]["evkUSDC"] = 0x797DD80692c3b2dAdabCe8e30C07fDE5307D48a9.toBytes32();
        values[mainnet]["evkLBTC"] = 0xbC35161043EE2D74816d421EfD6a45fDa73B050A.toBytes32(); //Euler Prime
        values[mainnet]["evkDAI"] = 0x83C266bdf990574a05EE62831a266a3891817B5B.toBytes32();
        values[mainnet]["evkDAIDebt"] = 0x1796526a7705cBBe76dEdd4b13959A48c674A6cD.toBytes32();

        values[mainnet]["evkWETH"] = 0xD8b27CF359b7D15710a5BE299AF6e7Bf904984C2.toBytes32();
        values[mainnet]["evkeWETH-2"] = 0xD8b27CF359b7D15710a5BE299AF6e7Bf904984C2.toBytes32();

        values[mainnet]["evkUSDC"] = 0x797DD80692c3b2dAdabCe8e30C07fDE5307D48a9.toBytes32();
        values[mainnet]["evkeUSDC-2"] = 0x797DD80692c3b2dAdabCe8e30C07fDE5307D48a9.toBytes32();

        values[mainnet]["evkeUSDC-22"] = 0xe0a80d35bB6618CBA260120b279d357978c42BCE.toBytes32();
        values[mainnet]["evkeUSD0-3"] = 0xdEd27A6da244a5f3Ff74525A2cfaD4ed9E5B0957.toBytes32();
        values[mainnet]["evkeUSD0++-2"] = 0x6D671B9c618D5486814FEb777552BA723F1A235C.toBytes32();
        values[mainnet]["evkeUSDT-2"] = 0x313603FA690301b0CaeEf8069c065862f9162162.toBytes32();
        values[mainnet]["evkeUSDT-9"] = 0x7c280DBDEf569e96c7919251bD2B0edF0734C5A8.toBytes32();
        values[mainnet]["evkeUSDe-6"] = 0x2daCa71Cb58285212Dc05D65Cfd4f59A82BC4cF6.toBytes32();
        values[mainnet]["evkeDAI-4"] = 0x83C266bdf990574a05EE62831a266a3891817B5B.toBytes32();
        values[mainnet]["evkeLBTC-2"] = 0xbC35161043EE2D74816d421EfD6a45fDa73B050A.toBytes32();
        values[mainnet]["evkecbBTC-3"] = 0x056f3a2E41d2778D3a0c0714439c53af2987718E.toBytes32();
        values[mainnet]["evkeWBTC-3"] = 0x998D761eC1BAdaCeb064624cc3A1d37A46C88bA4.toBytes32();
        values[mainnet]["evkesUSDe-3"] = 0x498c014dE23f19700F51e85a384AB1B059F0672e.toBytes32();
        values[mainnet]["evkeeBTC-3"] = 0x34716B7026D9e6247D21e37Da1f1b157b62a16e0.toBytes32();
        values[mainnet]["evkesDAI-2"] = 0x8E4AF2F36ed6fb03E5E02Ab9f3C724B6E44C13b4.toBytes32();
        values[mainnet]["evkePYUSD-3"] = 0x6121591077Dc6898Ffd7216eA1b56cb890b3F84d.toBytes32();
        values[mainnet]["evkeUSR-1"] = 0x3A8992754E2EF51D8F90620d2766278af5C59b90.toBytes32();
        values[mainnet]["evkeUSDC-17"] = 0xE0c1bdab9A7d487c4fEcd402cb9b4f8B347e73c3.toBytes32();
        values[mainnet]["evkeUSDC-19"] = 0xcBC9B61177444A793B85442D3a953B90f6170b7D.toBytes32();
        values[mainnet]["evkeLBTC-3"] = 0xA2038a5B7Ce1C195F0C52b77134c5369CCfe0148.toBytes32();
        values[mainnet]["evkePT-wstUSR-27MAR2025-1"] = 0x81fa50cBe6C7Ed61961fE601B7c5AC334c2c84bB.toBytes32();
        values[mainnet]["evkePT-LBTC-27MAR2025-1"] = 0xBc99605074737d36266f45E0d192dDe6CFDFd72a.toBytes32();
        values[mainnet]["evkeWBTC-5"] = 0x82D2CE1f71cbe391c05E21132811e5172d51A6EE.toBytes32();
        values[mainnet]["evkewstUSR-1"] = 0x9f12d29c7CC72bb3d237E2D042A6D890421f9899.toBytes32();
        values[mainnet]["evkecbBTC-4"] = 0x29A9E5A004002Ff9E960bb8BB536E076F53cbDF1.toBytes32();
        values[mainnet]["evkeeBTC-1"] = 0xC605471aE09e0b7daA9e8813707d0DDbf9429Ad2.toBytes32();


        //values[mainnet]["USR"] = 0x66a1E37c9b0eAddca17d3662D6c05F4DECf3e110.toBytes32();
        //values[mainnet]["wstUSR"] = 0x1202F5C7b4B9E47a1A484E8B270be34dbbC75055.toBytes32();

        // Royco
        values[mainnet]["vaultMarketHub"] = 0xa97eCc6Bfda40baf2fdd096dD33e88bd8e769280.toBytes32();
        values[mainnet]["recipeMarketHub"] = 0x783251f103555068c1E9D755f69458f39eD937c0.toBytes32();
        values[mainnet]["supplyUSDCAaveWrappedVault"] = 0x2120ADcdCF8e0ed9D6dd3Df683F076402B79E3bd.toBytes32();

        // Usual
        values[mainnet]["usualSwapperEngine"] = 0xB969B0d14F7682bAF37ba7c364b351B830a812B2.toBytes32();

        // Sky
        values[mainnet]["daiConverter"] = 0x3225737a9Bbb6473CB4a45b7244ACa2BeFdB276A.toBytes32(); //converts dai to USDS
        values[mainnet]["usdsLitePsmUsdc"] = 0xA188EEC8F81263234dA3622A406892F3D630f98c.toBytes32();
        values[mainnet]["daiLitePsmUsdc"] = 0xf6e72Db5454dd049d0788e411b06CfAF16853042.toBytes32();

        // Resolv
        values[mainnet]["UsrExternalRequestsManager"] = 0xAC85eF29192487E0a109b7f9E40C267a9ea95f2e.toBytes32();

        //Sonic Gateway
        values[mainnet]["sonicGateway"] = 0xa1E2481a9CD0Cb0447EeB1cbc26F1b3fff3bec20.toBytes32();

        // Incentives Distributors
        values[mainnet]["beraUsual_incentives_distributor"] = 0x4a610757352d63D45B0a1680e95158887955582C.toBytes32();

        // Morpho Rewards
        values[mainnet]["morphoRewardsWrapper"] = 0x9D03bb2092270648d7480049d0E58d2FcF0E5123.toBytes32();
        values[mainnet]["legacyMorpho"] = 0x9994E35Db50125E0DF82e4c2dde62496CE330999.toBytes32();
        values[mainnet]["newMorpho"] = 0x58D97B57BB95320F9a05dC918Aef65434969c2B2.toBytes32();

        // Lombard
        values[mainnet]["lbtcBridge"] = 0xA869817b48b25EeE986bdF4bE04062e6fd2C418B.toBytes32();

        // Spectra
        values[mainnet]["ysUSDC"] = 0xF7DE3c70F2db39a188A81052d2f3C8e3e217822a.toBytes32(); //SuperUSDC Vault
        values[mainnet]["ysUSDC_PT"] = 0x3b9739eE0c3b5bD7b392a801DEaC1dc68cfB0C48.toBytes32();
        values[mainnet]["ysUSDC_YT"] = 0x9b9968Ba66B06c4340e60cB4dEa237CC6e3E5999.toBytes32();
        values[mainnet]["ysUSDC_Pool"] = 0xd7e163a91D11cfa2B4059f1626cCd6e33b143cbc.toBytes32();
        values[mainnet]["sRLP_Pool"] = 0x75c91a79Faf0fe64AcCdBd51e3fA6321d8952D84.toBytes32();
        values[mainnet]["sRLP_PT"] = 0x1F7Aa7104db822987E1F44A66dF709A8C4Fb301a.toBytes32();
        values[mainnet]["sRLP_YT"] = 0xC07cF8e6D7F6F47E196D36a4c18287E86f76b046.toBytes32();
        values[mainnet]["sRLP"] = 0x4eaFef6149C5B0c3E42fF444F79675B3E3125cb7.toBytes32();
        values[mainnet]["spectra_stkGHO_Pool"] = 0x9429E06FFD09Cf97007791B8bF3845171f1425E8.toBytes32();
        values[mainnet]["spectra_stkGHO_PT"] = 0x0F7454c4537AFe1243df65842C7919b5d6d6198C.toBytes32();
        values[mainnet]["spectra_stkGHO_YT"] = 0xdfB8D94C25C8Cfc4df171077fAd479AdAaef51c9.toBytes32();
        values[mainnet]["spectra_stkGHO"] = 0xa94ec39c91DF334DCAb55aDaA8EdD9C1dAF67cA7.toBytes32();
        values[mainnet]["spectra_lvlUSD_Pool"] = 0xAd6Cd1Aceb6E919E4C4918503C22a3F531cf8276.toBytes32();
        values[mainnet]["spectra_lvlUSD_PT"] = 0xBC30e564052a622d6b50170b73fF14ee49eEaDE0.toBytes32();
        values[mainnet]["spectra_lvlUSD_YT"] = 0xA6676B5d6D56F905d084914b70B2cC9C383f1A23.toBytes32();
        values[mainnet]["spectra_lvlUSD_IBT"] = 0x4737D9b4592B40d51e110b94c9C043c6654067Ae.toBytes32();
        values[mainnet]["spectra_sdeUSD_Pool"] = 0xFb7c3C95f4C2C05F6eC7dcFE3e368a40eB338603.toBytes32();
        values[mainnet]["spectra_sdeUSD_PT"] = 0xb4B8925c4CBce692F37C9D946883f2E330a042a9.toBytes32();
        values[mainnet]["spectra_sdeUSD_YT"] = 0xE9677Bfde5830B100281178681C7e78c7d861D1C.toBytes32();
        values[mainnet]["spectra_sdeUSD_IBT"] = 0x5C5b196aBE0d54485975D1Ec29617D42D9198326.toBytes32();

        // Odos
        values[mainnet]["odosRouterV2"] = 0xCf5540fFFCdC3d510B18bFcA6d2b9987b0772559.toBytes32();
        values[mainnet]["odosExecutor"] = 0xd768d1Fe6Ef1449A54F9409400fe9d0E4954ea3F.toBytes32();

        // Level
        values[mainnet]["levelMinter"] = 0x8E7046e27D14d09bdacDE9260ff7c8c2be68a41f.toBytes32();

    }

    function _addBaseValues() private {
        // Liquid Ecosystem
        values[base]["deployerAddress"] = 0x5F2F11ad8656439d5C14d9B351f8b09cDaC2A02d.toBytes32();
        values[base]["dev0Address"] = 0x0463E60C7cE10e57911AB7bD1667eaa21de3e79b.toBytes32();
        values[base]["dev1Address"] = 0xf8553c8552f906C19286F21711721E206EE4909E.toBytes32();
        values[base]["liquidPayoutAddress"] = 0xA9962a5BfBea6918E958DeE0647E99fD7863b95A.toBytes32();

        // DeFi Ecosystem
        values[base]["ETH"] = 0xEeeeeEeeeEeEeeEeEeEeeEEEeeeeEeeeeeeeEEeE.toBytes32();
        values[base]["uniswapV3NonFungiblePositionManager"] = 0x03a520b32C04BF3bEEf7BEb72E919cf822Ed34f1.toBytes32();

        values[base]["USDC"] = 0x833589fCD6eDb6E08f4c7C32D4f71b54bdA02913.toBytes32();
        values[base]["WETH"] = 0x4200000000000000000000000000000000000006.toBytes32();
        values[base]["WEETH"] = 0x04C0599Ae5A44757c0af6F9eC3b93da8976c150A.toBytes32();
        values[base]["WSTETH"] = 0xc1CBa3fCea344f92D9239c08C0568f6F2F0ee452.toBytes32();
        values[base]["AERO"] = 0x940181a94A35A4569E4529A3CDfB74e38FD98631.toBytes32();
        values[base]["CBETH"] = 0x2Ae3F1Ec7F1F5012CFEab0185bfc7aa3cf0DEc22.toBytes32();
        values[base]["AURA"] = 0x1509706a6c66CA549ff0cB464de88231DDBe213B.toBytes32();
        values[base]["BAL"] = 0x4158734D47Fc9692176B5085E0F52ee0Da5d47F1.toBytes32();
        values[base]["CRV"] = 0x8Ee73c484A26e0A5df2Ee2a4960B789967dd0415.toBytes32();
        values[base]["LINK"] = 0x88Fb150BDc53A65fe94Dea0c9BA0a6dAf8C6e196.toBytes32();
        values[base]["UNI"] = 0xc3De830EA07524a0761646a6a4e4be0e114a3C83.toBytes32();
        values[base]["RETH"] = 0xB6fe221Fe9EeF5aBa221c348bA20A1Bf5e73624c.toBytes32();
        values[base]["BSDETH"] = 0xCb327b99fF831bF8223cCEd12B1338FF3aA322Ff.toBytes32();
        values[base]["SFRXETH"] = 0x1f55a02A049033E3419a8E2975cF3F572F4e6E9A.toBytes32();
        values[base]["cbBTC"] = 0xcbB7C0000aB88B473b1f5aFd9ef808440eed33Bf.toBytes32();
        values[base]["tBTC"] = 0x236aa50979D5f3De3Bd1Eeb40E81137F22ab794b.toBytes32();
        values[base]["dlcBTC"] = 0x12418783e860997eb99e8aCf682DF952F721cF62.toBytes32();

        // Balancer vault
        values[base]["vault"] = 0xBA12222222228d8Ba445958a75a0704d566BF2C8.toBytes32();
        values[base]["balancerVault"] = 0xBA12222222228d8Ba445958a75a0704d566BF2C8.toBytes32();

        // Standard Bridge.
        values[base]["standardBridge"] = 0x4200000000000000000000000000000000000010.toBytes32();
        values[base]["crossDomainMessenger"] = 0x4200000000000000000000000000000000000007.toBytes32();

        // Lido Standard Bridge.
        values[base]["l2ERC20TokenBridge"] = 0xac9D11cD4D7eF6e54F14643a393F68Ca014287AB.toBytes32();

        values[base]["weETH_ETH_ExchangeRate"] = 0x35e9D7001819Ea3B39Da906aE6b06A62cfe2c181.toBytes32();

        // Aave V3
        values[base]["v3Pool"] = 0xA238Dd80C259a72e81d7e4664a9801593F98d1c5.toBytes32();

        // Merkl
        values[base]["merklDistributor"] = 0x3Ef3D8bA38EBe18DB133cEc108f4D14CE00Dd9Ae.toBytes32();

        // Aerodrome
        values[base]["aerodromeRouter"] = 0xcF77a3Ba9A5CA399B7c97c74d54e5b1Beb874E43.toBytes32();
        values[base]["aerodromeNonFungiblePositionManager"] = 0x827922686190790b37229fd06084350E74485b72.toBytes32();
        values[base]["aerodrome_Weth_Wsteth_v3_1_gauge"] = 0x2A1f7bf46bd975b5004b61c6040597E1B6117040.toBytes32();
        values[base]["aerodrome_Weth_Bsdeth_v3_1_gauge"] = 0x0b537aC41400433F09d97Cd370C1ea9CE78D8a74.toBytes32();
        values[base]["aerodrome_Cbeth_Weth_v3_1_gauge"] = 0xF5550F8F0331B8CAA165046667f4E6628E9E3Aac.toBytes32();
        values[base]["aerodrome_Weth_Wsteth_v2_30_gauge"] = 0xDf7c8F17Ab7D47702A4a4b6D951d2A4c90F99bf4.toBytes32();
        values[base]["aerodrome_Weth_Weeth_v2_30_gauge"] = 0xf8d47b641eD9DF1c924C0F7A6deEEA2803b9CfeF.toBytes32();
        values[base]["aerodrome_Weth_Reth_v2_05_gauge"] = 0xAa3D51d36BfE7C5C63299AF71bc19988BdBa0A06.toBytes32();
        values[base]["aerodrome_Sfrxeth_Wsteth_v2_30_gauge"] = 0xCe7Cb6260fCBf17485cd2439B89FdDf8B0Eb39cC.toBytes32();

        // MorphoBlue
        values[base]["morphoBlue"] = 0xBBBBBbbBBb9cC5e90e3b3Af64bdAF62C37EEFFCb.toBytes32();
        values[base]["weETH_wETH_915"] = 0x78d11c03944e0dc298398f0545dc8195ad201a18b0388cb8058b1bcb89440971;
        values[base]["wstETH_wETH_945"] = 0x3a4048c64ba1b375330d376b1ce40e4047d03b47ab4d48af484edec9fec801ba;
        values[base]["cbETH_wETH_965"] = 0x6600aae6c56d242fa6ba68bd527aff1a146e77813074413186828fd3f1cdca91;
        values[base]["cbETH_wETH_945"] = 0x84662b4f95b85d6b082b68d32cf71bb565b3f22f216a65509cc2ede7dccdfe8c;

        values[base]["uniV3Router"] = 0x2626664c2603336E57B271c5C0b26F421741e481.toBytes32();

        values[base]["aggregationRouterV5"] = 0x1111111254EEB25477B68fb85Ed929f73A960582.toBytes32();
        values[base]["oneInchExecutor"] = 0xE37e799D5077682FA0a244D46E5649F71457BD09.toBytes32();

        // Compound V3
        values[base]["cWETHV3"] = 0x46e6b214b524310239732D51387075E0e70970bf.toBytes32();
        values[base]["cometRewards"] = 0x123964802e6ABabBE1Bc9547D72Ef1B69B00A6b1.toBytes32();

        // Instadapp Fluid
        values[base]["fWETH"] = 0x9272D6153133175175Bc276512B2336BE3931CE9.toBytes32();
        values[base]["fWSTETH"] = 0x896E39f0E9af61ECA9dD2938E14543506ef2c2b5.toBytes32();
    }

    function _addArbitrumValues() private {
        // Liquid Ecosystem
        values[arbitrum]["deployerAddress"] = 0x5F2F11ad8656439d5C14d9B351f8b09cDaC2A02d.toBytes32();
        values[arbitrum]["dev0Address"] = 0x0463E60C7cE10e57911AB7bD1667eaa21de3e79b.toBytes32();
        values[arbitrum]["dev1Address"] = 0xf8553c8552f906C19286F21711721E206EE4909E.toBytes32();
        values[arbitrum]["liquidPayoutAddress"] = 0xA9962a5BfBea6918E958DeE0647E99fD7863b95A.toBytes32();
        values[arbitrum]["txBundlerAddress"] = 0x87D51666Da1b56332b216D456D1C2ba3Aed6089c.toBytes32();

        // DeFi Ecosystem
        values[arbitrum]["ETH"] = 0xEeeeeEeeeEeEeeEeEeEeeEEEeeeeEeeeeeeeEEeE.toBytes32();
        values[arbitrum]["uniV3Router"] = 0xE592427A0AEce92De3Edee1F18E0157C05861564.toBytes32();
        values[arbitrum]["uniV2Router"] = 0x7a250d5630B4cF539739dF2C5dAcb4c659F2488D.toBytes32();
        values[arbitrum]["uniswapV3NonFungiblePositionManager"] = 0xC36442b4a4522E871399CD717aBDD847Ab11FE88.toBytes32();
        values[arbitrum]["ccipRouter"] = 0x141fa059441E0ca23ce184B6A78bafD2A517DdE8.toBytes32();
        values[arbitrum]["vault"] = 0xBA12222222228d8Ba445958a75a0704d566BF2C8.toBytes32();

        values[arbitrum]["USDC"] = 0xaf88d065e77c8cC2239327C5EDb3A432268e5831.toBytes32();
        values[arbitrum]["USDCe"] = 0xFF970A61A04b1cA14834A43f5dE4533eBDDB5CC8.toBytes32();
        values[arbitrum]["WETH"] = 0x82aF49447D8a07e3bd95BD0d56f35241523fBab1.toBytes32();
        values[arbitrum]["WBTC"] = 0x2f2a2543B76A4166549F7aaB2e75Bef0aefC5B0f.toBytes32();
        values[arbitrum]["USDT"] = 0xFd086bC7CD5C481DCC9C85ebE478A1C0b69FCbb9.toBytes32();
        values[arbitrum]["DAI"] = 0xDA10009cBd5D07dd0CeCc66161FC93D7c9000da1.toBytes32();
        values[arbitrum]["WSTETH"] = 0x5979D7b546E38E414F7E9822514be443A4800529.toBytes32();
        values[arbitrum]["FRAX"] = 0x17FC002b466eEc40DaE837Fc4bE5c67993ddBd6F.toBytes32();
        values[arbitrum]["BAL"] = 0x040d1EdC9569d4Bab2D15287Dc5A4F10F56a56B8.toBytes32();
        values[arbitrum]["COMP"] = 0x354A6dA3fcde098F8389cad84b0182725c6C91dE.toBytes32();
        values[arbitrum]["LINK"] = 0xf97f4df75117a78c1A5a0DBb814Af92458539FB4.toBytes32();
        values[arbitrum]["rETH"] = 0xEC70Dcb4A1EFa46b8F2D97C310C9c4790ba5ffA8.toBytes32();
        values[arbitrum]["RETH"] = 0xEC70Dcb4A1EFa46b8F2D97C310C9c4790ba5ffA8.toBytes32();
        values[arbitrum]["cbETH"] = 0x1DEBd73E752bEaF79865Fd6446b0c970EaE7732f.toBytes32();
        values[arbitrum]["LUSD"] = 0x93b346b6BC2548dA6A1E7d98E9a421B42541425b.toBytes32();
        values[arbitrum]["UNI"] = 0xFa7F8980b0f1E64A2062791cc3b0871572f1F7f0.toBytes32();
        values[arbitrum]["CRV"] = 0x11cDb42B0EB46D95f990BeDD4695A6e3fA034978.toBytes32();
        values[arbitrum]["FRXETH"] = 0x178412e79c25968a32e89b11f63B33F733770c2A.toBytes32();
        values[arbitrum]["SFRXETH"] = 0x95aB45875cFFdba1E5f451B950bC2E42c0053f39.toBytes32();
        values[arbitrum]["ARB"] = 0x912CE59144191C1204E64559FE8253a0e49E6548.toBytes32();
        values[arbitrum]["WEETH"] = 0x35751007a407ca6FEFfE80b3cB397736D2cf4dbe.toBytes32();
        values[arbitrum]["USDE"] = 0x5d3a1Ff2b6BAb83b63cd9AD0787074081a52ef34.toBytes32();
        values[arbitrum]["AURA"] = 0x1509706a6c66CA549ff0cB464de88231DDBe213B.toBytes32();
        values[arbitrum]["PENDLE"] = 0x0c880f6761F1af8d9Aa9C466984b80DAb9a8c9e8.toBytes32();
        values[arbitrum]["RSR"] = 0xCa5Ca9083702c56b481D1eec86F1776FDbd2e594.toBytes32();
        values[arbitrum]["CBETH"] = 0x1DEBd73E752bEaF79865Fd6446b0c970EaE7732f.toBytes32();
        values[arbitrum]["OSETH"] = 0xf7d4e7273E5015C96728A6b02f31C505eE184603.toBytes32();
        values[arbitrum]["RSETH"] = 0x4186BFC76E2E237523CBC30FD220FE055156b41F.toBytes32();
        values[arbitrum]["GRAIL"] = 0x3d9907F9a368ad0a51Be60f7Da3b97cf940982D8.toBytes32();
        values[arbitrum]["cbBTC"] = 0xcbB7C0000aB88B473b1f5aFd9ef808440eed33Bf.toBytes32();

        // Aave V3
        values[arbitrum]["v3Pool"] = 0x794a61358D6845594F94dc1DB02A252b5b4814aD.toBytes32();

        // 1Inch
        values[arbitrum]["aggregationRouterV5"] = 0x1111111254EEB25477B68fb85Ed929f73A960582.toBytes32();
        values[arbitrum]["oneInchExecutor"] = 0xE37e799D5077682FA0a244D46E5649F71457BD09.toBytes32();

        values[arbitrum]["balancerVault"] = 0xBA12222222228d8Ba445958a75a0704d566BF2C8.toBytes32();
        // TODO This Balancer on L2s use a different minting logic so minter is not used
        // but the merkle tree should be refactored for L2s
        values[arbitrum]["minter"] = address(1).toBytes32();

        // Arbitrum native bridging.
        values[arbitrum]["arbitrumL2GatewayRouter"] = 0x5288c571Fd7aD117beA99bF60FE0846C4E84F933.toBytes32();
        values[arbitrum]["arbitrumSys"] = 0x0000000000000000000000000000000000000064.toBytes32();
        values[arbitrum]["arbitrumRetryableTx"] = 0x000000000000000000000000000000000000006E.toBytes32();
        values[arbitrum]["arbitrumL2Sender"] = 0x09e9222E96E7B4AE2a407B98d48e330053351EEe.toBytes32();

        // Pendle
        values[arbitrum]["pendleMarketFactory"] = 0x2FCb47B58350cD377f94d3821e7373Df60bD9Ced.toBytes32();
        values[arbitrum]["pendleRouter"] = 0x888888888889758F76e7103c6CbF23ABbF58F946.toBytes32();
        values[arbitrum]["pendleLimitOrderRouter"] = 0x000000000000c9B3E2C3Ec88B1B4c0cD853f4321.toBytes32();
        values[arbitrum]["pendleWeETHMarketSeptember"] = 0xf9F9779d8fF604732EBA9AD345E6A27EF5c2a9d6.toBytes32();
        values[arbitrum]["pendle_weETH_market_12_25_24"] = 0x6b92feB89ED16AA971B096e247Fe234dB4Aaa262.toBytes32();

        // Gearbox
        values[arbitrum]["dWETHV3"] = 0x04419d3509f13054f60d253E0c79491d9E683399.toBytes32();
        values[arbitrum]["sdWETHV3"] = 0xf3b7994e4dA53E04155057Fd61dc501599d57877.toBytes32();
        values[arbitrum]["dUSDCV3"] = 0x890A69EF363C9c7BdD5E36eb95Ceb569F63ACbF6.toBytes32();
        values[arbitrum]["sdUSDCV3"] = 0xD0181a36B0566a8645B7eECFf2148adE7Ecf2BE9.toBytes32();
        values[arbitrum]["dUSDCeV3"] = 0xa76c604145D7394DEc36C49Af494C144Ff327861.toBytes32();
        values[arbitrum]["sdUSDCeV3"] = 0x608F9e2E8933Ce6b39A8CddBc34a1e3E8D21cE75.toBytes32();

        // Uniswap V3 pools
        values[arbitrum]["wstETH_wETH_01"] = 0x35218a1cbaC5Bbc3E57fd9Bd38219D37571b3537.toBytes32();
        values[arbitrum]["wstETH_wETH_05"] = 0xb93F8a075509e71325c1c2fc8FA6a75f2d536A13.toBytes32();
        values[arbitrum]["PENDLE_wETH_30"] = 0xdbaeB7f0DFe3a0AAFD798CCECB5b22E708f7852c.toBytes32();
        values[arbitrum]["wETH_weETH_30"] = 0xA169d1aB5c948555954D38700a6cDAA7A4E0c3A0.toBytes32();
        values[arbitrum]["wETH_weETH_05"] = 0xd90660A0b8Ad757e7C1d660CE633776a0862b087.toBytes32();
        values[arbitrum]["wETH_weETH_01"] = 0x14353445c8329Df76e6f15e9EAD18fA2D45A8BB6.toBytes32();

        // Chainlink feeds
        values[arbitrum]["weETH_ETH_ExchangeRate"] = 0x20bAe7e1De9c596f5F7615aeaa1342Ba99294e12.toBytes32();

        // Fluid fTokens
        values[arbitrum]["fUSDC"] = 0x1A996cb54bb95462040408C06122D45D6Cdb6096.toBytes32();
        values[arbitrum]["fUSDT"] = 0x4A03F37e7d3fC243e3f99341d36f4b829BEe5E03.toBytes32();
        values[arbitrum]["fWETH"] = 0x45Df0656F8aDf017590009d2f1898eeca4F0a205.toBytes32();
        values[arbitrum]["fWSTETH"] = 0x66C25Cd75EBdAA7E04816F643d8E46cecd3183c9.toBytes32();

        // Merkl
        values[arbitrum]["merklDistributor"] = 0x3Ef3D8bA38EBe18DB133cEc108f4D14CE00Dd9Ae.toBytes32();

        // Vault Craft
        values[arbitrum]["compoundV3Weth"] = 0xC4bBbbAF12B1bE472E6E7B1A76d2756d5C763F95.toBytes32();
        values[arbitrum]["compoundV3WethGauge"] = 0x5E6A9859Dc1b393a82a5874F9cBA22E92d9fbBd2.toBytes32();

        // Camelot
        values[arbitrum]["camelotRouterV2"] = 0xc873fEcbd354f5A56E00E710B90EF4201db2448d.toBytes32();
        values[arbitrum]["camelotRouterV3"] = 0x1F721E2E82F6676FCE4eA07A5958cF098D339e18.toBytes32();
        values[arbitrum]["camelotNonFungiblePositionManager"] = 0x00c7f3082833e796A5b3e4Bd59f6642FF44DCD15.toBytes32();

        // Compound V3
        values[arbitrum]["cWETHV3"] = 0x6f7D514bbD4aFf3BcD1140B7344b32f063dEe486.toBytes32();
        values[arbitrum]["cometRewards"] = 0x88730d254A2f7e6AC8388c3198aFd694bA9f7fae.toBytes32();

        // Balancer
        values[arbitrum]["rsETH_wETH_BPT"] = 0x90e6CB5249f5e1572afBF8A96D8A1ca6aCFFd739.toBytes32();
        values[arbitrum]["rsETH_wETH_Id"] = 0x90e6cb5249f5e1572afbf8a96d8a1ca6acffd73900000000000000000000055c;
        values[arbitrum]["rsETH_wETH_Gauge"] = 0x59907f88C360D576Aa38dba84F26578367F96b6C.toBytes32();
        values[arbitrum]["aura_rsETH_wETH"] = 0x90cedFDb5284a274720f1dB339eEe9798f4fa29d.toBytes32();
        values[arbitrum]["wstETH_sfrxETH_BPT"] = 0xc2598280bFeA1Fe18dFcaBD21C7165c40c6859d3.toBytes32();
        values[arbitrum]["wstETH_sfrxETH_Id"] = 0xc2598280bfea1fe18dfcabd21c7165c40c6859d30000000000000000000004f3;
        values[arbitrum]["wstETH_sfrxETH_Gauge"] = 0x06eaf7bAabEac962301eE21296e711B3052F2c0d.toBytes32();
        values[arbitrum]["aura_wstETH_sfrxETH"] = 0x83D37cbA332ffd53A4336Ee06f3c301B8929E684.toBytes32();
        values[arbitrum]["wstETH_wETH_Gyro_BPT"] = 0x7967FA58B9501600D96bD843173b9334983EE6E6.toBytes32();
        values[arbitrum]["wstETH_wETH_Gyro_Id"] = 0x7967fa58b9501600d96bd843173b9334983ee6e600020000000000000000056e;
        values[arbitrum]["wstETH_wETH_Gyro_Gauge"] = 0x96d7C70c80518Ee189CB6ba672FbD22E4fDD9c19.toBytes32();
        values[arbitrum]["aura_wstETH_wETH_Gyro"] = 0x93e567b423ED470562911078b4d7A902d4E0BEea.toBytes32();
        values[arbitrum]["weETH_wstETH_Gyro_BPT"] = 0xCDCef9765D369954a4A936064535710f7235110A.toBytes32();
        values[arbitrum]["weETH_wstETH_Gyro_Id"] = 0xcdcef9765d369954a4a936064535710f7235110a000200000000000000000558;
        values[arbitrum]["weETH_wstETH_Gyro_Gauge"] = 0xdB66fFFf713B1FA758E348e69E2f2e24595111cF.toBytes32();
        values[arbitrum]["aura_weETH_wstETH_Gyro"] = 0x40bF10900a55c69c9dADdc3dC52465e01AcEF4A4.toBytes32();
        values[arbitrum]["osETH_wETH_BPT"] = 0x42f7Cfc38DD1583fFdA2E4f047F4F6FA06CEFc7c.toBytes32();
        values[arbitrum]["osETH_wETH_Id"] = 0x42f7cfc38dd1583ffda2e4f047f4f6fa06cefc7c000000000000000000000553;
        values[arbitrum]["osETH_wETH_Gauge"] = 0x5DA32F4724373c91Fdc657E0AD7B1836c70A4E52.toBytes32();

        // Karak
        values[arbitrum]["vaultSupervisor"] = 0x399f22ae52a18382a67542b3De9BeD52b7B9A4ad.toBytes32();
        values[arbitrum]["kETHFI"] = 0xc9A908402C7f0e343691cFB8c8Fc637449333ce0.toBytes32();

        // Dolomite
        values[arbitrum]["dolomiteMargin"] = 0x6Bd780E7fDf01D77e4d475c821f1e7AE05409072.toBytes32();
        values[arbitrum]["dolomiteDepositWithdrawRouter"] = 0xAdB9D68c613df4AA363B42161E1282117C7B9594.toBytes32();
        values[arbitrum]["dolomiteBorrowProxy"] = 0x38E49A617305101216eC6306e3a18065D14Bf3a7.toBytes32(); //V2
    }

    function _addOptimismValues() private {
        values[optimism]["deployerAddress"] = 0x5F2F11ad8656439d5C14d9B351f8b09cDaC2A02d.toBytes32();
        values[optimism]["dev0Address"] = 0x0463E60C7cE10e57911AB7bD1667eaa21de3e79b.toBytes32();
        values[optimism]["dev1Address"] = 0xf8553c8552f906C19286F21711721E206EE4909E.toBytes32();
        values[optimism]["liquidPayoutAddress"] = 0xA9962a5BfBea6918E958DeE0647E99fD7863b95A.toBytes32();
        values[optimism]["uniV3Router"] = 0xE592427A0AEce92De3Edee1F18E0157C05861564.toBytes32();
        values[optimism]["aggregationRouterV5"] = 0x1111111254EEB25477B68fb85Ed929f73A960582.toBytes32();
        values[optimism]["oneInchExecutor"] = 0xE37e799D5077682FA0a244D46E5649F71457BD09.toBytes32();

        values[optimism]["WETH"] = 0x4200000000000000000000000000000000000006.toBytes32();
        values[optimism]["WEETH"] = 0x346e03F8Cce9fE01dCB3d0Da3e9D00dC2c0E08f0.toBytes32();
        values[optimism]["WSTETH"] = 0x1F32b1c2345538c0c6f582fCB022739c4A194Ebb.toBytes32();
        values[optimism]["RETH"] = 0x9Bcef72be871e61ED4fBbc7630889beE758eb81D.toBytes32();
        values[optimism]["WEETH_OFT"] = 0x5A7fACB970D094B6C7FF1df0eA68D99E6e73CBFF.toBytes32();
        values[optimism]["OP"] = 0x4200000000000000000000000000000000000042.toBytes32();
        values[optimism]["CRV"] = 0x0994206dfE8De6Ec6920FF4D779B0d950605Fb53.toBytes32();
        values[optimism]["AURA"] = 0x1509706a6c66CA549ff0cB464de88231DDBe213B.toBytes32();
        values[optimism]["BAL"] = 0xFE8B128bA8C78aabC59d4c64cEE7fF28e9379921.toBytes32();
        values[optimism]["UNI"] = 0x6fd9d7AD17242c41f7131d257212c54A0e816691.toBytes32();
        values[optimism]["CBETH"] = 0xadDb6A0412DE1BA0F936DCaeb8Aaa24578dcF3B2.toBytes32();

        values[optimism]["vault"] = 0xBA12222222228d8Ba445958a75a0704d566BF2C8.toBytes32();
        values[optimism]["balancerVault"] = 0xBA12222222228d8Ba445958a75a0704d566BF2C8.toBytes32();
        values[optimism]["minter"] = 0x239e55F427D44C3cc793f49bFB507ebe76638a2b.toBytes32();

        values[optimism]["uniswapV3NonFungiblePositionManager"] = 0xC36442b4a4522E871399CD717aBDD847Ab11FE88.toBytes32();
        values[optimism]["ccipRouter"] = 0x3206695CaE29952f4b0c22a169725a865bc8Ce0f.toBytes32();
        values[optimism]["weETH_ETH_ExchangeRate"] = 0x72EC6bF88effEd88290C66DCF1bE2321d80502f5.toBytes32();

        // Gearbox
        values[optimism]["dWETHV3"] = 0x42dB77B3103c71059F4b997d6441cFB299FD0d94.toBytes32();
        values[optimism]["sdWETHV3"] = 0x704c4C9F0d29257E5b0E526b20b48EfFC8f758b2.toBytes32();

        // Standard Bridge
        values[optimism]["standardBridge"] = 0x4200000000000000000000000000000000000010.toBytes32();
        values[optimism]["crossDomainMessenger"] = 0x4200000000000000000000000000000000000007.toBytes32();

        // Aave V3
        values[optimism]["v3Pool"] = 0x794a61358D6845594F94dc1DB02A252b5b4814aD.toBytes32();

        // Merkl
        values[optimism]["merklDistributor"] = 0x3Ef3D8bA38EBe18DB133cEc108f4D14CE00Dd9Ae.toBytes32();

        // Beethoven
        values[optimism]["wstETH_weETH_BPT"] = 0x2Bb4712247D5F451063b5E4f6948abDfb925d93D.toBytes32();
        values[optimism]["wstETH_weETH_Id"] = 0x2bb4712247d5f451063b5e4f6948abdfb925d93d000000000000000000000136;
        values[optimism]["wstETH_weETH_Gauge"] = 0xF3B314B1D2bd7d9afa8eC637716A9Bb81dBc79e5.toBytes32();
        values[optimism]["aura_wstETH_weETH"] = 0xe351a69EB84a22E113E92A4C683391C95448d7d4.toBytes32();

        // Velodrome
        values[optimism]["velodromeRouter"] = 0xa062aE8A9c5e11aaA026fc2670B0D65cCc8B2858.toBytes32();
        values[optimism]["velodromeNonFungiblePositionManager"] = 0x416b433906b1B72FA758e166e239c43d68dC6F29.toBytes32();
        values[optimism]["velodrome_Weth_Wsteth_v3_1_gauge"] = 0xb2218A2cFeF38Ca30AE8C88B41f2E2BdD9347E3e.toBytes32();

        // Compound V3
        values[optimism]["cWETHV3"] = 0xE36A30D249f7761327fd973001A32010b521b6Fd.toBytes32();
        values[optimism]["cometRewards"] = 0x443EA0340cb75a160F31A440722dec7b5bc3C2E9.toBytes32();
    }

    function _addHoleskyValues() private {
        // ERC20
        values[holesky]["WSTETH"] = 0x8d09a4502Cc8Cf1547aD300E066060D043f6982D.toBytes32();

        // Symbiotic
        values[holesky]["wstETHSymbioticVault"] = 0xd88dDf98fE4d161a66FB836bee4Ca469eb0E4a75.toBytes32();
    }

    function _addMantleValues() private {
        values[mantle]["deployerAddress"] = 0x5F2F11ad8656439d5C14d9B351f8b09cDaC2A02d.toBytes32();
        values[mantle]["dev0Address"] = 0x0463E60C7cE10e57911AB7bD1667eaa21de3e79b.toBytes32();
        values[mantle]["dev1Address"] = 0xf8553c8552f906C19286F21711721E206EE4909E.toBytes32();
        values[mantle]["liquidPayoutAddress"] = 0xA9962a5BfBea6918E958DeE0647E99fD7863b95A.toBytes32();
        values[mantle]["balancerVault"] = address(1).toBytes32();

        // ERC20
        values[mantle]["WETH"] = 0xdEAddEaDdeadDEadDEADDEAddEADDEAddead1111.toBytes32();
        values[mantle]["USDC"] = 0x09Bc4E0D864854c6aFB6eB9A9cdF58aC190D0dF9.toBytes32();
        values[mantle]["METH"] = 0xcDA86A272531e8640cD7F1a92c01839911B90bb0.toBytes32();

        // Standard Bridge.
        values[mantle]["standardBridge"] = 0x4200000000000000000000000000000000000010.toBytes32();
        values[mantle]["crossDomainMessenger"] = 0x4200000000000000000000000000000000000007.toBytes32();
    }

    function _addZircuitValues() private {
        values[zircuit]["deployerAddress"] = 0xFD65ADF7d2f9ea09287543520a703522E0a360C9.toBytes32();
        values[zircuit]["dev0Address"] = 0x0463E60C7cE10e57911AB7bD1667eaa21de3e79b.toBytes32();
        values[zircuit]["dev1Address"] = 0xf8553c8552f906C19286F21711721E206EE4909E.toBytes32();
        values[zircuit]["liquidPayoutAddress"] = 0xA9962a5BfBea6918E958DeE0647E99fD7863b95A.toBytes32();
        values[zircuit]["balancerVault"] = address(1).toBytes32();

        values[zircuit]["WETH"] = 0x4200000000000000000000000000000000000006.toBytes32();
        values[zircuit]["METH"] = 0x91a0F6EBdCa0B4945FbF63ED4a95189d2b57163D.toBytes32();

        // Standard Bridge.
        values[zircuit]["standardBridge"] = 0x4200000000000000000000000000000000000010.toBytes32();
        values[zircuit]["crossDomainMessenger"] = 0x4200000000000000000000000000000000000007.toBytes32();
    }

    function _addLineaValues() private {
        values[linea]["deployerAddress"] = 0x5F2F11ad8656439d5C14d9B351f8b09cDaC2A02d.toBytes32();
        values[linea]["dev0Address"] = 0x0463E60C7cE10e57911AB7bD1667eaa21de3e79b.toBytes32();
        values[linea]["dev1Address"] = 0xf8553c8552f906C19286F21711721E206EE4909E.toBytes32();
        values[linea]["liquidPayoutAddress"] = 0xA9962a5BfBea6918E958DeE0647E99fD7863b95A.toBytes32();
        values[linea]["balancerVault"] = address(1).toBytes32();
        // ERC20
        values[linea]["DAI"] = 0x4AF15ec2A0BD43Db75dd04E62FAA3B8EF36b00d5.toBytes32();
        values[linea]["WETH"] = 0xe5D7C2a44FfDDf6b295A15c148167daaAf5Cf34f.toBytes32();
        values[linea]["WEETH"] = 0x1Bf74C010E6320bab11e2e5A532b5AC15e0b8aA6.toBytes32();

        // Linea Bridge.
        values[linea]["tokenBridge"] = 0x353012dc4a9A6cF55c941bADC267f82004A8ceB9.toBytes32(); //approve, also bridge token
        values[linea]["lineaMessageService"] = 0x508Ca82Df566dCD1B0DE8296e70a96332cD644ec.toBytes32(); // claim message, sendMessage
    }

    function _addScrollValues() private {
        values[scroll]["deployerAddress"] = 0x5F2F11ad8656439d5C14d9B351f8b09cDaC2A02d.toBytes32();
        values[scroll]["txBundlerAddress"] = 0x534b64608E601B581AB0cbF0b03ec9f4c65f3360.toBytes32();
        values[scroll]["dev0Address"] = 0x0463E60C7cE10e57911AB7bD1667eaa21de3e79b.toBytes32();
        values[scroll]["dev1Address"] = 0xf8553c8552f906C19286F21711721E206EE4909E.toBytes32();
        values[scroll]["liquidPayoutAddress"] = 0xA9962a5BfBea6918E958DeE0647E99fD7863b95A.toBytes32();
        values[scroll]["balancerVault"] = address(1).toBytes32();
        // ERC20
        values[scroll]["DAI"] = 0xcA77eB3fEFe3725Dc33bccB54eDEFc3D9f764f97.toBytes32();
        values[scroll]["WETH"] = 0x5300000000000000000000000000000000000004.toBytes32();
        values[scroll]["WEETH"] = 0x01f0a31698C4d065659b9bdC21B3610292a1c506.toBytes32();
        values[scroll]["WBTC"] = 0x3C1BCa5a656e69edCD0D4E36BEbb3FcDAcA60Cf1.toBytes32();
        values[scroll]["ZRO"] = address(1).toBytes32();

        // Layer Zero
        values[scroll]["LayerZeroEndPoint"] = 0x1a44076050125825900e736c501f859c50fE728c.toBytes32();

        // Scroll Bridge.
        values[scroll]["scrollGatewayRouter"] = 0x4C0926FF5252A435FD19e10ED15e5a249Ba19d79.toBytes32(); // withdrawERC20
        values[scroll]["scrollMessenger"] = 0x781e90f1c8Fc4611c9b7497C3B47F99Ef6969CbC.toBytes32(); // sendMessage
        values[scroll]["scrollCustomERC20Gateway"] = 0xaC78dff3A87b5b534e366A93E785a0ce8fA6Cc62.toBytes32(); // sendMessage
    }

    function _addFraxtalValues() private {
        values[fraxtal]["deployerAddress"] = 0x5F2F11ad8656439d5C14d9B351f8b09cDaC2A02d.toBytes32();
        values[fraxtal]["dev0Address"] = 0x0463E60C7cE10e57911AB7bD1667eaa21de3e79b.toBytes32();
        values[fraxtal]["dev1Address"] = 0xf8553c8552f906C19286F21711721E206EE4909E.toBytes32();
        values[fraxtal]["liquidPayoutAddress"] = 0xA9962a5BfBea6918E958DeE0647E99fD7863b95A.toBytes32();
        values[fraxtal]["balancerVault"] = address(1).toBytes32();
        // ERC20
        values[fraxtal]["wfrxETH"] = 0xFC00000000000000000000000000000000000006.toBytes32();

        // Standard Bridge.
        // values[fraxtal]["standardBridge"] = 0x4200000000000000000000000000000000000010.toBytes32();
        // values[fraxtal]["crossDomainMessenger"] = 0x4200000000000000000000000000000000000007.toBytes32();
    }

    function _addBscValues() private {
        values[bsc]["deployerAddress"] = 0x5F2F11ad8656439d5C14d9B351f8b09cDaC2A02d.toBytes32();
        values[bsc]["dev0Address"] = 0x0463E60C7cE10e57911AB7bD1667eaa21de3e79b.toBytes32();
        values[bsc]["dev1Address"] = 0xf8553c8552f906C19286F21711721E206EE4909E.toBytes32();

        values[bsc]["LBTC"] = 0xecAc9C5F704e954931349Da37F60E39f515c11c1.toBytes32();
        values[bsc]["WBTC"] = 0x0555E30da8f98308EdB960aa94C0Db47230d2B9c.toBytes32();
        values[bsc]["WBNB"] = 0xbb4CdB9CBd36B01bD1cBaEBF2De08d9173bc095c.toBytes32();
        values[bsc]["BTCB"] = 0x7130d2A12B9BCbFAe4f2634d864A1Ee1Ce3Ead9c.toBytes32();

        // 1Inch
        values[bsc]["aggregationRouterV5"] = 0x1111111254EEB25477B68fb85Ed929f73A960582.toBytes32();
        values[bsc]["oneInchExecutor"] = 0xde9e4FE32B049f821c7f3e9802381aa470FFCA73.toBytes32();

        // PancakeSwapV3
        values[bsc]["pancakeSwapV3NonFungiblePositionManager"] = 0x46A15B0b27311cedF172AB29E4f4766fbE7F4364.toBytes32();
        values[bsc]["pancakeSwapV3MasterChefV3"] = 0x556B9306565093C855AEA9AE92A594704c2Cd59e.toBytes32();
        values[bsc]["pancakeSwapV3Router"] = 0x13f4EA83D0bd40E75C8222255bc855a974568Dd4.toBytes32();
    }

    function _addCornValues() private {
        values[corn]["deployerAddress"] = 0x5F2F11ad8656439d5C14d9B351f8b09cDaC2A02d.toBytes32();
        values[corn]["txBundlerAddress"] = 0x5F2F11ad8656439d5C14d9B351f8b09cDaC2A02d.toBytes32();
        values[corn]["dev0Address"] = 0x0463E60C7cE10e57911AB7bD1667eaa21de3e79b.toBytes32();
        values[corn]["dev1Address"] = 0xf8553c8552f906C19286F21711721E206EE4909E.toBytes32();

        // Tokens
        values[corn]["WBTCN"] = 0xda5dDd7270381A7C2717aD10D1c0ecB19e3CDFb2.toBytes32();
        values[corn]["LBTC"] = 0xecAc9C5F704e954931349Da37F60E39f515c11c1.toBytes32();

        values[corn]["balancerVault"] = address(1).toBytes32();

        values[corn]["ZRO"] = address(69).toBytes32();
        values[corn]["LBTC"] = 0xecAc9C5F704e954931349Da37F60E39f515c11c1.toBytes32();

        // Layer Zero
        values[corn]["LayerZeroEndPoint"] = 0xcb566e3B6934Fa77258d68ea18E931fa75e1aaAa.toBytes32();
        values[corn]["WBTCN_OFT"] = 0x386E7A3a0c0919c9d53c3b04FF67E73Ff9e45Fb6.toBytes32();
        values[corn]["LBTC_OFT"] = 0xfc7B20D9B59A8A466f4fC3d34aA69a7D98e71d7A.toBytes32();

        // Curve
        values[corn]["curve_pool_LBTC_WBTCN"] = 0xAB3291b73a1087265E126E330cEDe0cFd4B8A693.toBytes32();
        values[corn]["curve_gauge_LBTC_WBTCN"] = 0xaE8f74c9eD7F72CA3Ea16955369f13D3d4b78Cd6.toBytes32();
    }

    function _addSonicMainnetValues() private {
        values[sonicMainnet]["dev0Address"] = 0x0463E60C7cE10e57911AB7bD1667eaa21de3e79b.toBytes32();
        values[sonicMainnet]["dev1Address"] = 0xf8553c8552f906C19286F21711721E206EE4909E.toBytes32();
        values[sonicMainnet]["deployerAddress"] = 0x5F2F11ad8656439d5C14d9B351f8b09cDaC2A02d.toBytes32();
        values[sonicMainnet]["txBundlerAddress"] = 0x5F2F11ad8656439d5C14d9B351f8b09cDaC2A02d.toBytes32();

        // ERC20
        values[sonicMainnet]["ETH"] = 0xEeeeeEeeeEeEeeEeEeEeeEEEeeeeEeeeeeeeEEeE.toBytes32(); //$S token
        values[sonicMainnet]["WETH"] = 0x50c42dEAcD8Fc9773493ED674b675bE577f2634b.toBytes32();
        values[sonicMainnet]["USDC"] = 0x29219dd400f2Bf60E5a23d13Be72B486D4038894.toBytes32();
        values[sonicMainnet]["USDT"] = 0x6047828dc181963ba44974801FF68e538dA5eaF9.toBytes32();
        values[sonicMainnet]["wS"] = 0x039e2fB66102314Ce7b64Ce5Ce3E5183bc94aD38.toBytes32();
        values[sonicMainnet]["stS"] = 0xE5DA20F15420aD15DE0fa650600aFc998bbE3955.toBytes32();
        values[sonicMainnet]["scUSD"] = 0xd3DCe716f3eF535C5Ff8d041c1A41C3bd89b97aE.toBytes32();
        values[sonicMainnet]["scETH"] = 0x3bcE5CB273F0F148010BbEa2470e7b5df84C7812.toBytes32();
        values[sonicMainnet]["scBTC"] = 0xBb30e76d9Bb2CC9631F7fC5Eb8e87B5Aff32bFbd.toBytes32();
        values[sonicMainnet]["stkscUSD"] = 0x4D85bA8c3918359c78Ed09581E5bc7578ba932ba.toBytes32();
        values[sonicMainnet]["EBTC"] = 0x657e8C867D8B37dCC18fA4Caead9C45EB088C642.toBytes32();
        values[sonicMainnet]["LBTC"] = 0xecAc9C5F704e954931349Da37F60E39f515c11c1.toBytes32();
        values[sonicMainnet]["WBTC"] = 0x0555E30da8f98308EdB960aa94C0Db47230d2B9c.toBytes32(); //also OFT
        values[sonicMainnet]["BEETS"] = 0x2D0E0814E62D80056181F5cd932274405966e4f0.toBytes32(); 
        values[sonicMainnet]["rEUL"] = 0x09E6cab47B7199b9d3839A2C40654f246d518a80.toBytes32(); 
        values[sonicMainnet]["EUL"] = 0x8e15C8D399e86d4FD7B427D42f06c60cDD9397e7.toBytes32(); 
        values[sonicMainnet]["ZRO"] = address(1).toBytes32();

        values[sonicMainnet]["balancerVault"] = address(1).toBytes32();
        values[sonicMainnet]["vault"] = address(1).toBytes32();

        // UniswapV3
        values[sonicMainnet]["uniswapV3NonFungiblePositionManager"] = 0x743E03cceB4af2efA3CC76838f6E8B50B63F184c.toBytes32();
        values[sonicMainnet]["uniV3Router"] = 0xaa52bB8110fE38D0d2d2AF0B85C3A3eE622CA455.toBytes32();

        // Beets/Balancer
        values[sonicMainnet]["balancerVault"] = 0xBA12222222228d8Ba445958a75a0704d566BF2C8.toBytes32();

        values[sonicMainnet]["scUSD_USDC_gauge"] = 0x33B29bcf17e866A35941e07CbAd54f1807B337f5.toBytes32();
        values[sonicMainnet]["scETH_WETH_gauge"] = 0x8828a6e3166cac78F3C90A5b5bf17618BDAf1Deb.toBytes32();

        values[sonicMainnet]["scUSD_USDC_PoolId"] = 0xcd4d2b142235d5650ffa6a38787ed0b7d7a51c0c000000000000000000000037;
        values[sonicMainnet]["scETH_WETH_PoolId"] = 0xe54dd58a6d4e04687f2034dd4ddab49da55f8aff00000000000000000000007c;
        values[sonicMainnet]["USDC_stS_PoolId"] =  0x713fb5036dc70012588d77a5b066f1dd05c712d7000200000000000000000041;
        values[sonicMainnet]["USDC_wS_PoolId"] =  0xfc127dfc32b7739a7cfff7ed19e4c4ab3221953a0002000000000000000000a4;
        values[sonicMainnet]["stS_BEETS_PoolId"] =  0x10ac2f9dae6539e77e372adb14b1bf8fbd16b3e8000200000000000000000005;
        values[sonicMainnet]["USDC_WETH_PoolId"] =  0x308ebea1dc4ead75f0aebd1569e39354e26ae9e600020000000000000000009c;

        // Tellers
        values[sonicMainnet]["scUSDTeller"] = 0x358CFACf00d0B4634849821BB3d1965b472c776a.toBytes32();
        values[sonicMainnet]["scETHTeller"] = 0x31A5A9F60Dc3d62fa5168352CaF0Ee05aA18f5B8.toBytes32();
        values[sonicMainnet]["stkscUSDTeller"] = 0x5e39021Ae7D3f6267dc7995BB5Dd15669060DAe0.toBytes32();
        values[sonicMainnet]["stkscETHTeller"] = 0x49AcEbF8f0f79e1Ecb0fd47D684DAdec81cc6562.toBytes32();

        // Accountant
        values[sonicMainnet]["scUSDAccountant"] = 0xA76E0F54918E39A63904b51F688513043242a0BE.toBytes32();
        values[sonicMainnet]["scETHAccountant"] = 0x3a592F9Ea2463379c4154d03461A73c484993668.toBytes32();
        values[sonicMainnet]["stkscUSDAccountant"] = 0x13cCc810DfaA6B71957F2b87060aFE17e6EB8034.toBytes32();
        values[sonicMainnet]["stkscETHAccountant"] = 0x61bE1eC20dfE0197c27B80bA0f7fcdb1a6B236E2.toBytes32();

        // Layer Zero
        values[sonicMainnet]["LayerZeroEndPoint"] = 0x6F475642a6e85809B1c36Fa62763669b1b48DD5B.toBytes32();
        values[sonicMainnet]["LBTC_OFT"] = 0x630e12D53D4E041b8C5451aD035Ea841E08391d7.toBytes32();

        // Sonic Gateway
        values[sonicMainnet]["sonicGateway"] = 0x9Ef7629F9B930168b76283AdD7120777b3c895b3.toBytes32();
        values[sonicMainnet]["circleTokenAdapter"] = 0xe6DCD54B4CDe2e9E935C22F57EBBBaaF5cc3BC8a.toBytes32();

        //Rings
        values[sonicMainnet]["scUSDVoter"] = 0xF365C45B6913BE7Ab74C970D9227B9D0dfF44aFb.toBytes32(); 
        values[sonicMainnet]["scETHVoter"] = 0x9842be0f52569155fA58fff36E772bC79D92706e.toBytes32(); 

        // Silo
        values[sonicMainnet]["siloRouter"] = 0x22AacdEc57b13911dE9f188CF69633cC537BdB76.toBytes32();
        values[sonicMainnet]["silo_stS_wS_config"] = 0x78C246f67c8A6cE03a1d894d4Cf68004Bd55Deea.toBytes32();
        values[sonicMainnet]["silo_wS_USDC_id8_config"] = 0x4915F6d3C9a7B20CedFc5d3854f2802f30311d13.toBytes32();
        values[sonicMainnet]["silo_wS_USDC_id20_config"] = 0x062A36Bbe0306c2Fd7aecdf25843291fBAB96AD2.toBytes32();
        values[sonicMainnet]["silo_USDC_wstkscUSD_id23_config"] = 0xbC24c0F594ECA381956895957c771437D61400D3.toBytes32();
        values[sonicMainnet]["silo_S_ETH_config"] = 0x9603Af53dC37F4BB6386f358A51a04fA8f599101.toBytes32();
        values[sonicMainnet]["silo_ETH_wstkscETH_config"] = 0xefA367570B11f8745B403c0D458b9D2EAf424686.toBytes32();

         // Curve
        values[sonicMainnet]["curve_USDC_scUSD_pool"] = 0x2Fd7CCDa50ED88fe17E15f3d5D8d51da4CCB43F3.toBytes32();
        values[sonicMainnet]["curve_USDC_scUSD_gauge"] = 0x12F89168C995e54Ec2ce9ee461D663a6dC72793A.toBytes32();

         // Euler
        values[sonicMainnet]["ethereumVaultConnector"] = 0x4860C903f6Ad709c3eDA46D3D502943f184D4315.toBytes32();
        values[sonicMainnet]["euler_scETH_MEV"] = 0x0806af1762Bdd85B167825ab1a64E31CF9497038.toBytes32();
        values[sonicMainnet]["euler_WETH_MEV"] = 0xa5cd24d9792F4F131f5976Af935A505D19c8Db2b.toBytes32();
        values[sonicMainnet]["euler_scUSD_MEV"] = 0xB38D431e932fEa77d1dF0AE0dFE4400c97e597B8.toBytes32();
        values[sonicMainnet]["euler_USDC_MEV"] = 0x196F3C7443E940911EE2Bb88e019Fd71400349D9.toBytes32();

        // Curve
        values[sonicMainnet]["curve_WETH_scETH_pool"] = 0xfF11f56281247EaD18dB76fD23b252156738FA94.toBytes32();
        values[sonicMainnet]["curve_WETH_scETH_gauge"] = 0x4F7Fc3F5112eAef10495B04b5dd376E50c42dA51.toBytes32();

        // Odos
        values[sonicMainnet]["odosRouterV2"] = 0xaC041Df48dF9791B0654f1Dbbf2CC8450C5f2e9D.toBytes32();
        values[sonicMainnet]["odosExecutor"] = 0xB28Ca7e465C452cE4252598e0Bc96Aeba553CF82.toBytes32();

<<<<<<< HEAD
        // Aave
        values[sonicMainnet]["v3Pool"] = 0x5362dBb1e601abF3a4c14c22ffEdA64042E5eAA3.toBytes32();
        values[sonicMainnet]["v3RewardsController"] = 0x24bD6e9ca54F1737467DEf82dCA9702925B3Aa59.toBytes32();
         
=======
        // Merkl
        values[sonicMainnet]["merklDistributor"] = 0x3Ef3D8bA38EBe18DB133cEc108f4D14CE00Dd9Ae.toBytes32();
>>>>>>> beafd14d
    }

    function _addSepoliaValues() private {
        values[sepolia]["dev0Address"] = 0x0463E60C7cE10e57911AB7bD1667eaa21de3e79b.toBytes32();
        values[sepolia]["dev1Address"] = 0xf8553c8552f906C19286F21711721E206EE4909E.toBytes32();
        values[sepolia]["deployerAddress"] = 0x5F2F11ad8656439d5C14d9B351f8b09cDaC2A02d.toBytes32();
        values[sepolia]["txBundlerAddress"] = 0x5F2F11ad8656439d5C14d9B351f8b09cDaC2A02d.toBytes32();

        values[sepolia]["WETH"] = 0xb16F35c0Ae2912430DAc15764477E179D9B9EbEa.toBytes32();
        values[sepolia]["CrispyUSD"] = 0x867F14Da2EcD4B582812d76D94c4B10cB00b507C.toBytes32();
        values[sepolia]["USDC"] = 0x2F6F07CDcf3588944Bf4C42aC74ff24bF56e7590.toBytes32();
        values[sepolia]["ZRO"] = address(1).toBytes32();
        values[sepolia]["CrispyCoin"] = 0x0c959E3AA0A74E972d1A8F759c198e660CcCebcB.toBytes32();

        values[sepolia]["balancerVault"] = address(1).toBytes32();

        values[sepolia]["LayerZeroEndPoint"] = 0x6EDCE65403992e310A62460808c4b910D972f10f.toBytes32();
    }

    function _addSonicTestnetValues() private {
        values[sonicTestnet]["dev0Address"] = 0x0463E60C7cE10e57911AB7bD1667eaa21de3e79b.toBytes32();
        values[sonicTestnet]["dev1Address"] = 0xf8553c8552f906C19286F21711721E206EE4909E.toBytes32();
        values[sonicTestnet]["deployerAddress"] = 0x5F2F11ad8656439d5C14d9B351f8b09cDaC2A02d.toBytes32();
        values[sonicTestnet]["txBundlerAddress"] = 0x5F2F11ad8656439d5C14d9B351f8b09cDaC2A02d.toBytes32();

        values[sonicTestnet]["WETH"] = address(1).toBytes32();
        values[sonicTestnet]["CrispyUSD"] = 0x867F14Da2EcD4B582812d76D94c4B10cB00b507C.toBytes32();
        values[sonicTestnet]["ZRO"] = address(1).toBytes32();

        values[sonicTestnet]["balancerVault"] = address(1).toBytes32();

        values[sonicTestnet]["LayerZeroEndPoint"] = 0x6C7Ab2202C98C4227C5c46f1417D81144DA716Ff.toBytes32();
    }

    function _addSonicBlazeValues() private {
        values[sonicBlaze]["dev0Address"] = 0x0463E60C7cE10e57911AB7bD1667eaa21de3e79b.toBytes32();
        values[sonicBlaze]["dev1Address"] = 0xf8553c8552f906C19286F21711721E206EE4909E.toBytes32();
        values[sonicBlaze]["deployerAddress"] = 0x5F2F11ad8656439d5C14d9B351f8b09cDaC2A02d.toBytes32();
        values[sonicBlaze]["txBundlerAddress"] = 0x5F2F11ad8656439d5C14d9B351f8b09cDaC2A02d.toBytes32();

        values[sonicBlaze]["WETH"] = address(1).toBytes32();
        values[sonicBlaze]["CrispyUSD"] = 0x867F14Da2EcD4B582812d76D94c4B10cB00b507C.toBytes32();
        values[sonicBlaze]["ZRO"] = address(1).toBytes32();

        values[sonicBlaze]["balancerVault"] = address(1).toBytes32();

        values[sonicBlaze]["LayerZeroEndPoint"] = 0x6C7Ab2202C98C4227C5c46f1417D81144DA716Ff.toBytes32();
    }

    function _addBartioValues() private {
        values[bartio]["dev0Address"] = 0x0463E60C7cE10e57911AB7bD1667eaa21de3e79b.toBytes32();
        values[bartio]["dev1Address"] = 0xf8553c8552f906C19286F21711721E206EE4909E.toBytes32();
        values[bartio]["deployerAddress"] = 0x5F2F11ad8656439d5C14d9B351f8b09cDaC2A02d.toBytes32();
        values[bartio]["txBundlerAddress"] = 0x5F2F11ad8656439d5C14d9B351f8b09cDaC2A02d.toBytes32();

        values[bartio]["balancerVault"] = address(1).toBytes32();
        values[bartio]["vault"] = address(1).toBytes32();

        // ERC20s
        values[bartio]["WBERA"] = 0x7507c1dc16935B82698e4C63f2746A2fCf994dF8.toBytes32();
        values[bartio]["YEET"] = 0x8c245484890a61Eb2d1F81114b1a7216dCe2752b.toBytes32();
        values[bartio]["USDC"] = 0xd6D83aF58a19Cd14eF3CF6fe848C9A4d21e5727c.toBytes32();
        values[bartio]["USDT"] = 0x05D0dD5135E3eF3aDE32a9eF9Cb06e8D37A6795D.toBytes32();
        values[bartio]["DAI"] = 0x806Ef538b228844c73E8E692ADCFa8Eb2fCF729c.toBytes32();
        values[bartio]["iBGT"] = 0x46eFC86F0D7455F135CC9df501673739d513E982.toBytes32();
        values[bartio]["WEETH"] = 0x7Cc43d94818005499D2740975D2aEFD3893E940E.toBytes32();

        // Kodiak
        values[bartio]["kodiakIslandRouterOld"] = 0x5E51894694297524581353bc1813073C512852bf.toBytes32(); //old
        values[bartio]["kodiakIslandRouter"] = 0x35c98A9bA533218155f9324585914e916066A153.toBytes32(); //new

        values[bartio]["kodiak_v1_WBERA_YEET"] = 0xE5A2ab5D2fb268E5fF43A5564e44c3309609aFF9.toBytes32(); //old island
        values[bartio]["kodiak_island_WBERA_YEET_1%"] = 0x0001513F4a1f86da0f02e647609E9E2c630B3a14.toBytes32(); //new island

        // Honey
        values[bartio]["honeyFactory"] = 0xAd1782b2a7020631249031618fB1Bd09CD926b31.toBytes32();

        // Infrared
        values[bartio]["infrared_kodiak_WBERA_YEET_vault"] = 0x89DAFF790313d0Cc5cC9971472f0C73A19D9C167.toBytes32();

        // Goldilocks
        values[bartio]["goldivault_weeth"] = 0xEE4A91F5BFA0Bf54124CF00cc7e144427cCE1162.toBytes32();
        values[bartio]["weethOT"] = 0x6218379852D5609870e91f168B81cbB4532f0346.toBytes32();
        values[bartio]["weethYT"] = 0x401CBe777E8BE57a426A5B5F13Ca4d73200BD95B.toBytes32();
    }

    function _addSwellValues() private {
        values[swell]["deployerAddress"] = 0x5F2F11ad8656439d5C14d9B351f8b09cDaC2A02d.toBytes32();
        values[swell]["txBundlerAddress"] = 0x5F2F11ad8656439d5C14d9B351f8b09cDaC2A02d.toBytes32();
        values[swell]["dev0Address"] = 0x0463E60C7cE10e57911AB7bD1667eaa21de3e79b.toBytes32();
        values[swell]["dev1Address"] = 0xf8553c8552f906C19286F21711721E206EE4909E.toBytes32();

        values[swell]["WETH"] = 0x4200000000000000000000000000000000000006.toBytes32();
        values[swell]["balancerVault"] = address(1).toBytes32();
        values[swell]["vault"] = address(1).toBytes32();

        // ERC20s
        values[swell]["ETH"] = 0xEeeeeEeeeEeEeeEeEeEeeEEEeeeeEeeeeeeeEEeE.toBytes32();
        values[swell]["WEETH"] = 0xA6cB988942610f6731e664379D15fFcfBf282b44.toBytes32(); //also OFT
        values[swell]["WSWELL"] = 0xda1F8EA667dc5600F5f654DF44b47F1639a83DD1.toBytes32();
        values[swell]["USDE"] = 0x5d3a1Ff2b6BAb83b63cd9AD0787074081a52ef34.toBytes32(); //also OFT

        // Standard Bridge
        values[swell]["standardBridge"] = 0x4200000000000000000000000000000000000010.toBytes32();
        values[swell]["crossDomainMessenger"] = 0x4200000000000000000000000000000000000007.toBytes32();

        // Euler
        values[swell]["ethereumVaultConnector"] = 0x08739CBede6E28E387685ba20e6409bD16969Cde.toBytes32();
        values[swell]["eulerWETH"] = 0x49C077B74292aA8F589d39034Bf9C1Ed1825a608.toBytes32();
        values[swell]["eulerWEETH"] = 0x10D0D11A8B693F4E3e33d09BBab7D4aFc3C03ef3.toBytes32();

        // Merkl
        values[swell]["merklDistributor"] = 0x3Ef3D8bA38EBe18DB133cEc108f4D14CE00Dd9Ae.toBytes32();

        // Ambient
        values[swell]["crocSwapDex"] = 0xaAAaAaaa82812F0a1f274016514ba2cA933bF24D.toBytes32();

    }

    function _addBerachainTestnetValues() private {
        values[berachainTestnet]["deployerAddress"] = 0x5F2F11ad8656439d5C14d9B351f8b09cDaC2A02d.toBytes32();
        values[berachainTestnet]["txBundlerAddress"] = 0x5F2F11ad8656439d5C14d9B351f8b09cDaC2A02d.toBytes32();
        values[berachainTestnet]["dev0Address"] = 0x0463E60C7cE10e57911AB7bD1667eaa21de3e79b.toBytes32();
        values[berachainTestnet]["dev1Address"] = 0xf8553c8552f906C19286F21711721E206EE4909E.toBytes32();

        values[berachainTestnet]["WETH"] = 0x4200000000000000000000000000000000000006.toBytes32();
        values[berachainTestnet]["balancerVault"] = address(1).toBytes32();
        values[berachainTestnet]["USDC"] = 0x015fd589F4f1A33ce4487E12714e1B15129c9329.toBytes32();
        values[berachainTestnet]["ZRO"] = address(1).toBytes32();

        // ERC20s
        values[berachainTestnet]["WEETH"] = 0xA6cB988942610f6731e664379D15fFcfBf282b44.toBytes32(); //also OFT

        values[berachainTestnet]["LayerZeroEndPoint"] = 0x6C7Ab2202C98C4227C5c46f1417D81144DA716Ff.toBytes32();
    }

    function _addBerachainValues() private {
        values[berachain]["deployerAddress"] = 0x5F2F11ad8656439d5C14d9B351f8b09cDaC2A02d.toBytes32();
        values[berachain]["txBundlerAddress"] = 0x5F2F11ad8656439d5C14d9B351f8b09cDaC2A02d.toBytes32();
        values[berachain]["dev0Address"] = 0x0463E60C7cE10e57911AB7bD1667eaa21de3e79b.toBytes32();
        values[berachain]["dev1Address"] = 0xf8553c8552f906C19286F21711721E206EE4909E.toBytes32();

        // ERC20s
        values[berachain]["WBERA"] = 0x6969696969696969696969696969696969696969.toBytes32();
        values[berachain]["WETH"] = 0x2F6F07CDcf3588944Bf4C42aC74ff24bF56e7590.toBytes32();
        values[berachain]["WEETH"] = 0x7DCC39B4d1C53CB31e1aBc0e358b43987FEF80f7.toBytes32();
        values[berachain]["LBTC"] = 0xecAc9C5F704e954931349Da37F60E39f515c11c1.toBytes32();
        values[berachain]["WBTC"] = 0x0555E30da8f98308EdB960aa94C0Db47230d2B9c.toBytes32();
        values[berachain]["EBTC"] = 0x657e8C867D8B37dCC18fA4Caead9C45EB088C642.toBytes32();
        values[berachain]["eBTC"] = 0x657e8C867D8B37dCC18fA4Caead9C45EB088C642.toBytes32();
        values[berachain]["rberaETH"] = 0x3B0145f3CFA64BC66F5742F512f871665309075d.toBytes32(); //LST
        values[berachain]["beraETH"] = 0x6fc6545d5cDE268D5C7f1e476D444F39c995120d.toBytes32(); //wrapped LST
        values[berachain]["WEETH_OT"] = 0x46C7BdE4422b6798A09e76B555F2fea8D7FfADdc.toBytes32();
        values[berachain]["WEETH_YT"] = 0x98577aC3C6b376fc9Ee56377FEcAb6D751e40610.toBytes32();

        values[berachain]["balancerVault"] = address(1).toBytes32();
        values[berachain]["vault"] = address(1).toBytes32();

        // Kodiak
        values[berachain]["kodiakRouter"] = 0xe301E48F77963D3F7DbD2a4796962Bd7f3867Fb4.toBytes32(); //swapRouter02, doesn't work with univ3 leaves for whatever reason
        values[berachain]["uniV3Router"] = 0xEd158C4b336A6FCb5B193A5570e3a571f6cbe690.toBytes32(); //for compatability w/ existing univ3 functions (swapRouter01)
        values[berachain]["kodiakNonFungiblePositionManager"] = 0xFE5E8C83FFE4d9627A75EaA7Fee864768dB989bD.toBytes32();
        values[berachain]["uniswapV3NonFungiblePositionManager"] = 0xFE5E8C83FFE4d9627A75EaA7Fee864768dB989bD.toBytes32(); //for compatability w/ existing univ3 functions
        values[berachain]["kodiakIslandRouter"] = 0x679a7C63FC83b6A4D9C1F931891d705483d4791F.toBytes32(); //for kodiak specific islands

        values[berachain]["kodiak_island_EBTC_WBTC_005%"] = 0xfC4994e0A4780ba7536d7e79611468B6bde14CaE.toBytes32();
        values[berachain]["kodiak_island_WETH_WEETH_005%"] = 0xA0cAbFc04Fc420b3d31BA431d18eB5bD33B3f334.toBytes32();
        values[berachain]["kodiak_island_WETH_beraETH_005%"] = 0x03bCcF796cDef61064c4a2EffdD21f1AC8C29E92.toBytes32();
        values[berachain]["kodiak_island_WEETH_WEETH_OT_005%"] = 0xAd63328f4F4b8681dB713ce2eB353596628fc3B2.toBytes32();
        values[berachain]["kodiak_island_WBTC_EBTC_005%"] = 0xfC4994e0A4780ba7536d7e79611468B6bde14CaE.toBytes32();
        values[berachain]["kodiak_island_EBTC_LBTC_005%"] = 0xc3E64469e1c333360Ddb6BF0eA9B0c18E69410f0.toBytes32();
        values[berachain]["kodiak_island_EBTC_EBTC_OT_005%"] = 0x6E29Ec043103fF346450763AC364a22fc7fd4a7C.toBytes32();
        values[berachain]["kodiak_island_EBTC_WBTC_005%"] = 0xfC4994e0A4780ba7536d7e79611468B6bde14CaE.toBytes32();
        values[berachain]["kodiak_island_beraETH_WEETH_005%"] = 0x2f8C651E2F576C8c4B6DE3c32210d9b4A4461d5c.toBytes32();

        // Dolomite
        values[berachain]["dolomiteMargin"] = 0x003Ca23Fd5F0ca87D01F6eC6CD14A8AE60c2b97D.toBytes32();
        values[berachain]["dolomiteDepositWithdrawRouter"] = 0xd6a31B6AeA4d26A19bF479b5032D9DDc481187e6.toBytes32();
        values[berachain]["dolomiteBorrowProxy"] = 0xC06271eb97d960F4034DDF953e16271CcB2B10BD.toBytes32();

        // dTokens
        values[berachain]["dWETH"] = 0xf7b5127B510E568fdC39e6Bb54e2081BFaD489AF.toBytes32();
        values[berachain]["dWEETH"] = 0x48282e3B990625CBDcb885E4a4D83B6e9D5C8442.toBytes32();
        values[berachain]["dWBTC"] = 0x29cF6e8eCeFb8d3c9dd2b727C1b7d1df1a754F6f.toBytes32();
        values[berachain]["dEBTC"] = 0x6B21026e1Fe8be7F23660B5fBFb1885dbd1147E6.toBytes32();

        // Goldilocks Vaults
        values[berachain]["goldivault_weETH"] = 0x0B8B5e0ec1dc908E0d8513cC03E91Eb479Ab6Ea9.toBytes32();
        values[berachain]["goldivault_eBTC"] = 0x0c3F856b93d6D7B46C76296f073A1357738d238C.toBytes32();
        
        // Tellers
        values[berachain]["eBTCTeller"] = 0x6Ee3aaCcf9f2321E49063C4F8da775DdBd407268.toBytes32(); 

        // dTokens
        values[berachain]["dWETH"] = 0xf7b5127B510E568fdC39e6Bb54e2081BFaD489AF.toBytes32();
        values[berachain]["dWEETH"] = 0x48282e3B990625CBDcb885E4a4D83B6e9D5C8442.toBytes32();

    }

    function _addBobValues() private {
        values[bob]["deployerAddress"] = 0x5F2F11ad8656439d5C14d9B351f8b09cDaC2A02d.toBytes32();
        values[bob]["deployerAddress2"] = 0xF3d0672a91Fd56C9ef04C79ec67d60c34c6148a0.toBytes32();
        values[bob]["txBundlerAddress"] = 0xF3d0672a91Fd56C9ef04C79ec67d60c34c6148a0.toBytes32();
        values[bob]["dev0Address"] = 0x0463E60C7cE10e57911AB7bD1667eaa21de3e79b.toBytes32();
        values[bob]["dev1Address"] = 0xf8553c8552f906C19286F21711721E206EE4909E.toBytes32();

        // ERC20s
        values[bob]["WETH"] = 0x4200000000000000000000000000000000000006.toBytes32();
        values[bob]["WBTC"] = 0x03C7054BCB39f7b2e5B2c7AcB37583e32D70Cfa3.toBytes32();
        values[bob]["solvBTC"] = 0x541FD749419CA806a8bc7da8ac23D346f2dF8B77.toBytes32();
        values[bob]["solvBTC.BBN"] = 0xCC0966D8418d412c599A6421b760a847eB169A8c.toBytes32();
        values[bob]["LBTC"] = 0xA45d4121b3D47719FF57a947A9d961539Ba33204.toBytes32();

        values[bob]["balancerVault"] = address(1).toBytes32();
        values[bob]["vault"] = address(1).toBytes32();

        values[bob]["ZRO"] = address(1).toBytes32();
        values[bob]["LayerZeroEndPoint"] = 0x1a44076050125825900e736c501f859c50fE728c.toBytes32();

        // OFTs
        values[berachain]["LBTC_OFT"] = 0x630e12D53D4E041b8C5451aD035Ea841E08391d7.toBytes32();
    }
}<|MERGE_RESOLUTION|>--- conflicted
+++ resolved
@@ -1636,16 +1636,14 @@
         // Odos
         values[sonicMainnet]["odosRouterV2"] = 0xaC041Df48dF9791B0654f1Dbbf2CC8450C5f2e9D.toBytes32();
         values[sonicMainnet]["odosExecutor"] = 0xB28Ca7e465C452cE4252598e0Bc96Aeba553CF82.toBytes32();
-
-<<<<<<< HEAD
+        
         // Aave
         values[sonicMainnet]["v3Pool"] = 0x5362dBb1e601abF3a4c14c22ffEdA64042E5eAA3.toBytes32();
         values[sonicMainnet]["v3RewardsController"] = 0x24bD6e9ca54F1737467DEf82dCA9702925B3Aa59.toBytes32();
          
-=======
         // Merkl
         values[sonicMainnet]["merklDistributor"] = 0x3Ef3D8bA38EBe18DB133cEc108f4D14CE00Dd9Ae.toBytes32();
->>>>>>> beafd14d
+
     }
 
     function _addSepoliaValues() private {
