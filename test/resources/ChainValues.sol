// SPDX-License-Identifier: Apache-2.0
pragma solidity 0.8.21;

import {ERC20} from "@solmate/tokens/ERC20.sol";
import {AddressToBytes32Lib} from "src/helper/AddressToBytes32Lib.sol";

contract ChainValues {
    using AddressToBytes32Lib for address;
    using AddressToBytes32Lib for bytes32;

    string public constant mainnet = "mainnet";
    string public constant polygon = "polygon";
    string public constant bsc = "bsc";
    string public constant avalanche = "avalanche";
    string public constant arbitrum = "arbitrum";
    string public constant optimism = "optimism";
    string public constant base = "base";

    // Bridging constants.
    uint64 public constant ccipArbitrumChainSelector = 4949039107694359620;
    uint64 public constant ccipMainnetChainSelector = 5009297550715157269;
    uint32 public constant layerZeroBaseEndpointId = 30184;
    uint32 public constant layerZeroMainnetEndpointId = 30101;
    uint32 public constant layerZeroOptimismEndpointId = 30111;
    uint32 public constant layerZeroArbitrumEndpointId = 30110;

    error ChainValues__ZeroAddress(string chainName, string valueName);
    error ChainValues__ZeroBytes32(string chainName, string valueName);
    error ChainValues__ValueAlreadySet(string chainName, string valueName);

    mapping(string => mapping(string => bytes32)) public values;

    function getAddress(string memory chainName, string memory valueName) public view returns (address a) {
        a = values[chainName][valueName].toAddress();
        if (a == address(0)) revert ChainValues__ZeroAddress(chainName, valueName);
    }

    function getERC20(string memory chainName, string memory valueName) public view returns (ERC20 erc20) {
        address a = getAddress(chainName, valueName);
        erc20 = ERC20(a);
    }

    function getBytes32(string memory chainName, string memory valueName) public view returns (bytes32 b) {
        b = values[chainName][valueName];
        if (b == bytes32(0)) revert ChainValues__ZeroBytes32(chainName, valueName);
    }

    function setValue(bool overrideOk, string memory chainName, string memory valueName, bytes32 value) public {
        if (!overrideOk && values[chainName][valueName] != bytes32(0)) {
            revert ChainValues__ValueAlreadySet(chainName, valueName);
        }
        values[chainName][valueName] = value;
    }

    function setAddress(bool overrideOk, string memory chainName, string memory valueName, address value) public {
        setValue(overrideOk, chainName, valueName, value.toBytes32());
    }

    constructor() {
        // Add mainnet values
        _addMainnetValues();
        _addBaseValues();
        _addArbitrumValues();
        _addOptimismValues();
    }

    function _addMainnetValues() private {
        // Liquid Ecosystem
        values[mainnet]["deployerAddress"] = 0x5F2F11ad8656439d5C14d9B351f8b09cDaC2A02d.toBytes32();
        values[mainnet]["dev0Address"] = 0x0463E60C7cE10e57911AB7bD1667eaa21de3e79b.toBytes32();
        values[mainnet]["dev1Address"] = 0x2322ba43eFF1542b6A7bAeD35e66099Ea0d12Bd1.toBytes32();
        values[mainnet]["liquidV1PriceRouter"] = 0x693799805B502264f9365440B93C113D86a4fFF5.toBytes32();
        values[mainnet]["liquidPayoutAddress"] = 0xA9962a5BfBea6918E958DeE0647E99fD7863b95A.toBytes32();
        values[mainnet]["liquidMultisig"] = 0xCEA8039076E35a825854c5C2f85659430b06ec96.toBytes32();
        values[mainnet]["liquidEth"] = 0xf0bb20865277aBd641a307eCe5Ee04E79073416C.toBytes32();
        values[mainnet]["liquidEthStrategist"] = 0x41DFc53B13932a2690C9790527C1967d8579a6ae.toBytes32();
        values[mainnet]["liquidEthManager"] = 0x227975088C28DBBb4b421c6d96781a53578f19a8.toBytes32();
        values[mainnet]["superSymbiotic"] = 0x917ceE801a67f933F2e6b33fC0cD1ED2d5909D88.toBytes32();
        values[mainnet]["superSymbioticTeller"] = 0x99dE9e5a3eC2750a6983C8732E6e795A35e7B861.toBytes32();
        values[mainnet]["weETHs"] = 0x917ceE801a67f933F2e6b33fC0cD1ED2d5909D88.toBytes32();

        // DeFi Ecosystem
        values[mainnet]["ETH"] = 0xEeeeeEeeeEeEeeEeEeEeeEEEeeeeEeeeeeeeEEeE.toBytes32();
        values[mainnet]["uniV3Router"] = 0xE592427A0AEce92De3Edee1F18E0157C05861564.toBytes32();
        values[mainnet]["uniV2Router"] = 0x7a250d5630B4cF539739dF2C5dAcb4c659F2488D.toBytes32();

        // ERC20s
        values[mainnet]["USDC"] = 0xA0b86991c6218b36c1d19D4a2e9Eb0cE3606eB48.toBytes32();
        values[mainnet]["WETH"] = 0xC02aaA39b223FE8D0A0e5C4F27eAD9083C756Cc2.toBytes32();
        values[mainnet]["WBTC"] = 0x2260FAC5E5542a773Aa44fBCfeDf7C193bc2C599.toBytes32();
        values[mainnet]["USDT"] = 0xdAC17F958D2ee523a2206206994597C13D831ec7.toBytes32();
        values[mainnet]["TUSD"] = 0x0000000000085d4780B73119b644AE5ecd22b376.toBytes32();
        values[mainnet]["DAI"] = 0x6B175474E89094C44Da98b954EedeAC495271d0F.toBytes32();
        values[mainnet]["WSTETH"] = 0x7f39C581F595B53c5cb19bD0b3f8dA6c935E2Ca0.toBytes32();
        values[mainnet]["STETH"] = 0xae7ab96520DE3A18E5e111B5EaAb095312D7fE84.toBytes32();
        values[mainnet]["FRAX"] = 0x853d955aCEf822Db058eb8505911ED77F175b99e.toBytes32();
        values[mainnet]["BAL"] = 0xba100000625a3754423978a60c9317c58a424e3D.toBytes32();
        values[mainnet]["COMP"] = 0xc00e94Cb662C3520282E6f5717214004A7f26888.toBytes32();
        values[mainnet]["LINK"] = 0x514910771AF9Ca656af840dff83E8264EcF986CA.toBytes32();
        values[mainnet]["rETH"] = 0xae78736Cd615f374D3085123A210448E74Fc6393.toBytes32();
        values[mainnet]["RETH"] = 0xae78736Cd615f374D3085123A210448E74Fc6393.toBytes32();
        values[mainnet]["cbETH"] = 0xBe9895146f7AF43049ca1c1AE358B0541Ea49704.toBytes32();
        values[mainnet]["RPL"] = 0xD33526068D116cE69F19A9ee46F0bd304F21A51f.toBytes32();
        values[mainnet]["BOND"] = 0x0391D2021f89DC339F60Fff84546EA23E337750f.toBytes32();
        values[mainnet]["SWETH"] = 0xf951E335afb289353dc249e82926178EaC7DEd78.toBytes32();
        values[mainnet]["AURA"] = 0xC0c293ce456fF0ED870ADd98a0828Dd4d2903DBF.toBytes32();
        values[mainnet]["GHO"] = 0x40D16FC0246aD3160Ccc09B8D0D3A2cD28aE6C2f.toBytes32();
        values[mainnet]["LUSD"] = 0x5f98805A4E8be255a32880FDeC7F6728C6568bA0.toBytes32();
        values[mainnet]["OHM"] = 0x64aa3364F17a4D01c6f1751Fd97C2BD3D7e7f1D5.toBytes32();
        values[mainnet]["MKR"] = 0x9f8F72aA9304c8B593d555F12eF6589cC3A579A2.toBytes32();
        values[mainnet]["APE"] = 0x4d224452801ACEd8B2F0aebE155379bb5D594381.toBytes32();
        values[mainnet]["UNI"] = 0x1f9840a85d5aF5bf1D1762F925BDADdC4201F984.toBytes32();
        values[mainnet]["CRV"] = 0xD533a949740bb3306d119CC777fa900bA034cd52.toBytes32();
        values[mainnet]["CVX"] = 0x4e3FBD56CD56c3e72c1403e103b45Db9da5B9D2B.toBytes32();
        values[mainnet]["FRXETH"] = 0x5E8422345238F34275888049021821E8E08CAa1f.toBytes32();
        values[mainnet]["CRVUSD"] = 0xf939E0A03FB07F59A73314E73794Be0E57ac1b4E.toBytes32();
        values[mainnet]["OETH"] = 0x856c4Efb76C1D1AE02e20CEB03A2A6a08b0b8dC3.toBytes32();
        values[mainnet]["MKUSD"] = 0x4591DBfF62656E7859Afe5e45f6f47D3669fBB28.toBytes32();
        values[mainnet]["YETH"] = 0x1BED97CBC3c24A4fb5C069C6E311a967386131f7.toBytes32();
        values[mainnet]["ETHX"] = 0xA35b1B31Ce002FBF2058D22F30f95D405200A15b.toBytes32();
        values[mainnet]["weETH"] = 0xCd5fE23C85820F7B72D0926FC9b05b43E359b7ee.toBytes32();
        values[mainnet]["WEETH"] = 0xCd5fE23C85820F7B72D0926FC9b05b43E359b7ee.toBytes32();
        values[mainnet]["EETH"] = 0x35fA164735182de50811E8e2E824cFb9B6118ac2.toBytes32();
        values[mainnet]["EZETH"] = 0xbf5495Efe5DB9ce00f80364C8B423567e58d2110.toBytes32();
        values[mainnet]["RSETH"] = 0xA1290d69c65A6Fe4DF752f95823fae25cB99e5A7.toBytes32();
        values[mainnet]["OSETH"] = 0xf1C9acDc66974dFB6dEcB12aA385b9cD01190E38.toBytes32();
        values[mainnet]["RSWETH"] = 0xFAe103DC9cf190eD75350761e95403b7b8aFa6c0.toBytes32();
        values[mainnet]["PENDLE"] = 0x808507121B80c02388fAd14726482e061B8da827.toBytes32();
        values[mainnet]["SUSDE"] = 0x9D39A5DE30e57443BfF2A8307A4256c8797A3497.toBytes32();
        values[mainnet]["USDE"] = 0x4c9EDD5852cd905f086C759E8383e09bff1E68B3.toBytes32();
        values[mainnet]["GEAR"] = 0xBa3335588D9403515223F109EdC4eB7269a9Ab5D.toBytes32();
        values[mainnet]["SDAI"] = 0x83F20F44975D03b1b09e64809B757c47f942BEeA.toBytes32();
        values[mainnet]["PYUSD"] = 0x6c3ea9036406852006290770BEdFcAbA0e23A0e8.toBytes32();
        values[mainnet]["METH"] = 0xd5F7838F5C461fefF7FE49ea5ebaF7728bB0ADfa.toBytes32();
        values[mainnet]["TBTC"] = 0x18084fbA666a33d37592fA2633fD49a74DD93a88.toBytes32();
        values[mainnet]["INST"] = 0x6f40d4A6237C257fff2dB00FA0510DeEECd303eb.toBytes32();
        values[mainnet]["LBTC"] = 0x8236a87084f8B84306f72007F36F2618A5634494.toBytes32();
        values[mainnet]["RSR"] = 0x320623b8E4fF03373931769A31Fc52A4E78B5d70.toBytes32();
        values[mainnet]["SFRXETH"] = 0xac3E018457B222d93114458476f3E3416Abbe38F.toBytes32();
        values[mainnet]["WBETH"] = 0xa2E3356610840701BDf5611a53974510Ae27E2e1.toBytes32();
        values[mainnet]["UNIETH"] = 0xF1376bceF0f78459C0Ed0ba5ddce976F1ddF51F4.toBytes32();
        values[mainnet]["CBETH"] = 0xBe9895146f7AF43049ca1c1AE358B0541Ea49704.toBytes32();
<<<<<<< HEAD
        values[mainnet]["pumpBTC"] = 0xF469fBD2abcd6B9de8E169d128226C0Fc90a012e.toBytes32();
=======
        values[mainnet]["USD0"] = 0x73A15FeD60Bf67631dC6cd7Bc5B6e8da8190aCF5.toBytes32();
        values[mainnet]["USD0_plus"] = 0x35D8949372D46B7a3D5A56006AE77B215fc69bC0.toBytes32();
>>>>>>> 2ff0fe4d

        // Rate providers
        values[mainnet]["WEETH_RATE_PROVIDER"] = 0xCd5fE23C85820F7B72D0926FC9b05b43E359b7ee.toBytes32();
        values[mainnet]["ETHX_RATE_PROVIDER"] = 0xAAE054B9b822554dd1D9d1F48f892B4585D3bbf0.toBytes32();
        values[mainnet]["UNIETH_RATE_PROVIDER"] = 0x2c3b8c5e98A6e89AAAF21Deebf5FF9d08c4A9FF7.toBytes32();

        // Chainlink Datafeeds
        values[mainnet]["WETH_USD_FEED"] = 0x5f4eC3Df9cbd43714FE2740f5E3616155c5b8419.toBytes32();
        values[mainnet]["USDC_USD_FEED"] = 0x8fFfFfd4AfB6115b954Bd326cbe7B4BA576818f6.toBytes32();
        values[mainnet]["WBTC_USD_FEED"] = 0xF4030086522a5bEEa4988F8cA5B36dbC97BeE88c.toBytes32();
        values[mainnet]["TUSD_USD_FEED"] = 0xec746eCF986E2927Abd291a2A1716c940100f8Ba.toBytes32();
        values[mainnet]["STETH_USD_FEED"] = 0xCfE54B5cD566aB89272946F602D76Ea879CAb4a8.toBytes32();
        values[mainnet]["DAI_USD_FEED"] = 0xAed0c38402a5d19df6E4c03F4E2DceD6e29c1ee9.toBytes32();
        values[mainnet]["USDT_USD_FEED"] = 0x3E7d1eAB13ad0104d2750B8863b489D65364e32D.toBytes32();
        values[mainnet]["COMP_USD_FEED"] = 0xdbd020CAeF83eFd542f4De03e3cF0C28A4428bd5.toBytes32();
        values[mainnet]["fastGasFeed"] = 0x169E633A2D1E6c10dD91238Ba11c4A708dfEF37C.toBytes32();
        values[mainnet]["FRAX_USD_FEED"] = 0xB9E1E3A9feFf48998E45Fa90847ed4D467E8BcfD.toBytes32();
        values[mainnet]["RETH_ETH_FEED"] = 0x536218f9E9Eb48863970252233c8F271f554C2d0.toBytes32();
        values[mainnet]["BOND_ETH_FEED"] = 0xdd22A54e05410D8d1007c38b5c7A3eD74b855281.toBytes32();
        values[mainnet]["CBETH_ETH_FEED"] = 0xF017fcB346A1885194689bA23Eff2fE6fA5C483b.toBytes32();
        values[mainnet]["STETH_ETH_FEED"] = 0x86392dC19c0b719886221c78AB11eb8Cf5c52812.toBytes32();
        values[mainnet]["BAL_USD_FEED"] = 0xdF2917806E30300537aEB49A7663062F4d1F2b5F.toBytes32();
        values[mainnet]["GHO_USD_FEED"] = 0x3f12643D3f6f874d39C2a4c9f2Cd6f2DbAC877FC.toBytes32();
        values[mainnet]["LUSD_USD_FEED"] = 0x3D7aE7E594f2f2091Ad8798313450130d0Aba3a0.toBytes32();
        values[mainnet]["OHM_ETH_FEED"] = 0x9a72298ae3886221820B1c878d12D872087D3a23.toBytes32();
        values[mainnet]["MKR_USD_FEED"] = 0xec1D1B3b0443256cc3860e24a46F108e699484Aa.toBytes32();
        values[mainnet]["UNI_ETH_FEED"] = 0xD6aA3D25116d8dA79Ea0246c4826EB951872e02e.toBytes32();
        values[mainnet]["APE_USD_FEED"] = 0xD10aBbC76679a20055E167BB80A24ac851b37056.toBytes32();
        values[mainnet]["CRV_USD_FEED"] = 0xCd627aA160A6fA45Eb793D19Ef54f5062F20f33f.toBytes32();
        values[mainnet]["CVX_USD_FEED"] = 0xd962fC30A72A84cE50161031391756Bf2876Af5D.toBytes32();
        values[mainnet]["CVX_ETH_FEED"] = 0xC9CbF687f43176B302F03f5e58470b77D07c61c6.toBytes32();
        values[mainnet]["CRVUSD_USD_FEED"] = 0xEEf0C605546958c1f899b6fB336C20671f9cD49F.toBytes32();
        values[mainnet]["LINK_USD_FEED"] = 0x2c1d072e956AFFC0D435Cb7AC38EF18d24d9127c.toBytes32();

        // Aave V2 Tokens
        values[mainnet]["aV2WETH"] = 0x030bA81f1c18d280636F32af80b9AAd02Cf0854e.toBytes32();
        values[mainnet]["aV2USDC"] = 0xBcca60bB61934080951369a648Fb03DF4F96263C.toBytes32();
        values[mainnet]["dV2USDC"] = 0x619beb58998eD2278e08620f97007e1116D5D25b.toBytes32();
        values[mainnet]["dV2WETH"] = 0xF63B34710400CAd3e044cFfDcAb00a0f32E33eCf.toBytes32();
        values[mainnet]["aV2WBTC"] = 0x9ff58f4fFB29fA2266Ab25e75e2A8b3503311656.toBytes32();
        values[mainnet]["aV2TUSD"] = 0x101cc05f4A51C0319f570d5E146a8C625198e636.toBytes32();
        values[mainnet]["aV2STETH"] = 0x1982b2F5814301d4e9a8b0201555376e62F82428.toBytes32();
        values[mainnet]["aV2DAI"] = 0x028171bCA77440897B824Ca71D1c56caC55b68A3.toBytes32();
        values[mainnet]["dV2DAI"] = 0x6C3c78838c761c6Ac7bE9F59fe808ea2A6E4379d.toBytes32();
        values[mainnet]["aV2USDT"] = 0x3Ed3B47Dd13EC9a98b44e6204A523E766B225811.toBytes32();
        values[mainnet]["dV2USDT"] = 0x531842cEbbdD378f8ee36D171d6cC9C4fcf475Ec.toBytes32();

        // Aave V3 Tokens
        values[mainnet]["aV3WETH"] = 0x4d5F47FA6A74757f35C14fD3a6Ef8E3C9BC514E8.toBytes32();
        values[mainnet]["aV3USDC"] = 0x98C23E9d8f34FEFb1B7BD6a91B7FF122F4e16F5c.toBytes32();
        values[mainnet]["dV3USDC"] = 0x72E95b8931767C79bA4EeE721354d6E99a61D004.toBytes32();
        values[mainnet]["aV3DAI"] = 0x018008bfb33d285247A21d44E50697654f754e63.toBytes32();
        values[mainnet]["dV3DAI"] = 0xcF8d0c70c850859266f5C338b38F9D663181C314.toBytes32();
        values[mainnet]["dV3WETH"] = 0xeA51d7853EEFb32b6ee06b1C12E6dcCA88Be0fFE.toBytes32();
        values[mainnet]["aV3WBTC"] = 0x5Ee5bf7ae06D1Be5997A1A72006FE6C607eC6DE8.toBytes32();
        values[mainnet]["aV3USDT"] = 0x23878914EFE38d27C4D67Ab83ed1b93A74D4086a.toBytes32();
        values[mainnet]["dV3USDT"] = 0x6df1C1E379bC5a00a7b4C6e67A203333772f45A8.toBytes32();
        values[mainnet]["aV3sDAI"] = 0x4C612E3B15b96Ff9A6faED838F8d07d479a8dD4c.toBytes32();
        values[mainnet]["aV3CrvUsd"] = 0xb82fa9f31612989525992FCfBB09AB22Eff5c85A.toBytes32();
        values[mainnet]["dV3CrvUsd"] = 0x028f7886F3e937f8479efaD64f31B3fE1119857a.toBytes32();
        values[mainnet]["aV3WeETH"] = 0xBdfa7b7893081B35Fb54027489e2Bc7A38275129.toBytes32();

        // Balancer V2 Addresses
        values[mainnet]["BB_A_USD"] = 0xfeBb0bbf162E64fb9D0dfe186E517d84C395f016.toBytes32();
        values[mainnet]["BB_A_USD_V3"] = 0xc443C15033FCB6Cf72cC24f1BDA0Db070DdD9786.toBytes32();
        values[mainnet]["vanillaUsdcDaiUsdt"] = 0x79c58f70905F734641735BC61e45c19dD9Ad60bC.toBytes32();
        values[mainnet]["BB_A_WETH"] = 0x60D604890feaa0b5460B28A424407c24fe89374a.toBytes32();
        values[mainnet]["wstETH_bbaWETH"] = 0xE0fCBf4d98F0aD982DB260f86cf28b49845403C5.toBytes32();
        values[mainnet]["new_wstETH_bbaWETH"] = 0x41503C9D499ddbd1dCdf818a1b05e9774203Bf46.toBytes32();
        values[mainnet]["GHO_LUSD_BPT"] = 0x3FA8C89704e5d07565444009e5d9e624B40Be813.toBytes32();
        values[mainnet]["swETH_bbaWETH"] = 0xaE8535c23afeDdA9304B03c68a3563B75fc8f92b.toBytes32();
        values[mainnet]["swETH_wETH"] = 0x02D928E68D8F10C0358566152677Db51E1e2Dc8C.toBytes32();

        values[mainnet]["rETH_weETH_id"] = 0x05ff47afada98a98982113758878f9a8b9fdda0a000000000000000000000645;
        values[mainnet]["rETH_weETH"] = 0x05ff47AFADa98a98982113758878F9A8B9FddA0a.toBytes32();
        values[mainnet]["rETH_weETH_gauge"] = 0xC859BF9d7B8C557bBd229565124c2C09269F3aEF.toBytes32();
        values[mainnet]["aura_reth_weeth"] = 0x07A319A023859BbD49CC9C38ee891c3EA9283Cc5.toBytes32();

        values[mainnet]["ezETH_wETH"] = 0x596192bB6e41802428Ac943D2f1476C1Af25CC0E.toBytes32();
        values[mainnet]["ezETH_wETH_gauge"] = 0xa8B309a75f0D64ED632d45A003c68A30e59A1D8b.toBytes32();
        values[mainnet]["aura_ezETH_wETH"] = 0x95eC73Baa0eCF8159b4EE897D973E41f51978E50.toBytes32();

        values[mainnet]["rsETH_ETHx"] = 0x7761b6E0Daa04E70637D81f1Da7d186C205C2aDE.toBytes32();
        values[mainnet]["rsETH_ETHx_gauge"] = 0x0BcDb6d9b27Bd62d3De605393902C7d1a2c71Aab.toBytes32();
        values[mainnet]["aura_rsETH_ETHx"] = 0xf618102462Ff3cf7edbA4c067316F1C3AbdbA193.toBytes32();

        values[mainnet]["rETH_wETH_id"] = 0x1e19cf2d73a72ef1332c882f20534b6519be0276000200000000000000000112;
        values[mainnet]["rETH_wETH"] = 0x1E19CF2D73a72Ef1332C882F20534B6519Be0276.toBytes32();
        values[mainnet]["rETH_wETH_gauge"] = 0x79eF6103A513951a3b25743DB509E267685726B7.toBytes32();
        values[mainnet]["aura_reth_weth"] = 0xDd1fE5AD401D4777cE89959b7fa587e569Bf125D.toBytes32();

        values[mainnet]["rsETH_wETH_id"] = 0x58aadfb1afac0ad7fca1148f3cde6aedf5236b6d00000000000000000000067f;
        values[mainnet]["rsETH_wETH"] = 0x58AAdFB1Afac0ad7fca1148f3cdE6aEDF5236B6D.toBytes32();
        values[mainnet]["rsETH_wETH_gauge"] = 0xdf04E3a7ab9857a16FB97174e0f1001aa44380AF.toBytes32();
        values[mainnet]["aura_rsETH_wETH"] = 0xB5FdB4f75C26798A62302ee4959E4281667557E0.toBytes32();

        values[mainnet]["ezETH_weETH_rswETH"] = 0x848a5564158d84b8A8fb68ab5D004Fae11619A54.toBytes32();
        values[mainnet]["ezETH_weETH_rswETH_gauge"] = 0x253ED65fff980AEE7E94a0dC57BE304426048b35.toBytes32();
        values[mainnet]["aura_ezETH_weETH_rswETH"] = 0xce98eb8b2Fb98049b3F2dB0A212Ba7ca3Efd63b0.toBytes32();

        values[mainnet]["BAL_wETH"] = 0x5c6Ee304399DBdB9C8Ef030aB642B10820DB8F56.toBytes32();
        values[mainnet]["PENDLE_wETH"] = 0xFD1Cf6FD41F229Ca86ada0584c63C49C3d66BbC9.toBytes32();
        values[mainnet]["wETH_AURA"] = 0xCfCA23cA9CA720B6E98E3Eb9B6aa0fFC4a5C08B9.toBytes32();

        // values[mainnet]["ezETH_wETH"] = 0x596192bB6e41802428Ac943D2f1476C1Af25CC0E.toBytes32();
        // values[mainnet]["ezETH_wETH_gauge"] = 0xa8B309a75f0D64ED632d45A003c68A30e59A1D8b.toBytes32();
        // values[mainnet]["aura_ezETH_wETH"] = 0x95eC73Baa0eCF8159b4EE897D973E41f51978E50.toBytes32();

        // Linear Pools.
        values[mainnet]["bb_a_dai"] = 0x6667c6fa9f2b3Fc1Cc8D85320b62703d938E4385.toBytes32();
        values[mainnet]["bb_a_usdt"] = 0xA1697F9Af0875B63DdC472d6EeBADa8C1fAB8568.toBytes32();
        values[mainnet]["bb_a_usdc"] = 0xcbFA4532D8B2ade2C261D3DD5ef2A2284f792692.toBytes32();

        values[mainnet]["BB_A_USD_GAUGE"] = 0x0052688295413b32626D226a205b95cDB337DE86.toBytes32(); // query subgraph for gauges wrt to poolId: https://docs.balancer.fi/reference/vebal-and-gauges/gauges.html#query-gauge-by-l2-sidechain-pool:~:text=%23-,Query%20Pending%20Tokens%20for%20a%20Given%20Pool,-The%20process%20differs
        values[mainnet]["BB_A_USD_GAUGE_ADDRESS"] = 0x0052688295413b32626D226a205b95cDB337DE86.toBytes32();
        values[mainnet]["wstETH_bbaWETH_GAUGE_ADDRESS"] = 0x5f838591A5A8048F0E4C4c7fCca8fD9A25BF0590.toBytes32();

        // Mainnet Balancer Specific Addresses
        values[mainnet]["vault"] = 0xBA12222222228d8Ba445958a75a0704d566BF2C8.toBytes32();
        values[mainnet]["balancerVault"] = 0xBA12222222228d8Ba445958a75a0704d566BF2C8.toBytes32();
        values[mainnet]["relayer"] = 0xfeA793Aa415061C483D2390414275AD314B3F621.toBytes32();
        values[mainnet]["minter"] = 0x239e55F427D44C3cc793f49bFB507ebe76638a2b.toBytes32();
        values[mainnet]["USDC_DAI_USDT_BPT"] = 0x79c58f70905F734641735BC61e45c19dD9Ad60bC.toBytes32();
        values[mainnet]["rETH_wETH_BPT"] = 0x1E19CF2D73a72Ef1332C882F20534B6519Be0276.toBytes32();
        values[mainnet]["wstETH_wETH_BPT"] = 0x32296969Ef14EB0c6d29669C550D4a0449130230.toBytes32();
        values[mainnet]["wstETH_cbETH_BPT"] = 0x9c6d47Ff73e0F5E51BE5FD53236e3F595C5793F2.toBytes32();
        values[mainnet]["bb_a_USD_BPT"] = 0xfeBb0bbf162E64fb9D0dfe186E517d84C395f016.toBytes32();
        values[mainnet]["bb_a_USDC_BPT"] = 0xcbFA4532D8B2ade2C261D3DD5ef2A2284f792692.toBytes32();
        values[mainnet]["bb_a_DAI_BPT"] = 0x6667c6fa9f2b3Fc1Cc8D85320b62703d938E4385.toBytes32();
        values[mainnet]["bb_a_USDT_BPT"] = 0xA1697F9Af0875B63DdC472d6EeBADa8C1fAB8568.toBytes32();
        values[mainnet]["aura_rETH_wETH_BPT"] = 0xDd1fE5AD401D4777cE89959b7fa587e569Bf125D.toBytes32();
        values[mainnet]["GHO_bb_a_USD_BPT"] = 0xc2B021133D1b0cF07dba696fd5DD89338428225B.toBytes32();

        values[mainnet]["wstETH_wETH_BPT"] = 0x93d199263632a4EF4Bb438F1feB99e57b4b5f0BD.toBytes32();
        values[mainnet]["wstETH_wETH_Id"] = 0x93d199263632a4ef4bb438f1feb99e57b4b5f0bd0000000000000000000005c2;
        values[mainnet]["wstETH_wETH_Gauge"] = 0x5C0F23A5c1be65Fa710d385814a7Fd1Bda480b1C.toBytes32();
        values[mainnet]["aura_wstETH_wETH"] = 0x2a14dB8D09dB0542f6A371c0cB308A768227D67D.toBytes32();

        // Rate Providers
        values[mainnet]["cbethRateProvider"] = 0x7311E4BB8a72e7B300c5B8BDE4de6CdaA822a5b1.toBytes32();
        values[mainnet]["rethRateProvider"] = 0x1a8F81c256aee9C640e14bB0453ce247ea0DFE6F.toBytes32();
        values[mainnet]["sDaiRateProvider"] = 0xc7177B6E18c1Abd725F5b75792e5F7A3bA5DBC2c.toBytes32();
        values[mainnet]["rsETHRateProvider"] = 0x746df66bc1Bb361b9E8E2a794C299c3427976e6C.toBytes32();

        // Compound V2
        // Cvalues[mainnet]["cDAI"] = C0x5d3a536E4D6DbD6114cc1Ead35777bAB948E3643.toBytes32();
        // Cvalues[mainnet]["cUSDC"] = C0x39AA39c021dfbaE8faC545936693aC917d5E7563.toBytes32();
        // Cvalues[mainnet]["cTUSD"] = C0x12392F67bdf24faE0AF363c24aC620a2f67DAd86.toBytes32();

        // Chainlink Automation Registry
        values[mainnet]["automationRegistry"] = 0x02777053d6764996e594c3E88AF1D58D5363a2e6.toBytes32();
        values[mainnet]["automationRegistryV2"] = 0x6593c7De001fC8542bB1703532EE1E5aA0D458fD.toBytes32();
        values[mainnet]["automationRegistrarV2"] = 0x6B0B234fB2f380309D47A7E9391E29E9a179395a.toBytes32();

        // FraxLend Pairs
        values[mainnet]["FXS_FRAX_PAIR"] = 0xDbe88DBAc39263c47629ebbA02b3eF4cf0752A72.toBytes32();
        values[mainnet]["FPI_FRAX_PAIR"] = 0x74F82Bd9D0390A4180DaaEc92D64cf0708751759.toBytes32();
        values[mainnet]["SFRXETH_FRAX_PAIR"] = 0x78bB3aEC3d855431bd9289fD98dA13F9ebB7ef15.toBytes32();
        values[mainnet]["CRV_FRAX_PAIR"] = 0x3835a58CA93Cdb5f912519ad366826aC9a752510.toBytes32(); // FraxlendV1
        values[mainnet]["WBTC_FRAX_PAIR"] = 0x32467a5fc2d72D21E8DCe990906547A2b012f382.toBytes32(); // FraxlendV1
        values[mainnet]["WETH_FRAX_PAIR"] = 0x794F6B13FBd7EB7ef10d1ED205c9a416910207Ff.toBytes32(); // FraxlendV1
        values[mainnet]["CVX_FRAX_PAIR"] = 0xa1D100a5bf6BFd2736837c97248853D989a9ED84.toBytes32(); // FraxlendV1
        values[mainnet]["MKR_FRAX_PAIR"] = 0x82Ec28636B77661a95f021090F6bE0C8d379DD5D.toBytes32(); // FraxlendV2
        values[mainnet]["APE_FRAX_PAIR"] = 0x3a25B9aB8c07FfEFEe614531C75905E810d8A239.toBytes32(); // FraxlendV2
        values[mainnet]["UNI_FRAX_PAIR"] = 0xc6CadA314389430d396C7b0C70c6281e99ca7fe8.toBytes32(); // FraxlendV2

        /// From Crispy's curve tests

        // Curve Pools and Tokens
        values[mainnet]["TriCryptoPool"] = 0xD51a44d3FaE010294C616388b506AcdA1bfAAE46.toBytes32();
        values[mainnet]["CRV_3_CRYPTO"] = 0xc4AD29ba4B3c580e6D59105FFf484999997675Ff.toBytes32();
        values[mainnet]["daiUsdcUsdtPool"] = 0xbEbc44782C7dB0a1A60Cb6fe97d0b483032FF1C7.toBytes32();
        values[mainnet]["CRV_DAI_USDC_USDT"] = 0x6c3F90f043a72FA612cbac8115EE7e52BDe6E490.toBytes32();
        values[mainnet]["frax3CrvPool"] = 0xd632f22692FaC7611d2AA1C0D552930D43CAEd3B.toBytes32();
        values[mainnet]["CRV_FRAX_3CRV"] = 0xd632f22692FaC7611d2AA1C0D552930D43CAEd3B.toBytes32();
        values[mainnet]["wethCrvPool"] = 0x8301AE4fc9c624d1D396cbDAa1ed877821D7C511.toBytes32();
        values[mainnet]["CRV_WETH_CRV"] = 0xEd4064f376cB8d68F770FB1Ff088a3d0F3FF5c4d.toBytes32();
        values[mainnet]["aave3Pool"] = 0xDeBF20617708857ebe4F679508E7b7863a8A8EeE.toBytes32();
        values[mainnet]["CRV_AAVE_3CRV"] = 0xFd2a8fA60Abd58Efe3EeE34dd494cD491dC14900.toBytes32();
        values[mainnet]["stETHWethNg"] = 0x21E27a5E5513D6e65C4f830167390997aA84843a.toBytes32();
        values[mainnet]["EthFrxEthCurvePool"] = 0xa1F8A6807c402E4A15ef4EBa36528A3FED24E577.toBytes32();
        values[mainnet]["triCrypto2"] = 0xD51a44d3FaE010294C616388b506AcdA1bfAAE46.toBytes32();
        values[mainnet]["weETH_wETH_ng"] = 0xDB74dfDD3BB46bE8Ce6C33dC9D82777BCFc3dEd5.toBytes32();
        values[mainnet]["weETH_wETH_ng_gauge"] = 0x053df3e4D0CeD9a3Bf0494F97E83CE1f13BdC0E2.toBytes32();

        values[mainnet]["UsdcCrvUsdPool"] = 0x4DEcE678ceceb27446b35C672dC7d61F30bAD69E.toBytes32();
        values[mainnet]["UsdcCrvUsdToken"] = 0x4DEcE678ceceb27446b35C672dC7d61F30bAD69E.toBytes32();
        values[mainnet]["UsdcCrvUsdGauge"] = 0x95f00391cB5EebCd190EB58728B4CE23DbFa6ac1.toBytes32();
        values[mainnet]["WethRethPool"] = 0x0f3159811670c117c372428D4E69AC32325e4D0F.toBytes32();
        values[mainnet]["WethRethToken"] = 0x6c38cE8984a890F5e46e6dF6117C26b3F1EcfC9C.toBytes32();
        values[mainnet]["WethRethGauge"] = 0x9d4D981d8a9066f5db8532A5816543dE8819d4A8.toBytes32();
        values[mainnet]["UsdtCrvUsdPool"] = 0x390f3595bCa2Df7d23783dFd126427CCeb997BF4.toBytes32();
        values[mainnet]["UsdtCrvUsdToken"] = 0x390f3595bCa2Df7d23783dFd126427CCeb997BF4.toBytes32();
        values[mainnet]["UsdtCrvUsdGauge"] = 0x4e6bB6B7447B7B2Aa268C16AB87F4Bb48BF57939.toBytes32();
        values[mainnet]["EthStethPool"] = 0xDC24316b9AE028F1497c275EB9192a3Ea0f67022.toBytes32();
        values[mainnet]["EthStethToken"] = 0x06325440D014e39736583c165C2963BA99fAf14E.toBytes32();
        values[mainnet]["EthStethGauge"] = 0x182B723a58739a9c974cFDB385ceaDb237453c28.toBytes32();
        values[mainnet]["FraxUsdcPool"] = 0xDcEF968d416a41Cdac0ED8702fAC8128A64241A2.toBytes32();
        values[mainnet]["FraxUsdcToken"] = 0x3175Df0976dFA876431C2E9eE6Bc45b65d3473CC.toBytes32();
        values[mainnet]["FraxUsdcGauge"] = 0xCFc25170633581Bf896CB6CDeE170e3E3Aa59503.toBytes32();
        values[mainnet]["WethFrxethPool"] = 0x9c3B46C0Ceb5B9e304FCd6D88Fc50f7DD24B31Bc.toBytes32();
        values[mainnet]["WethFrxethToken"] = 0x9c3B46C0Ceb5B9e304FCd6D88Fc50f7DD24B31Bc.toBytes32();
        values[mainnet]["WethFrxethGauge"] = 0x4E21418095d32d15c6e2B96A9910772613A50d50.toBytes32();
        values[mainnet]["EthFrxethPool"] = 0xa1F8A6807c402E4A15ef4EBa36528A3FED24E577.toBytes32();
        values[mainnet]["EthFrxethToken"] = 0xf43211935C781D5ca1a41d2041F397B8A7366C7A.toBytes32();
        values[mainnet]["EthFrxethGauge"] = 0x2932a86df44Fe8D2A706d8e9c5d51c24883423F5.toBytes32();
        values[mainnet]["StethFrxethPool"] = 0x4d9f9D15101EEC665F77210cB999639f760F831E.toBytes32();
        values[mainnet]["StethFrxethToken"] = 0x4d9f9D15101EEC665F77210cB999639f760F831E.toBytes32();
        values[mainnet]["StethFrxethGauge"] = 0x821529Bb07c83803C9CC7763e5974386e9eFEdC7.toBytes32();
        values[mainnet]["WethCvxPool"] = 0xB576491F1E6e5E62f1d8F26062Ee822B40B0E0d4.toBytes32();
        values[mainnet]["WethCvxToken"] = 0x3A283D9c08E8b55966afb64C515f5143cf907611.toBytes32();
        values[mainnet]["WethCvxGauge"] = 0x7E1444BA99dcdFfE8fBdb42C02F0005D14f13BE1.toBytes32();
        values[mainnet]["EthStethNgPool"] = 0x21E27a5E5513D6e65C4f830167390997aA84843a.toBytes32();
        values[mainnet]["EthStethNgToken"] = 0x21E27a5E5513D6e65C4f830167390997aA84843a.toBytes32();
        values[mainnet]["EthStethNgGauge"] = 0x79F21BC30632cd40d2aF8134B469a0EB4C9574AA.toBytes32();
        values[mainnet]["EthOethPool"] = 0x94B17476A93b3262d87B9a326965D1E91f9c13E7.toBytes32();
        values[mainnet]["EthOethToken"] = 0x94B17476A93b3262d87B9a326965D1E91f9c13E7.toBytes32();
        values[mainnet]["EthOethGauge"] = 0xd03BE91b1932715709e18021734fcB91BB431715.toBytes32();
        values[mainnet]["FraxCrvUsdPool"] = 0x0CD6f267b2086bea681E922E19D40512511BE538.toBytes32();
        values[mainnet]["FraxCrvUsdToken"] = 0x0CD6f267b2086bea681E922E19D40512511BE538.toBytes32();
        values[mainnet]["FraxCrvUsdGauge"] = 0x96424E6b5eaafe0c3B36CA82068d574D44BE4e3c.toBytes32();
        values[mainnet]["mkUsdFraxUsdcPool"] = 0x0CFe5C777A7438C9Dd8Add53ed671cEc7A5FAeE5.toBytes32();
        values[mainnet]["mkUsdFraxUsdcToken"] = 0x0CFe5C777A7438C9Dd8Add53ed671cEc7A5FAeE5.toBytes32();
        values[mainnet]["mkUsdFraxUsdcGauge"] = 0xF184d80915Ba7d835D941BA70cDdf93DE36517ee.toBytes32();
        values[mainnet]["WethYethPool"] = 0x69ACcb968B19a53790f43e57558F5E443A91aF22.toBytes32();
        values[mainnet]["WethYethToken"] = 0x69ACcb968B19a53790f43e57558F5E443A91aF22.toBytes32();
        values[mainnet]["WethYethGauge"] = 0x138cC21D15b7A06F929Fc6CFC88d2b830796F4f1.toBytes32();
        values[mainnet]["EthEthxPool"] = 0x59Ab5a5b5d617E478a2479B0cAD80DA7e2831492.toBytes32();
        values[mainnet]["EthEthxToken"] = 0x59Ab5a5b5d617E478a2479B0cAD80DA7e2831492.toBytes32();
        values[mainnet]["EthEthxGauge"] = 0x7671299eA7B4bbE4f3fD305A994e6443b4be680E.toBytes32();
        values[mainnet]["CrvUsdSdaiPool"] = 0x1539c2461d7432cc114b0903f1824079BfCA2C92.toBytes32();
        values[mainnet]["CrvUsdSdaiToken"] = 0x1539c2461d7432cc114b0903f1824079BfCA2C92.toBytes32();
        values[mainnet]["CrvUsdSdaiGauge"] = 0x2B5a5e182768a18C70EDd265240578a72Ca475ae.toBytes32();
        values[mainnet]["CrvUsdSfraxPool"] = 0xfEF79304C80A694dFd9e603D624567D470e1a0e7.toBytes32();
        values[mainnet]["CrvUsdSfraxToken"] = 0xfEF79304C80A694dFd9e603D624567D470e1a0e7.toBytes32();
        values[mainnet]["CrvUsdSfraxGauge"] = 0x62B8DA8f1546a092500c457452fC2d45fa1777c4.toBytes32();
        values[mainnet]["LusdCrvUsdPool"] = 0x9978c6B08d28d3B74437c917c5dD7C026df9d55C.toBytes32();
        values[mainnet]["LusdCrvUsdToken"] = 0x9978c6B08d28d3B74437c917c5dD7C026df9d55C.toBytes32();
        values[mainnet]["LusdCrvUsdGauge"] = 0x66F65323bdE835B109A92045Aa7c655559dbf863.toBytes32();
        values[mainnet]["WstethEthXPool"] = 0x14756A5eD229265F86990e749285bDD39Fe0334F.toBytes32();
        values[mainnet]["WstethEthXToken"] = 0xfffAE954601cFF1195a8E20342db7EE66d56436B.toBytes32();
        values[mainnet]["WstethEthXGauge"] = 0xc1394d6c89cf8F553da8c8256674C778ccFf3E80.toBytes32();
        values[mainnet]["EthEthXPool"] = 0x59Ab5a5b5d617E478a2479B0cAD80DA7e2831492.toBytes32();
        values[mainnet]["EthEthXToken"] = 0x59Ab5a5b5d617E478a2479B0cAD80DA7e2831492.toBytes32();
        values[mainnet]["EthEthXGauge"] = 0x7671299eA7B4bbE4f3fD305A994e6443b4be680E.toBytes32();
        values[mainnet]["weETH_wETH_Curve_LP"] = 0x13947303F63b363876868D070F14dc865C36463b.toBytes32();
        values[mainnet]["weETH_wETH_Curve_Gauge"] = 0x1CAC1a0Ed47E2e0A313c712b2dcF85994021a365.toBytes32();
        values[mainnet]["weETH_wETH_Convex_Reward"] = 0x2D159E01A5cEe7498F84Be68276a5266b3cb3774.toBytes32();

        values[mainnet]["weETH_wETH_Pool"] = 0x13947303F63b363876868D070F14dc865C36463b.toBytes32();
        values[mainnet]["weETH_wETH_NG_Pool"] = 0xDB74dfDD3BB46bE8Ce6C33dC9D82777BCFc3dEd5.toBytes32();
        values[mainnet]["weETH_wETH_NG_Convex_Reward"] = 0x5411CC583f0b51104fA523eEF9FC77A29DF80F58.toBytes32();

        values[mainnet]["pyUsd_Usdc_Curve_Pool"] = 0x383E6b4437b59fff47B619CBA855CA29342A8559.toBytes32();
        values[mainnet]["pyUsd_Usdc_Convex_Id"] = address(270).toBytes32();
        values[mainnet]["frax_Usdc_Curve_Pool"] = 0xDcEF968d416a41Cdac0ED8702fAC8128A64241A2.toBytes32();
        values[mainnet]["frax_Usdc_Convex_Id"] = address(100).toBytes32();
        values[mainnet]["usdc_CrvUsd_Curve_Pool"] = 0x4DEcE678ceceb27446b35C672dC7d61F30bAD69E.toBytes32();
        values[mainnet]["usdc_CrvUsd_Convex_Id"] = address(182).toBytes32();
        values[mainnet]["sDai_sUsde_Curve_Pool"] = 0x167478921b907422F8E88B43C4Af2B8BEa278d3A.toBytes32();
        values[mainnet]["sDai_sUsde_Curve_Gauge"] = 0x330Cfd12e0E97B0aDF46158D2A81E8Bd2985c6cB.toBytes32();

        values[mainnet]["ezETH_wETH_Curve_Pool"] = 0x85dE3ADd465a219EE25E04d22c39aB027cF5C12E.toBytes32();
        values[mainnet]["weETH_rswETH_Curve_Pool"] = 0x278cfB6f06B1EFc09d34fC7127d6060C61d629Db.toBytes32();
        values[mainnet]["rswETH_wETH_Curve_Pool"] = 0xeE04382c4cA6c450213923fE0f0daB19b0ff3939.toBytes32();
        values[mainnet]["USDe_USDC_Curve_Pool"] = 0x02950460E2b9529D0E00284A5fA2d7bDF3fA4d72.toBytes32();
        values[mainnet]["USDe_DAI_Curve_Pool"] = 0xF36a4BA50C603204c3FC6d2dA8b78A7b69CBC67d.toBytes32();
        values[mainnet]["sDAI_sUSDe_Curve_Pool"] = 0x167478921b907422F8E88B43C4Af2B8BEa278d3A.toBytes32();

        values[mainnet]["WethMkUsdPool"] = 0xc89570207c5BA1B0E3cD372172cCaEFB173DB270.toBytes32();

        // Convex-Curve Platform Specifics
        values[mainnet]["convexCurveMainnetBooster"] = 0xF403C135812408BFbE8713b5A23a04b3D48AAE31.toBytes32();

        values[mainnet]["ethFrxethBaseRewardPool"] = 0xbD5445402B0a287cbC77cb67B2a52e2FC635dce4.toBytes32();
        values[mainnet]["ethStethNgBaseRewardPool"] = 0x6B27D7BC63F1999D14fF9bA900069ee516669ee8.toBytes32();
        values[mainnet]["fraxCrvUsdBaseRewardPool"] = 0x3CfB4B26dc96B124D15A6f360503d028cF2a3c00.toBytes32();
        values[mainnet]["mkUsdFraxUsdcBaseRewardPool"] = 0x35FbE5520E70768DCD6E3215Ed54E14CBccA10D2.toBytes32();
        values[mainnet]["wethYethBaseRewardPool"] = 0xB0867ADE998641Ab1Ff04cF5cA5e5773fA92AaE3.toBytes32();
        values[mainnet]["ethEthxBaseRewardPool"] = 0x399e111c7209a741B06F8F86Ef0Fdd88fC198D20.toBytes32();
        values[mainnet]["crvUsdSFraxBaseRewardPool"] = 0x73eA73C3a191bd05F3266eB2414609dC5Fe777a2.toBytes32();
        values[mainnet]["usdtCrvUsdBaseRewardPool"] = 0xD1DdB0a0815fD28932fBb194C84003683AF8a824.toBytes32();
        values[mainnet]["lusdCrvUsdBaseRewardPool"] = 0x633D3B227696B3FacF628a197f982eF68d26c7b5.toBytes32();
        values[mainnet]["wstethEthxBaseRewardPool"] = 0x85b118e0Fa5706d99b270be43d782FBE429aD409.toBytes32();

        // Uniswap V3
        values[mainnet]["WSTETH_WETH_100"] = 0x109830a1AAaD605BbF02a9dFA7B0B92EC2FB7dAa.toBytes32();
        values[mainnet]["WSTETH_WETH_500"] = 0xD340B57AAcDD10F96FC1CF10e15921936F41E29c.toBytes32();
        values[mainnet]["DAI_USDC_100"] = 0x5777d92f208679DB4b9778590Fa3CAB3aC9e2168.toBytes32();
        values[mainnet]["uniswapV3NonFungiblePositionManager"] = 0xC36442b4a4522E871399CD717aBDD847Ab11FE88.toBytes32();

        // Redstone
        values[mainnet]["swEthAdapter"] = 0x68ba9602B2AeE30847412109D2eE89063bf08Ec2.toBytes32();
        values[mainnet]["swEthDataFeedId"] = 0x5357455448000000000000000000000000000000000000000000000000000000;
        values[mainnet]["swEthEthDataFeedId"] = 0x53574554482f4554480000000000000000000000000000000000000000000000;

        values[mainnet]["ethXEthAdapter"] = 0xc799194cAa24E2874Efa89b4Bf5c92a530B047FF.toBytes32();
        values[mainnet]["ethXEthDataFeedId"] = 0x455448782f455448000000000000000000000000000000000000000000000000;

        values[mainnet]["ethXAdapter"] = 0xF3eB387Ac1317fBc7E2EFD82214eE1E148f0Fe00.toBytes32();
        values[mainnet]["ethXUsdDataFeedId"] = 0x4554487800000000000000000000000000000000000000000000000000000000;

        values[mainnet]["weEthEthAdapter"] = 0x8751F736E94F6CD167e8C5B97E245680FbD9CC36.toBytes32();
        values[mainnet]["weEthDataFeedId"] = 0x77654554482f4554480000000000000000000000000000000000000000000000;
        values[mainnet]["weethAdapter"] = 0xdDb6F90fFb4d3257dd666b69178e5B3c5Bf41136.toBytes32();
        values[mainnet]["weethUsdDataFeedId"] = 0x7765455448000000000000000000000000000000000000000000000000000000;

        values[mainnet]["osEthEthAdapter"] = 0x66ac817f997Efd114EDFcccdce99F3268557B32C.toBytes32();
        values[mainnet]["osEthEthDataFeedId"] = 0x6f734554482f4554480000000000000000000000000000000000000000000000;

        values[mainnet]["rsEthEthAdapter"] = 0xA736eAe8805dDeFFba40cAB8c99bCB309dEaBd9B.toBytes32();
        values[mainnet]["rsEthEthDataFeedId"] = 0x72734554482f4554480000000000000000000000000000000000000000000000;

        values[mainnet]["ezEthEthAdapter"] = 0xF4a3e183F59D2599ee3DF213ff78b1B3b1923696.toBytes32();
        values[mainnet]["ezEthEthDataFeedId"] = 0x657a4554482f4554480000000000000000000000000000000000000000000000;

        // Maker
        values[mainnet]["dsrManager"] = 0x373238337Bfe1146fb49989fc222523f83081dDb.toBytes32();

        // Maker
        values[mainnet]["savingsDaiAddress"] = 0x83F20F44975D03b1b09e64809B757c47f942BEeA.toBytes32();
        values[mainnet]["sDAI"] = 0x83F20F44975D03b1b09e64809B757c47f942BEeA.toBytes32();

        // Frax
        values[mainnet]["sFRAX"] = 0xA663B02CF0a4b149d2aD41910CB81e23e1c41c32.toBytes32();

        // Lido
        values[mainnet]["unstETH"] = 0x889edC2eDab5f40e902b864aD4d7AdE8E412F9B1.toBytes32();

        // Stader
        values[mainnet]["stakePoolManagerAddress"] = 0xcf5EA1b38380f6aF39068375516Daf40Ed70D299.toBytes32();
        values[mainnet]["userWithdrawManagerAddress"] = 0x9F0491B32DBce587c50c4C43AB303b06478193A7.toBytes32();
        values[mainnet]["staderConfig"] = 0x4ABEF2263d5A5ED582FC9A9789a41D85b68d69DB.toBytes32();

        // Etherfi
        values[mainnet]["EETH_LIQUIDITY_POOL"] = 0x308861A430be4cce5502d0A12724771Fc6DaF216.toBytes32();
        values[mainnet]["withdrawalRequestNft"] = 0x7d5706f6ef3F89B3951E23e557CDFBC3239D4E2c.toBytes32();

        // Renzo
        values[mainnet]["restakeManager"] = 0x74a09653A083691711cF8215a6ab074BB4e99ef5.toBytes32();

        // Kelp DAO
        values[mainnet]["lrtDepositPool"] = 0x036676389e48133B63a802f8635AD39E752D375D.toBytes32();
        // Compound V3
        values[mainnet]["cUSDCV3"] = 0xc3d688B66703497DAA19211EEdff47f25384cdc3.toBytes32();
        values[mainnet]["cUSDTV3"] = 0x3Afdc9BCA9213A35503b077a6072F3D0d5AB0840.toBytes32();
        values[mainnet]["cWETHV3"] = 0xA17581A9E3356d9A858b789D68B4d866e593aE94.toBytes32();
        values[mainnet]["cometRewards"] = 0x1B0e765F6224C21223AeA2af16c1C46E38885a40.toBytes32();
        // Morpho Blue
        values[mainnet]["morphoBlue"] = 0xBBBBBbbBBb9cC5e90e3b3Af64bdAF62C37EEFFCb.toBytes32();
        values[mainnet]["ezEthOracle"] = 0x61025e2B0122ac8bE4e37365A4003d87ad888Cc3.toBytes32();
        values[mainnet]["ezEthIrm"] = 0x870aC11D48B15DB9a138Cf899d20F13F79Ba00BC.toBytes32();
        values[mainnet]["weETH_wETH_86_market"] = 0x698fe98247a40c5771537b5786b2f3f9d78eb487b4ce4d75533cd0e94d88a115;

        // MetaMorpho
        values[mainnet]["usualBoostedUSDC"] = 0xd63070114470f685b75B74D60EEc7c1113d33a3D.toBytes32();

        values[mainnet]["uniswapV3PositionManager"] = 0xC36442b4a4522E871399CD717aBDD847Ab11FE88.toBytes32();

        // 1Inch
        values[mainnet]["aggregationRouterV5"] = 0x1111111254EEB25477B68fb85Ed929f73A960582.toBytes32();
        values[mainnet]["oneInchExecutor"] = 0xE37e799D5077682FA0a244D46E5649F71457BD09.toBytes32();
        values[mainnet]["wETHweETH5bps"] = 0x7A415B19932c0105c82FDB6b720bb01B0CC2CAe3.toBytes32();

        // Gearbox
        values[mainnet]["dWETHV3"] = 0xda0002859B2d05F66a753d8241fCDE8623f26F4f.toBytes32();
        values[mainnet]["sdWETHV3"] = 0x0418fEB7d0B25C411EB77cD654305d29FcbFf685.toBytes32();
        values[mainnet]["dUSDCV3"] = 0xda00000035fef4082F78dEF6A8903bee419FbF8E.toBytes32();
        values[mainnet]["sdUSDCV3"] = 0x9ef444a6d7F4A5adcd68FD5329aA5240C90E14d2.toBytes32();
        values[mainnet]["dDAIV3"] = 0xe7146F53dBcae9D6Fa3555FE502648deb0B2F823.toBytes32();
        values[mainnet]["sdDAIV3"] = 0xC853E4DA38d9Bd1d01675355b8c8f3BBC1451973.toBytes32();
        values[mainnet]["dUSDTV3"] = 0x05A811275fE9b4DE503B3311F51edF6A856D936e.toBytes32();
        values[mainnet]["sdUSDTV3"] = 0x16adAb68bDEcE3089D4f1626Bb5AEDD0d02471aD.toBytes32();
        values[mainnet]["dWBTCV3"] = 0xda00010eDA646913F273E10E7A5d1F659242757d.toBytes32();
        values[mainnet]["sdWBTCV3"] = 0xA8cE662E45E825DAF178DA2c8d5Fae97696A788A.toBytes32();

        // Pendle
        values[mainnet]["pendleMarketFactory"] = 0x1A6fCc85557BC4fB7B534ed835a03EF056552D52.toBytes32();
        values[mainnet]["pendleRouter"] = 0x888888888889758F76e7103c6CbF23ABbF58F946.toBytes32();
        values[mainnet]["pendleOracle"] = 0x66a1096C6366b2529274dF4f5D8247827fe4CEA8.toBytes32();
        values[mainnet]["pendleLimitOrderRouter"] = 0x000000000000c9B3E2C3Ec88B1B4c0cD853f4321.toBytes32();

        values[mainnet]["pendleWeETHMarket"] = 0xF32e58F92e60f4b0A37A69b95d642A471365EAe8.toBytes32();
        values[mainnet]["pendleWeethSy"] = 0xAC0047886a985071476a1186bE89222659970d65.toBytes32();
        values[mainnet]["pendleEethPt"] = 0xc69Ad9baB1dEE23F4605a82b3354F8E40d1E5966.toBytes32();
        values[mainnet]["pendleEethYt"] = 0xfb35Fd0095dD1096b1Ca49AD44d8C5812A201677.toBytes32();

        values[mainnet]["pendleZircuitWeETHMarket"] = 0xe26D7f9409581f606242300fbFE63f56789F2169.toBytes32();
        values[mainnet]["pendleZircuitWeethSy"] = 0xD7DF7E085214743530afF339aFC420c7c720BFa7.toBytes32();
        values[mainnet]["pendleZircuitEethPt"] = 0x4AE5411F3863CdB640309e84CEDf4B08B8b33FfF.toBytes32();
        values[mainnet]["pendleZircuitEethYt"] = 0x7C2D26182adeEf96976035986cF56474feC03bDa.toBytes32();

        values[mainnet]["pendleUSDeMarket"] = 0x19588F29f9402Bb508007FeADd415c875Ee3f19F.toBytes32();
        values[mainnet]["pendleUSDeSy"] = 0x42862F48eAdE25661558AFE0A630b132038553D0.toBytes32();
        values[mainnet]["pendleUSDePt"] = 0xa0021EF8970104c2d008F38D92f115ad56a9B8e1.toBytes32();
        values[mainnet]["pendleUSDeYt"] = 0x1e3d13932C31d7355fCb3FEc680b0cD159dC1A07.toBytes32();

        values[mainnet]["pendleZircuitUSDeMarket"] = 0x90c98ab215498B72Abfec04c651e2e496bA364C0.toBytes32();
        values[mainnet]["pendleZircuitUSDeSy"] = 0x293C6937D8D82e05B01335F7B33FBA0c8e256E30.toBytes32();
        values[mainnet]["pendleZircuitUSDePt"] = 0x3d4F535539A33FEAd4D76D7b3B7A9cB5B21C73f1.toBytes32();
        values[mainnet]["pendleZircuitUSDeYt"] = 0x40357b9f22B4DfF0Bf56A90661b8eC106C259d29.toBytes32();

        values[mainnet]["pendleSUSDeMarketSeptember"] = 0xd1D7D99764f8a52Aff007b7831cc02748b2013b5.toBytes32();
        values[mainnet]["pendleSUSDeMarketJuly"] = 0x107a2e3cD2BB9a32B9eE2E4d51143149F8367eBa.toBytes32();
        values[mainnet]["pendleKarakSUSDeMarket"] = 0xB1f587B354a4a363f5332e88effbbC2E4961250A.toBytes32();
        values[mainnet]["pendleKarakUSDeMarket"] = 0x1BCBDB8c8652345A5ACF04e6E74f70086c68FEfC.toBytes32();

        values[mainnet]["pendleWeETHMarketSeptember"] = 0xC8eDd52D0502Aa8b4D5C77361D4B3D300e8fC81c.toBytes32();
        values[mainnet]["pendleWeethSySeptember"] = 0xAC0047886a985071476a1186bE89222659970d65.toBytes32();
        values[mainnet]["pendleEethPtSeptember"] = 0x1c085195437738d73d75DC64bC5A3E098b7f93b1.toBytes32();
        values[mainnet]["pendleEethYtSeptember"] = 0xA54Df645A042D24121a737dAA89a57EbF8E0b71c.toBytes32();

        values[mainnet]["pendleWeETHMarketDecember"] = 0x7d372819240D14fB477f17b964f95F33BeB4c704.toBytes32();
        values[mainnet]["pendleWeethSyDecember"] = 0xAC0047886a985071476a1186bE89222659970d65.toBytes32();
        values[mainnet]["pendleEethPtDecember"] = 0x6ee2b5E19ECBa773a352E5B21415Dc419A700d1d.toBytes32();
        values[mainnet]["pendleEethYtDecember"] = 0x129e6B5DBC0Ecc12F9e486C5BC9cDF1a6A80bc6A.toBytes32();

        values[mainnet]["pendleUSDeZircuitMarketAugust"] = 0xF148a0B15712f5BfeefAdb4E6eF9739239F88b07.toBytes32();
        values[mainnet]["pendleKarakWeETHMarketSeptember"] = 0x18bAFcaBf2d5898956AE6AC31543d9657a604165.toBytes32();

        values[mainnet]["pendleSwethMarket"] = 0x0e1C5509B503358eA1Dac119C1D413e28Cc4b303.toBytes32();

        values[mainnet]["pendleZircuitWeETHMarketAugust"] = 0x6c269DFc142259c52773430b3c78503CC994a93E.toBytes32();
        values[mainnet]["pendleWeETHMarketJuly"] = 0xe1F19CBDa26b6418B0C8E1EE978a533184496066.toBytes32();
        values[mainnet]["pendleWeETHkSeptember"] = 0x905A5a4792A0C27a2AdB2777f98C577D320079EF.toBytes32();

        values[mainnet]["pendle_sUSDe_08_23_24"] = 0xbBf399db59A845066aAFce9AE55e68c505FA97B7.toBytes32();
        values[mainnet]["pendle_sUSDe_12_25_24"] = 0xa0ab94DeBB3cC9A7eA77f3205ba4AB23276feD08.toBytes32();
        values[mainnet]["pendle_USDe_08_23_24"] = 0x3d1E7312dE9b8fC246ddEd971EE7547B0a80592A.toBytes32();
        values[mainnet]["pendle_USDe_12_25_24"] = 0x8a49f2AC2730ba15AB7EA832EdaC7f6BA22289f8.toBytes32();

        values[mainnet]["pendle_weETHs_market_08_28_24"] = 0xcAa8ABB72A75C623BECe1f4D5c218F425d47A0D0.toBytes32();
        values[mainnet]["pendle_weETHs_sy_08_28_24"] = 0x9e8f10574ACc2c62C6e5d19500CEd39163Da37A9.toBytes32();
        values[mainnet]["pendle_weETHs_pt_08_28_24"] = 0xda6530EfaFD63A42d7b9a0a5a60A03839CDb813A.toBytes32();
        values[mainnet]["pendle_weETHs_yt_08_28_24"] = 0x28cE264D0938C1051687FEbDCeFacc2242BA9E0E.toBytes32();

        values[mainnet]["pendle_weETHs_market_12_25_24"] = 0x40789E8536C668c6A249aF61c81b9dfaC3EB8F32.toBytes32();
        values[mainnet]["pendleUSD0PlusMarketOctober"] = 0x00b321D89A8C36B3929f20B7955080baeD706D1B.toBytes32();

        // Aave V3
        values[mainnet]["v3Pool"] = 0x87870Bca3F3fD6335C3F4ce8392D69350B4fA4E2.toBytes32();

        // Aave V3 Lido
        values[mainnet]["v3LidoPool"] = 0x4e033931ad43597d96D6bcc25c280717730B58B1.toBytes32();

        // SparkLend
        values[mainnet]["sparkLendPool"] = 0xC13e21B648A5Ee794902342038FF3aDAB66BE987.toBytes32();

        // Uniswap V3 Pools
        values[mainnet]["wETH_weETH_05"] = 0x7A415B19932c0105c82FDB6b720bb01B0CC2CAe3.toBytes32();
        values[mainnet]["wstETH_wETH_01"] = 0x109830a1AAaD605BbF02a9dFA7B0B92EC2FB7dAa.toBytes32();
        values[mainnet]["rETH_wETH_01"] = 0x553e9C493678d8606d6a5ba284643dB2110Df823.toBytes32();
        values[mainnet]["rETH_wETH_05"] = 0xa4e0faA58465A2D369aa21B3e42d43374c6F9613.toBytes32();
        values[mainnet]["wstETH_rETH_05"] = 0x18319135E02Aa6E02D412C98cCb16af3a0a9CB57.toBytes32();
        values[mainnet]["wETH_rswETH_05"] = 0xC410573Af188f56062Ee744cC3D6F2843f5bC13b.toBytes32();
        values[mainnet]["wETH_rswETH_30"] = 0xE62627326d7794E20bB7261B24985294de1579FE.toBytes32();
        values[mainnet]["ezETH_wETH_01"] = 0xBE80225f09645f172B079394312220637C440A63.toBytes32();
        values[mainnet]["PENDLE_wETH_30"] = 0x57aF956d3E2cCa3B86f3D8C6772C03ddca3eAacB.toBytes32();
        values[mainnet]["USDe_USDT_01"] = 0x435664008F38B0650fBC1C9fc971D0A3Bc2f1e47.toBytes32();
        values[mainnet]["USDe_USDC_01"] = 0xE6D7EbB9f1a9519dc06D557e03C522d53520e76A.toBytes32();
        values[mainnet]["USDe_DAI_01"] = 0x5B3a0f1acBE8594a079FaFeB1c84DEA9372A5Aad.toBytes32();
        values[mainnet]["sUSDe_USDT_05"] = 0x867B321132B18B5BF3775c0D9040D1872979422E.toBytes32();
        values[mainnet]["GEAR_wETH_100"] = 0xaEf52f72583E6c4478B220Da82321a6a023eEE50.toBytes32();
        values[mainnet]["GEAR_USDT_30"] = 0x349eE001D80f896F24571616932f54cBD66B18C9.toBytes32();
        values[mainnet]["DAI_USDC_01"] = 0x5777d92f208679DB4b9778590Fa3CAB3aC9e2168.toBytes32();
        values[mainnet]["DAI_USDC_05"] = 0x6c6Bc977E13Df9b0de53b251522280BB72383700.toBytes32();
        values[mainnet]["USDC_USDT_01"] = 0x3416cF6C708Da44DB2624D63ea0AAef7113527C6.toBytes32();
        values[mainnet]["USDC_USDT_05"] = 0x7858E59e0C01EA06Df3aF3D20aC7B0003275D4Bf.toBytes32();
        values[mainnet]["USDC_wETH_05"] = 0x88e6A0c2dDD26FEEb64F039a2c41296FcB3f5640.toBytes32();
        values[mainnet]["FRAX_USDC_05"] = 0xc63B0708E2F7e69CB8A1df0e1389A98C35A76D52.toBytes32();
        values[mainnet]["FRAX_USDC_01"] = 0x9A834b70C07C81a9fcD6F22E842BF002fBfFbe4D.toBytes32();
        values[mainnet]["DAI_FRAX_05"] = 0x97e7d56A0408570bA1a7852De36350f7713906ec.toBytes32();
        values[mainnet]["FRAX_USDT_05"] = 0xc2A856c3afF2110c1171B8f942256d40E980C726.toBytes32();
        values[mainnet]["PYUSD_USDC_01"] = 0x13394005C1012e708fCe1EB974F1130fDc73a5Ce.toBytes32();

        // EigenLayer
        values[mainnet]["strategyManager"] = 0x858646372CC42E1A627fcE94aa7A7033e7CF075A.toBytes32();
        values[mainnet]["delegationManager"] = 0x39053D51B77DC0d36036Fc1fCc8Cb819df8Ef37A.toBytes32();
        values[mainnet]["mETHStrategy"] = 0x298aFB19A105D59E74658C4C334Ff360BadE6dd2.toBytes32();

        // Swell
        values[mainnet]["swellSimpleStaking"] = 0x38D43a6Cb8DA0E855A42fB6b0733A0498531d774.toBytes32();
        values[mainnet]["swEXIT"] = 0x48C11b86807627AF70a34662D4865cF854251663.toBytes32();
        values[mainnet]["accessControlManager"] = 0x625087d72c762254a72CB22cC2ECa40da6b95EAC.toBytes32();
        values[mainnet]["depositManager"] = 0xb3D9cf8E163bbc840195a97E81F8A34E295B8f39.toBytes32();

        // Zircuit
        values[mainnet]["zircuitSimpleStaking"] = 0xF047ab4c75cebf0eB9ed34Ae2c186f3611aEAfa6.toBytes32();

        // Mantle
        values[mainnet]["mantleLspStaking"] = 0xe3cBd06D7dadB3F4e6557bAb7EdD924CD1489E8f.toBytes32();

        // Fluid
        values[mainnet]["fUSDT"] = 0x5C20B550819128074FD538Edf79791733ccEdd18.toBytes32();
        values[mainnet]["fUSDTStakingRewards"] = 0x490681095ed277B45377d28cA15Ac41d64583048.toBytes32();
        values[mainnet]["fUSDC"] = 0x9Fb7b4477576Fe5B32be4C1843aFB1e55F251B33.toBytes32();
        values[mainnet]["fWETH"] = 0x90551c1795392094FE6D29B758EcCD233cFAa260.toBytes32();
        values[mainnet]["fWSTETH"] = 0x2411802D8BEA09be0aF8fD8D08314a63e706b29C.toBytes32();

        // Symbiotic
        values[mainnet]["wstETHDefaultCollateral"] = 0xC329400492c6ff2438472D4651Ad17389fCb843a.toBytes32();
        values[mainnet]["cbETHDefaultCollateral"] = 0xB26ff591F44b04E78de18f43B46f8b70C6676984.toBytes32();
        values[mainnet]["wBETHDefaultCollateral"] = 0x422F5acCC812C396600010f224b320a743695f85.toBytes32();
        values[mainnet]["rETHDefaultCollateral"] = 0x03Bf48b8A1B37FBeAd1EcAbcF15B98B924ffA5AC.toBytes32();
        values[mainnet]["mETHDefaultCollateral"] = 0x475D3Eb031d250070B63Fa145F0fCFC5D97c304a.toBytes32();
        values[mainnet]["swETHDefaultCollateral"] = 0x38B86004842D3FA4596f0b7A0b53DE90745Ab654.toBytes32();
        values[mainnet]["sfrxETHDefaultCollateral"] = 0x5198CB44D7B2E993ebDDa9cAd3b9a0eAa32769D2.toBytes32();
        values[mainnet]["ETHxDefaultCollateral"] = 0xBdea8e677F9f7C294A4556005c640Ee505bE6925.toBytes32();
        values[mainnet]["uniETHDefaultCollateral"] = 0x1C57ea879dd3e8C9fefa8224fdD1fa20dd54211E.toBytes32();
        values[mainnet]["sUSDeDefaultCollateral"] = 0x19d0D8e6294B7a04a2733FE433444704B791939A.toBytes32();
        values[mainnet]["wBTCDefaultCollateral"] = 0x971e5b5D4baa5607863f3748FeBf287C7bf82618.toBytes32();
        values[mainnet]["tBTCDefaultCollateral"] = 0x0C969ceC0729487d264716e55F232B404299032c.toBytes32();
        values[mainnet]["ethfiDefaultCollateral"] = 0x21DbBA985eEA6ba7F27534a72CCB292eBA1D2c7c.toBytes32();

        // Karak
        values[mainnet]["vaultSupervisor"] = 0x54e44DbB92dBA848ACe27F44c0CB4268981eF1CC.toBytes32();

        values[mainnet]["kmETH"] = 0x7C22725d1E0871f0043397c9761AD99A86ffD498.toBytes32();
        values[mainnet]["kweETH"] = 0x2DABcea55a12d73191AeCe59F508b191Fb68AdaC.toBytes32();
        values[mainnet]["kwstETH"] = 0xa3726beDFD1a8AA696b9B4581277240028c4314b.toBytes32();
        values[mainnet]["krETH"] = 0x8E475A4F7820A4b6c0FF229f74fB4762f0813C47.toBytes32();
        values[mainnet]["kcbETH"] = 0xbD32b8aA6ff34BEDc447e503195Fb2524c72658f.toBytes32();
        values[mainnet]["kwBETH"] = 0x04BB50329A1B7D943E7fD2368288b674c8180d5E.toBytes32();
        values[mainnet]["kswETH"] = 0xc585DF3a8C9ca0c614D023A812624bE36161502B.toBytes32();
        values[mainnet]["kETHx"] = 0x989Ab830C6e2BdF3f28214fF54C9B7415C349a3F.toBytes32();
        values[mainnet]["ksfrxETH"] = 0x1751e1e4d2c9Fa99479C0c5574136F0dbD8f3EB8.toBytes32();
        values[mainnet]["krswETH"] = 0x1B4d88f5f38988BEA334C79f48aa69BEEeFE2e1e.toBytes32();
        values[mainnet]["krsETH"] = 0x9a23e79a8E6D77F940F2C30eb3d9282Af2E4036c.toBytes32();
        values[mainnet]["kETHFI"] = 0xB26bD8D1FD5415eED4C99f9fB6A278A42E7d1BA8.toBytes32();

        // CCIP token transfers.
        values[mainnet]["ccipRouter"] = 0x80226fc0Ee2b096224EeAc085Bb9a8cba1146f7D.toBytes32();

        // PancakeSwap V3
        values[mainnet]["pancakeSwapV3NonFungiblePositionManager"] =
            0x46A15B0b27311cedF172AB29E4f4766fbE7F4364.toBytes32();
        values[mainnet]["pancakeSwapV3MasterChefV3"] = 0x556B9306565093C855AEA9AE92A594704c2Cd59e.toBytes32();
        values[mainnet]["pancakeSwapV3Router"] = 0x13f4EA83D0bd40E75C8222255bc855a974568Dd4.toBytes32();
        // Arbitrum Bridge
        values[mainnet]["arbitrumDelayedInbox"] = 0x4Dbd4fc535Ac27206064B68FfCf827b0A60BAB3f.toBytes32();
        values[mainnet]["arbitrumOutbox"] = 0x0B9857ae2D4A3DBe74ffE1d7DF045bb7F96E4840.toBytes32();
        values[mainnet]["arbitrumL1GatewayRouter"] = 0x72Ce9c846789fdB6fC1f34aC4AD25Dd9ef7031ef.toBytes32();
        values[mainnet]["arbitrumL1ERC20Gateway"] = 0xa3A7B6F88361F48403514059F1F16C8E78d60EeC.toBytes32();
        values[mainnet]["arbitrumWethGateway"] = 0xd92023E9d9911199a6711321D1277285e6d4e2db.toBytes32();

        // Base Standard Bridge.
        values[mainnet]["baseStandardBridge"] = 0x3154Cf16ccdb4C6d922629664174b904d80F2C35.toBytes32();
        values[mainnet]["basePortal"] = 0x49048044D57e1C92A77f79988d21Fa8fAF74E97e.toBytes32();
        values[mainnet]["baseResolvedDelegate"] = 0x866E82a600A1414e583f7F13623F1aC5d58b0Afa.toBytes32();

        // Optimism Standard Bridge.
        values[mainnet]["optimismStandardBridge"] = 0x99C9fc46f92E8a1c0deC1b1747d010903E884bE1.toBytes32();
        values[mainnet]["optimismPortal"] = 0xbEb5Fc579115071764c7423A4f12eDde41f106Ed.toBytes32();
        values[mainnet]["optimismResolvedDelegate"] = 0x25ace71c97B33Cc4729CF772ae268934F7ab5fA1.toBytes32();

        // Layer Zero.
        values[mainnet]["EtherFiOFTAdapter"] = 0xFE7fe01F8B9A76803aF3750144C2715D9bcf7D0D.toBytes32();

        // Merkl
        values[mainnet]["merklDistributor"] = 0x3Ef3D8bA38EBe18DB133cEc108f4D14CE00Dd9Ae.toBytes32();

        // Pump Staking
        values[mainnet]["pumpStaking"] = 0x1fCca65fb6Ae3b2758b9b2B394CB227eAE404e1E.toBytes32();
    }

    function _addBaseValues() private {
        // Liquid Ecosystem
        values[base]["deployerAddress"] = 0x5F2F11ad8656439d5C14d9B351f8b09cDaC2A02d.toBytes32();
        values[base]["dev0Address"] = 0x0463E60C7cE10e57911AB7bD1667eaa21de3e79b.toBytes32();
        values[base]["dev1Address"] = 0x2322ba43eFF1542b6A7bAeD35e66099Ea0d12Bd1.toBytes32();
        values[base]["liquidPayoutAddress"] = 0xA9962a5BfBea6918E958DeE0647E99fD7863b95A.toBytes32();

        // DeFi Ecosystem
        values[base]["ETH"] = 0xEeeeeEeeeEeEeeEeEeEeeEEEeeeeEeeeeeeeEEeE.toBytes32();
        values[base]["uniswapV3NonFungiblePositionManager"] = 0x03a520b32C04BF3bEEf7BEb72E919cf822Ed34f1.toBytes32();

        values[base]["USDC"] = 0x833589fCD6eDb6E08f4c7C32D4f71b54bdA02913.toBytes32();
        values[base]["WETH"] = 0x4200000000000000000000000000000000000006.toBytes32();
        values[base]["WEETH"] = 0x04C0599Ae5A44757c0af6F9eC3b93da8976c150A.toBytes32();
        values[base]["WSTETH"] = 0xc1CBa3fCea344f92D9239c08C0568f6F2F0ee452.toBytes32();
        values[base]["AERO"] = 0x940181a94A35A4569E4529A3CDfB74e38FD98631.toBytes32();
        values[base]["CBETH"] = 0x2Ae3F1Ec7F1F5012CFEab0185bfc7aa3cf0DEc22.toBytes32();
        values[base]["AURA"] = 0x1509706a6c66CA549ff0cB464de88231DDBe213B.toBytes32();
        values[base]["BAL"] = 0x4158734D47Fc9692176B5085E0F52ee0Da5d47F1.toBytes32();
        values[base]["CRV"] = 0x8Ee73c484A26e0A5df2Ee2a4960B789967dd0415.toBytes32();
        values[base]["LINK"] = 0x88Fb150BDc53A65fe94Dea0c9BA0a6dAf8C6e196.toBytes32();
        values[base]["UNI"] = 0xc3De830EA07524a0761646a6a4e4be0e114a3C83.toBytes32();
        values[base]["RETH"] = 0xB6fe221Fe9EeF5aBa221c348bA20A1Bf5e73624c.toBytes32();
        values[base]["BSDETH"] = 0xCb327b99fF831bF8223cCEd12B1338FF3aA322Ff.toBytes32();
        values[base]["SFRXETH"] = 0x1f55a02A049033E3419a8E2975cF3F572F4e6E9A.toBytes32();

        // Balancer vault
        values[base]["vault"] = 0xBA12222222228d8Ba445958a75a0704d566BF2C8.toBytes32();
        values[base]["balancerVault"] = 0xBA12222222228d8Ba445958a75a0704d566BF2C8.toBytes32();

        // Standard Bridge.
        values[base]["standardBridge"] = 0x4200000000000000000000000000000000000010.toBytes32();
        values[base]["crossDomainMessenger"] = 0x4200000000000000000000000000000000000007.toBytes32();

        values[base]["weETH_ETH_ExchangeRate"] = 0x35e9D7001819Ea3B39Da906aE6b06A62cfe2c181.toBytes32();

        // Aave V3
        values[base]["v3Pool"] = 0xA238Dd80C259a72e81d7e4664a9801593F98d1c5.toBytes32();

        // Merkl
        values[base]["merklDistributor"] = 0x3Ef3D8bA38EBe18DB133cEc108f4D14CE00Dd9Ae.toBytes32();

        // Aerodrome
        values[base]["aerodromeRouter"] = 0xcF77a3Ba9A5CA399B7c97c74d54e5b1Beb874E43.toBytes32();
        values[base]["aerodromeNonFungiblePositionManager"] = 0x827922686190790b37229fd06084350E74485b72.toBytes32();
        values[base]["aerodrome_Weth_Wsteth_v3_1_gauge"] = 0x2A1f7bf46bd975b5004b61c6040597E1B6117040.toBytes32();
        values[base]["aerodrome_Weth_Bsdeth_v3_1_gauge"] = 0x0b537aC41400433F09d97Cd370C1ea9CE78D8a74.toBytes32();
        values[base]["aerodrome_Cbeth_Weth_v3_1_gauge"] = 0xF5550F8F0331B8CAA165046667f4E6628E9E3Aac.toBytes32();
        values[base]["aerodrome_Weth_Wsteth_v2_30_gauge"] = 0xDf7c8F17Ab7D47702A4a4b6D951d2A4c90F99bf4.toBytes32();
        values[base]["aerodrome_Weth_Weeth_v2_30_gauge"] = 0xf8d47b641eD9DF1c924C0F7A6deEEA2803b9CfeF.toBytes32();
        values[base]["aerodrome_Weth_Reth_v2_05_gauge"] = 0xAa3D51d36BfE7C5C63299AF71bc19988BdBa0A06.toBytes32();
        values[base]["aerodrome_Sfrxeth_Wsteth_v2_30_gauge"] = 0xCe7Cb6260fCBf17485cd2439B89FdDf8B0Eb39cC.toBytes32();

        // MorphoBlue
        values[base]["morphoBlue"] = 0xBBBBBbbBBb9cC5e90e3b3Af64bdAF62C37EEFFCb.toBytes32();
        values[base]["weETH_wETH_915"] = 0x78d11c03944e0dc298398f0545dc8195ad201a18b0388cb8058b1bcb89440971;
        values[base]["wstETH_wETH_945"] = 0x3a4048c64ba1b375330d376b1ce40e4047d03b47ab4d48af484edec9fec801ba;
        values[base]["cbETH_wETH_965"] = 0x6600aae6c56d242fa6ba68bd527aff1a146e77813074413186828fd3f1cdca91;
        values[base]["cbETH_wETH_945"] = 0x84662b4f95b85d6b082b68d32cf71bb565b3f22f216a65509cc2ede7dccdfe8c;

        values[base]["uniV3Router"] = 0x2626664c2603336E57B271c5C0b26F421741e481.toBytes32();

        values[base]["aggregationRouterV5"] = 0x1111111254EEB25477B68fb85Ed929f73A960582.toBytes32();
        values[base]["oneInchExecutor"] = 0xE37e799D5077682FA0a244D46E5649F71457BD09.toBytes32();

        // Compound V3
        values[base]["cWETHV3"] = 0x46e6b214b524310239732D51387075E0e70970bf.toBytes32();
        values[base]["cometRewards"] = 0x123964802e6ABabBE1Bc9547D72Ef1B69B00A6b1.toBytes32();

        // Instadapp Fluid
        values[base]["fWETH"] = 0x9272D6153133175175Bc276512B2336BE3931CE9.toBytes32();
        values[base]["fWSTETH"] = 0x896E39f0E9af61ECA9dD2938E14543506ef2c2b5.toBytes32();
    }

    function _addArbitrumValues() private {
        // Liquid Ecosystem
        values[arbitrum]["deployerAddress"] = 0x5F2F11ad8656439d5C14d9B351f8b09cDaC2A02d.toBytes32();
        values[arbitrum]["dev0Address"] = 0x0463E60C7cE10e57911AB7bD1667eaa21de3e79b.toBytes32();
        values[arbitrum]["dev1Address"] = 0x2322ba43eFF1542b6A7bAeD35e66099Ea0d12Bd1.toBytes32();
        values[arbitrum]["liquidPayoutAddress"] = 0xA9962a5BfBea6918E958DeE0647E99fD7863b95A.toBytes32();

        // DeFi Ecosystem
        values[arbitrum]["ETH"] = 0xEeeeeEeeeEeEeeEeEeEeeEEEeeeeEeeeeeeeEEeE.toBytes32();
        values[arbitrum]["uniV3Router"] = 0xE592427A0AEce92De3Edee1F18E0157C05861564.toBytes32();
        values[arbitrum]["uniV2Router"] = 0x7a250d5630B4cF539739dF2C5dAcb4c659F2488D.toBytes32();
        values[arbitrum]["uniswapV3NonFungiblePositionManager"] = 0xC36442b4a4522E871399CD717aBDD847Ab11FE88.toBytes32();
        values[arbitrum]["ccipRouter"] = 0x141fa059441E0ca23ce184B6A78bafD2A517DdE8.toBytes32();
        values[arbitrum]["vault"] = 0xBA12222222228d8Ba445958a75a0704d566BF2C8.toBytes32();

        values[arbitrum]["USDC"] = 0xaf88d065e77c8cC2239327C5EDb3A432268e5831.toBytes32();
        values[arbitrum]["USDCe"] = 0xFF970A61A04b1cA14834A43f5dE4533eBDDB5CC8.toBytes32();
        values[arbitrum]["WETH"] = 0x82aF49447D8a07e3bd95BD0d56f35241523fBab1.toBytes32();
        values[arbitrum]["WBTC"] = 0x2f2a2543B76A4166549F7aaB2e75Bef0aefC5B0f.toBytes32();
        values[arbitrum]["USDT"] = 0xFd086bC7CD5C481DCC9C85ebE478A1C0b69FCbb9.toBytes32();
        values[arbitrum]["DAI"] = 0xDA10009cBd5D07dd0CeCc66161FC93D7c9000da1.toBytes32();
        values[arbitrum]["WSTETH"] = 0x5979D7b546E38E414F7E9822514be443A4800529.toBytes32();
        values[arbitrum]["FRAX"] = 0x17FC002b466eEc40DaE837Fc4bE5c67993ddBd6F.toBytes32();
        values[arbitrum]["BAL"] = 0x040d1EdC9569d4Bab2D15287Dc5A4F10F56a56B8.toBytes32();
        values[arbitrum]["COMP"] = 0x354A6dA3fcde098F8389cad84b0182725c6C91dE.toBytes32();
        values[arbitrum]["LINK"] = 0xf97f4df75117a78c1A5a0DBb814Af92458539FB4.toBytes32();
        values[arbitrum]["rETH"] = 0xEC70Dcb4A1EFa46b8F2D97C310C9c4790ba5ffA8.toBytes32();
        values[arbitrum]["RETH"] = 0xEC70Dcb4A1EFa46b8F2D97C310C9c4790ba5ffA8.toBytes32();
        values[arbitrum]["cbETH"] = 0x1DEBd73E752bEaF79865Fd6446b0c970EaE7732f.toBytes32();
        values[arbitrum]["LUSD"] = 0x93b346b6BC2548dA6A1E7d98E9a421B42541425b.toBytes32();
        values[arbitrum]["UNI"] = 0xFa7F8980b0f1E64A2062791cc3b0871572f1F7f0.toBytes32();
        values[arbitrum]["CRV"] = 0x11cDb42B0EB46D95f990BeDD4695A6e3fA034978.toBytes32();
        values[arbitrum]["FRXETH"] = 0x178412e79c25968a32e89b11f63B33F733770c2A.toBytes32();
        values[arbitrum]["SFRXETH"] = 0x95aB45875cFFdba1E5f451B950bC2E42c0053f39.toBytes32();
        values[arbitrum]["ARB"] = 0x912CE59144191C1204E64559FE8253a0e49E6548.toBytes32();
        values[arbitrum]["WEETH"] = 0x35751007a407ca6FEFfE80b3cB397736D2cf4dbe.toBytes32();
        values[arbitrum]["USDE"] = 0x5d3a1Ff2b6BAb83b63cd9AD0787074081a52ef34.toBytes32();
        values[arbitrum]["AURA"] = 0x1509706a6c66CA549ff0cB464de88231DDBe213B.toBytes32();
        values[arbitrum]["PENDLE"] = 0x0c880f6761F1af8d9Aa9C466984b80DAb9a8c9e8.toBytes32();
        values[arbitrum]["RSR"] = 0xCa5Ca9083702c56b481D1eec86F1776FDbd2e594.toBytes32();
        values[arbitrum]["CBETH"] = 0x1DEBd73E752bEaF79865Fd6446b0c970EaE7732f.toBytes32();
        values[arbitrum]["OSETH"] = 0xf7d4e7273E5015C96728A6b02f31C505eE184603.toBytes32();
        values[arbitrum]["RSETH"] = 0x4186BFC76E2E237523CBC30FD220FE055156b41F.toBytes32();
        values[arbitrum]["GRAIL"] = 0x3d9907F9a368ad0a51Be60f7Da3b97cf940982D8.toBytes32();

        // Aave V3
        values[arbitrum]["v3Pool"] = 0x794a61358D6845594F94dc1DB02A252b5b4814aD.toBytes32();

        // 1Inch
        values[arbitrum]["aggregationRouterV5"] = 0x1111111254EEB25477B68fb85Ed929f73A960582.toBytes32();
        values[arbitrum]["oneInchExecutor"] = 0xE37e799D5077682FA0a244D46E5649F71457BD09.toBytes32();

        values[arbitrum]["balancerVault"] = 0xBA12222222228d8Ba445958a75a0704d566BF2C8.toBytes32();
        // TODO This Balancer on L2s use a different minting logic so minter is not used
        // but the merkle tree should be refactored for L2s
        values[arbitrum]["minter"] = address(1).toBytes32();

        // Arbitrum native bridging.
        values[arbitrum]["arbitrumL2GatewayRouter"] = 0x5288c571Fd7aD117beA99bF60FE0846C4E84F933.toBytes32();
        values[arbitrum]["arbitrumSys"] = 0x0000000000000000000000000000000000000064.toBytes32();
        values[arbitrum]["arbitrumRetryableTx"] = 0x000000000000000000000000000000000000006E.toBytes32();
        values[arbitrum]["arbitrumL2Sender"] = 0x09e9222E96E7B4AE2a407B98d48e330053351EEe.toBytes32();

        // Pendle
        values[arbitrum]["pendleMarketFactory"] = 0x2FCb47B58350cD377f94d3821e7373Df60bD9Ced.toBytes32();
        values[arbitrum]["pendleRouter"] = 0x888888888889758F76e7103c6CbF23ABbF58F946.toBytes32();
        values[arbitrum]["pendleWeETHMarketSeptember"] = 0xf9F9779d8fF604732EBA9AD345E6A27EF5c2a9d6.toBytes32();
        values[arbitrum]["pendleLimitOrderRouter"] = 0x000000000000c9B3E2C3Ec88B1B4c0cD853f4321.toBytes32();

        // Gearbox
        values[arbitrum]["dWETHV3"] = 0x04419d3509f13054f60d253E0c79491d9E683399.toBytes32();
        values[arbitrum]["sdWETHV3"] = 0xf3b7994e4dA53E04155057Fd61dc501599d57877.toBytes32();
        values[arbitrum]["dUSDCV3"] = 0x890A69EF363C9c7BdD5E36eb95Ceb569F63ACbF6.toBytes32();
        values[arbitrum]["sdUSDCV3"] = 0xD0181a36B0566a8645B7eECFf2148adE7Ecf2BE9.toBytes32();
        values[arbitrum]["dUSDCeV3"] = 0xa76c604145D7394DEc36C49Af494C144Ff327861.toBytes32();
        values[arbitrum]["sdUSDCeV3"] = 0x608F9e2E8933Ce6b39A8CddBc34a1e3E8D21cE75.toBytes32();

        // Uniswap V3 pools
        values[arbitrum]["wstETH_wETH_01"] = 0x35218a1cbaC5Bbc3E57fd9Bd38219D37571b3537.toBytes32();
        values[arbitrum]["wstETH_wETH_05"] = 0xb93F8a075509e71325c1c2fc8FA6a75f2d536A13.toBytes32();
        values[arbitrum]["PENDLE_wETH_30"] = 0xdbaeB7f0DFe3a0AAFD798CCECB5b22E708f7852c.toBytes32();
        values[arbitrum]["wETH_weETH_30"] = 0xA169d1aB5c948555954D38700a6cDAA7A4E0c3A0.toBytes32();
        values[arbitrum]["wETH_weETH_05"] = 0xd90660A0b8Ad757e7C1d660CE633776a0862b087.toBytes32();
        values[arbitrum]["wETH_weETH_01"] = 0x14353445c8329Df76e6f15e9EAD18fA2D45A8BB6.toBytes32();

        // Chainlink feeds
        values[arbitrum]["weETH_ETH_ExchangeRate"] = 0x20bAe7e1De9c596f5F7615aeaa1342Ba99294e12.toBytes32();

        // Fluid fTokens
        values[arbitrum]["fUSDC"] = 0x1A996cb54bb95462040408C06122D45D6Cdb6096.toBytes32();
        values[arbitrum]["fUSDT"] = 0x4A03F37e7d3fC243e3f99341d36f4b829BEe5E03.toBytes32();
        values[arbitrum]["fWETH"] = 0x45Df0656F8aDf017590009d2f1898eeca4F0a205.toBytes32();
        values[arbitrum]["fWSTETH"] = 0x66C25Cd75EBdAA7E04816F643d8E46cecd3183c9.toBytes32();

        // Merkl
        values[arbitrum]["merklDistributor"] = 0x3Ef3D8bA38EBe18DB133cEc108f4D14CE00Dd9Ae.toBytes32();

        // Vault Craft
        values[arbitrum]["compoundV3Weth"] = 0xC4bBbbAF12B1bE472E6E7B1A76d2756d5C763F95.toBytes32();
        values[arbitrum]["compoundV3WethGauge"] = 0x5E6A9859Dc1b393a82a5874F9cBA22E92d9fbBd2.toBytes32();

        // Camelot
        values[arbitrum]["camelotRouterV2"] = 0xc873fEcbd354f5A56E00E710B90EF4201db2448d.toBytes32();
        values[arbitrum]["camelotRouterV3"] = 0x1F721E2E82F6676FCE4eA07A5958cF098D339e18.toBytes32();
        values[arbitrum]["camelotNonFungiblePositionManager"] = 0x00c7f3082833e796A5b3e4Bd59f6642FF44DCD15.toBytes32();

        // Compound V3
        values[arbitrum]["cWETHV3"] = 0x6f7D514bbD4aFf3BcD1140B7344b32f063dEe486.toBytes32();
        values[arbitrum]["cometRewards"] = 0x88730d254A2f7e6AC8388c3198aFd694bA9f7fae.toBytes32();

        // Balancer
        values[arbitrum]["rsETH_wETH_BPT"] = 0x90e6CB5249f5e1572afBF8A96D8A1ca6aCFFd739.toBytes32();
        values[arbitrum]["rsETH_wETH_Id"] = 0x90e6cb5249f5e1572afbf8a96d8a1ca6acffd73900000000000000000000055c;
        values[arbitrum]["rsETH_wETH_Gauge"] = 0x59907f88C360D576Aa38dba84F26578367F96b6C.toBytes32();
        values[arbitrum]["aura_rsETH_wETH"] = 0x90cedFDb5284a274720f1dB339eEe9798f4fa29d.toBytes32();
        values[arbitrum]["wstETH_sfrxETH_BPT"] = 0xc2598280bFeA1Fe18dFcaBD21C7165c40c6859d3.toBytes32();
        values[arbitrum]["wstETH_sfrxETH_Id"] = 0xc2598280bfea1fe18dfcabd21c7165c40c6859d30000000000000000000004f3;
        values[arbitrum]["wstETH_sfrxETH_Gauge"] = 0x06eaf7bAabEac962301eE21296e711B3052F2c0d.toBytes32();
        values[arbitrum]["aura_wstETH_sfrxETH"] = 0x83D37cbA332ffd53A4336Ee06f3c301B8929E684.toBytes32();
        values[arbitrum]["wstETH_wETH_Gyro_BPT"] = 0x7967FA58B9501600D96bD843173b9334983EE6E6.toBytes32();
        values[arbitrum]["wstETH_wETH_Gyro_Id"] = 0x7967fa58b9501600d96bd843173b9334983ee6e600020000000000000000056e;
        values[arbitrum]["wstETH_wETH_Gyro_Gauge"] = 0x96d7C70c80518Ee189CB6ba672FbD22E4fDD9c19.toBytes32();
        values[arbitrum]["aura_wstETH_wETH_Gyro"] = 0x93e567b423ED470562911078b4d7A902d4E0BEea.toBytes32();
        values[arbitrum]["weETH_wstETH_Gyro_BPT"] = 0xCDCef9765D369954a4A936064535710f7235110A.toBytes32();
        values[arbitrum]["weETH_wstETH_Gyro_Id"] = 0xcdcef9765d369954a4a936064535710f7235110a000200000000000000000558;
        values[arbitrum]["weETH_wstETH_Gyro_Gauge"] = 0xdB66fFFf713B1FA758E348e69E2f2e24595111cF.toBytes32();
        values[arbitrum]["aura_weETH_wstETH_Gyro"] = 0x40bF10900a55c69c9dADdc3dC52465e01AcEF4A4.toBytes32();
        values[arbitrum]["osETH_wETH_BPT"] = 0x42f7Cfc38DD1583fFdA2E4f047F4F6FA06CEFc7c.toBytes32();
        values[arbitrum]["osETH_wETH_Id"] = 0x42f7cfc38dd1583ffda2e4f047f4f6fa06cefc7c000000000000000000000553;
        values[arbitrum]["osETH_wETH_Gauge"] = 0x5DA32F4724373c91Fdc657E0AD7B1836c70A4E52.toBytes32();
    }

    function _addOptimismValues() private {
        values[optimism]["deployerAddress"] = 0x5F2F11ad8656439d5C14d9B351f8b09cDaC2A02d.toBytes32();
        values[optimism]["dev0Address"] = 0x0463E60C7cE10e57911AB7bD1667eaa21de3e79b.toBytes32();
        values[optimism]["dev1Address"] = 0x2322ba43eFF1542b6A7bAeD35e66099Ea0d12Bd1.toBytes32();
        values[optimism]["liquidPayoutAddress"] = 0xA9962a5BfBea6918E958DeE0647E99fD7863b95A.toBytes32();
        values[optimism]["uniV3Router"] = 0xE592427A0AEce92De3Edee1F18E0157C05861564.toBytes32();
        values[optimism]["aggregationRouterV5"] = 0x1111111254EEB25477B68fb85Ed929f73A960582.toBytes32();
        values[optimism]["oneInchExecutor"] = 0xE37e799D5077682FA0a244D46E5649F71457BD09.toBytes32();

        values[optimism]["WETH"] = 0x4200000000000000000000000000000000000006.toBytes32();
        values[optimism]["WEETH"] = 0x346e03F8Cce9fE01dCB3d0Da3e9D00dC2c0E08f0.toBytes32();
        values[optimism]["WSTETH"] = 0x1F32b1c2345538c0c6f582fCB022739c4A194Ebb.toBytes32();
        values[optimism]["RETH"] = 0x9Bcef72be871e61ED4fBbc7630889beE758eb81D.toBytes32();
        values[optimism]["WEETH_OFT"] = 0x5A7fACB970D094B6C7FF1df0eA68D99E6e73CBFF.toBytes32();
        values[optimism]["OP"] = 0x4200000000000000000000000000000000000042.toBytes32();
        values[optimism]["CRV"] = 0x0994206dfE8De6Ec6920FF4D779B0d950605Fb53.toBytes32();
        values[optimism]["AURA"] = 0x1509706a6c66CA549ff0cB464de88231DDBe213B.toBytes32();
        values[optimism]["BAL"] = 0xFE8B128bA8C78aabC59d4c64cEE7fF28e9379921.toBytes32();
        values[optimism]["UNI"] = 0x6fd9d7AD17242c41f7131d257212c54A0e816691.toBytes32();
        values[optimism]["CBETH"] = 0xadDb6A0412DE1BA0F936DCaeb8Aaa24578dcF3B2.toBytes32();

        values[optimism]["vault"] = 0xBA12222222228d8Ba445958a75a0704d566BF2C8.toBytes32();
        values[optimism]["balancerVault"] = 0xBA12222222228d8Ba445958a75a0704d566BF2C8.toBytes32();
        values[optimism]["minter"] = 0x239e55F427D44C3cc793f49bFB507ebe76638a2b.toBytes32();

        values[optimism]["uniswapV3NonFungiblePositionManager"] = 0xC36442b4a4522E871399CD717aBDD847Ab11FE88.toBytes32();
        values[optimism]["ccipRouter"] = 0x3206695CaE29952f4b0c22a169725a865bc8Ce0f.toBytes32();
        values[optimism]["weETH_ETH_ExchangeRate"] = 0x72EC6bF88effEd88290C66DCF1bE2321d80502f5.toBytes32();

        // Gearbox
        values[optimism]["dWETHV3"] = 0x42dB77B3103c71059F4b997d6441cFB299FD0d94.toBytes32();
        values[optimism]["sdWETHV3"] = 0x704c4C9F0d29257E5b0E526b20b48EfFC8f758b2.toBytes32();

        // Standard Bridge
        values[optimism]["standardBridge"] = 0x4200000000000000000000000000000000000010.toBytes32();
        values[optimism]["crossDomainMessenger"] = 0x4200000000000000000000000000000000000007.toBytes32();

        // Aave V3
        values[optimism]["v3Pool"] = 0x794a61358D6845594F94dc1DB02A252b5b4814aD.toBytes32();

        // Merkl
        values[optimism]["merklDistributor"] = 0x3Ef3D8bA38EBe18DB133cEc108f4D14CE00Dd9Ae.toBytes32();

        // Beethoven
        values[optimism]["wstETH_weETH_BPT"] = 0x2Bb4712247D5F451063b5E4f6948abDfb925d93D.toBytes32();
        values[optimism]["wstETH_weETH_Id"] = 0x2bb4712247d5f451063b5e4f6948abdfb925d93d000000000000000000000136;
        values[optimism]["wstETH_weETH_Gauge"] = 0xF3B314B1D2bd7d9afa8eC637716A9Bb81dBc79e5.toBytes32();
        values[optimism]["aura_wstETH_weETH"] = 0xe351a69EB84a22E113E92A4C683391C95448d7d4.toBytes32();

        // Velodrome
        values[optimism]["velodromeRouter"] = 0xa062aE8A9c5e11aaA026fc2670B0D65cCc8B2858.toBytes32();
        values[optimism]["velodromeNonFungiblePositionManager"] = 0x416b433906b1B72FA758e166e239c43d68dC6F29.toBytes32();
        values[optimism]["velodrome_Weth_Wsteth_v3_1_gauge"] = 0xb2218A2cFeF38Ca30AE8C88B41f2E2BdD9347E3e.toBytes32();

        // Compound V3
        values[optimism]["cWETHV3"] = 0xE36A30D249f7761327fd973001A32010b521b6Fd.toBytes32();
        values[optimism]["cometRewards"] = 0x443EA0340cb75a160F31A440722dec7b5bc3C2E9.toBytes32();
    }
}<|MERGE_RESOLUTION|>--- conflicted
+++ resolved
@@ -140,12 +140,9 @@
         values[mainnet]["WBETH"] = 0xa2E3356610840701BDf5611a53974510Ae27E2e1.toBytes32();
         values[mainnet]["UNIETH"] = 0xF1376bceF0f78459C0Ed0ba5ddce976F1ddF51F4.toBytes32();
         values[mainnet]["CBETH"] = 0xBe9895146f7AF43049ca1c1AE358B0541Ea49704.toBytes32();
-<<<<<<< HEAD
         values[mainnet]["pumpBTC"] = 0xF469fBD2abcd6B9de8E169d128226C0Fc90a012e.toBytes32();
-=======
         values[mainnet]["USD0"] = 0x73A15FeD60Bf67631dC6cd7Bc5B6e8da8190aCF5.toBytes32();
         values[mainnet]["USD0_plus"] = 0x35D8949372D46B7a3D5A56006AE77B215fc69bC0.toBytes32();
->>>>>>> 2ff0fe4d
 
         // Rate providers
         values[mainnet]["WEETH_RATE_PROVIDER"] = 0xCd5fE23C85820F7B72D0926FC9b05b43E359b7ee.toBytes32();
