--- conflicted
+++ resolved
@@ -1570,11 +1570,7 @@
         values[berachain]["txBundlerAddress"] = 0x5F2F11ad8656439d5C14d9B351f8b09cDaC2A02d.toBytes32();
         values[berachain]["dev0Address"] = 0x0463E60C7cE10e57911AB7bD1667eaa21de3e79b.toBytes32();
         values[berachain]["dev1Address"] = 0xf8553c8552f906C19286F21711721E206EE4909E.toBytes32();
-<<<<<<< HEAD
-        
-=======
-
->>>>>>> 03003b32
+
         // ERC20s
         values[berachain]["WBERA"] = 0x6969696969696969696969696969696969696969.toBytes32();
         values[berachain]["WETH"] = 0x2F6F07CDcf3588944Bf4C42aC74ff24bF56e7590.toBytes32();
@@ -1584,13 +1580,10 @@
         values[berachain]["beraETH"] = 0x6fc6545d5cDE268D5C7f1e476D444F39c995120d.toBytes32(); //wrapped LST
 
         values[berachain]["balancerVault"] = address(1).toBytes32();
-<<<<<<< HEAD
 
         // Tellers
         values[berachain]["eBTCTeller"] = 0x6Ee3aaCcf9f2321E49063C4F8da775DdBd407268.toBytes32(); 
 
-=======
         values[berachain]["vault"] = address(1).toBytes32();
->>>>>>> 03003b32
     }
 }