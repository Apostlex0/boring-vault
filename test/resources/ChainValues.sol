// SPDX-License-Identifier: UNLICENSED
pragma solidity 0.8.21;

import {ERC20} from "@solmate/tokens/ERC20.sol";
import {AddressToBytes32Lib} from "src/helper/AddressToBytes32Lib.sol";

contract ChainValues {
    using AddressToBytes32Lib for address;
    using AddressToBytes32Lib for bytes32;

    string public constant mainnet = "mainnet";
    string public constant polygon = "polygon";
    string public constant bsc = "bsc";
    string public constant avalanche = "avalanche";
    string public constant arbitrum = "arbitrum";
    string public constant optimism = "optimism";
    string public constant base = "base";
    string public constant zircuit = "zircuit";
    string public constant mantle = "mantle";
    string public constant linea = "linea";
    string public constant scroll = "scroll";
    string public constant fraxtal = "fraxtal";
    string public constant corn = "corn";
    string public constant holesky = "holesky";
    string public constant sepolia = "sepolia";
    string public constant sonicTestnet = "sonicTestnet";
    string public constant sonicBlaze = "sonicBlaze";

    // Bridging constants.
    uint64 public constant ccipArbitrumChainSelector = 4949039107694359620;
    uint64 public constant ccipMainnetChainSelector = 5009297550715157269;
    uint32 public constant layerZeroBaseEndpointId = 30184;
    uint32 public constant layerZeroMainnetEndpointId = 30101;
    uint32 public constant layerZeroOptimismEndpointId = 30111;
    uint32 public constant layerZeroArbitrumEndpointId = 30110;
    uint32 public constant layerZeroLineaEndpointId = 30183;
    uint32 public constant layerZeroScrollEndpointId = 30214;
    uint32 public constant layerZeroSwellEndpointId = 30335;  
    uint32 public constant layerZeroSepoliaEndpointId = 40161;
    uint32 public constant layerZeroSonicBlazeEndpointId = 40349;
    uint32 public constant hyperlaneMainnetEndpointId = 1;
    uint32 public constant hyperlaneEclipseEndpointId = 1408864445;

    error ChainValues__ZeroAddress(string chainName, string valueName);
    error ChainValues__ZeroBytes32(string chainName, string valueName);
    error ChainValues__ValueAlreadySet(string chainName, string valueName);

    mapping(string => mapping(string => bytes32)) public values;

    function getAddress(string memory chainName, string memory valueName) public view returns (address a) {
        a = values[chainName][valueName].toAddress();
        if (a == address(0)) {
            revert ChainValues__ZeroAddress(chainName, valueName);
        }
    }

    function getERC20(string memory chainName, string memory valueName) public view returns (ERC20 erc20) {
        address a = getAddress(chainName, valueName);
        erc20 = ERC20(a);
    }

    function getBytes32(string memory chainName, string memory valueName) public view returns (bytes32 b) {
        b = values[chainName][valueName];
        if (b == bytes32(0)) {
            revert ChainValues__ZeroBytes32(chainName, valueName);
        }
    }

    function setValue(bool overrideOk, string memory chainName, string memory valueName, bytes32 value) public {
        if (!overrideOk && values[chainName][valueName] != bytes32(0)) {
            revert ChainValues__ValueAlreadySet(chainName, valueName);
        }
        values[chainName][valueName] = value;
    }

    function setAddress(bool overrideOk, string memory chainName, string memory valueName, address value) public {
        setValue(overrideOk, chainName, valueName, value.toBytes32());
    }

    constructor() {
        // Add mainnet values
        _addMainnetValues();
        _addBaseValues();
        _addArbitrumValues();
        _addOptimismValues();
        _addMantleValues();
        _addZircuitValues();
        _addLineaValues();
        _addScrollValues();
        _addFraxtalValues();
        _addBscValues();
        _addCornValues();

        // Add testnet values
        _addHoleskyValues();
        _addSepoliaValues();
        _addSonicTestnetValues();
        _addSonicBlazeValues();
    }

    function _addMainnetValues() private {
        values[mainnet]["boringDeployerContract"] = 0xFD65ADF7d2f9ea09287543520a703522E0a360C9.toBytes32();
        // Liquid Ecosystem
        values[mainnet]["deployerAddress"] = 0x5F2F11ad8656439d5C14d9B351f8b09cDaC2A02d.toBytes32();
        values[mainnet]["dev0Address"] = 0x0463E60C7cE10e57911AB7bD1667eaa21de3e79b.toBytes32();
        values[mainnet]["dev1Address"] = 0xf8553c8552f906C19286F21711721E206EE4909E.toBytes32();
        values[mainnet]["liquidV1PriceRouter"] = 0x693799805B502264f9365440B93C113D86a4fFF5.toBytes32();
        values[mainnet]["liquidPayoutAddress"] = 0xA9962a5BfBea6918E958DeE0647E99fD7863b95A.toBytes32();
        values[mainnet]["liquidMultisig"] = 0xCEA8039076E35a825854c5C2f85659430b06ec96.toBytes32();
        values[mainnet]["liquidEth"] = 0xf0bb20865277aBd641a307eCe5Ee04E79073416C.toBytes32();
        values[mainnet]["liquidEthStrategist"] = 0x41DFc53B13932a2690C9790527C1967d8579a6ae.toBytes32();
        values[mainnet]["liquidEthManager"] = 0x227975088C28DBBb4b421c6d96781a53578f19a8.toBytes32();
        values[mainnet]["superSymbiotic"] = 0x917ceE801a67f933F2e6b33fC0cD1ED2d5909D88.toBytes32();
        values[mainnet]["superSymbioticTeller"] = 0x99dE9e5a3eC2750a6983C8732E6e795A35e7B861.toBytes32();
        values[mainnet]["weETHs"] = 0x917ceE801a67f933F2e6b33fC0cD1ED2d5909D88.toBytes32();
        values[mainnet]["txBundlerAddress"] = 0x47Cec90FACc9364D7C21A8ab5e2aD9F1f75D740C.toBytes32();

        // DeFi Ecosystem
        values[mainnet]["ETH"] = 0xEeeeeEeeeEeEeeEeEeEeeEEEeeeeEeeeeeeeEEeE.toBytes32();
        values[mainnet]["uniV3Router"] = 0xE592427A0AEce92De3Edee1F18E0157C05861564.toBytes32();
        values[mainnet]["uniV2Router"] = 0x7a250d5630B4cF539739dF2C5dAcb4c659F2488D.toBytes32();

        // ERC20s
        values[mainnet]["USDC"] = 0xA0b86991c6218b36c1d19D4a2e9Eb0cE3606eB48.toBytes32();
        values[mainnet]["WETH"] = 0xC02aaA39b223FE8D0A0e5C4F27eAD9083C756Cc2.toBytes32();
        values[mainnet]["WBTC"] = 0x2260FAC5E5542a773Aa44fBCfeDf7C193bc2C599.toBytes32();
        values[mainnet]["USDT"] = 0xdAC17F958D2ee523a2206206994597C13D831ec7.toBytes32();
        values[mainnet]["TUSD"] = 0x0000000000085d4780B73119b644AE5ecd22b376.toBytes32();
        values[mainnet]["DAI"] = 0x6B175474E89094C44Da98b954EedeAC495271d0F.toBytes32();
        values[mainnet]["WSTETH"] = 0x7f39C581F595B53c5cb19bD0b3f8dA6c935E2Ca0.toBytes32();
        values[mainnet]["STETH"] = 0xae7ab96520DE3A18E5e111B5EaAb095312D7fE84.toBytes32();
        values[mainnet]["FRAX"] = 0x853d955aCEf822Db058eb8505911ED77F175b99e.toBytes32();
        values[mainnet]["BAL"] = 0xba100000625a3754423978a60c9317c58a424e3D.toBytes32();
        values[mainnet]["COMP"] = 0xc00e94Cb662C3520282E6f5717214004A7f26888.toBytes32();
        values[mainnet]["LINK"] = 0x514910771AF9Ca656af840dff83E8264EcF986CA.toBytes32();
        values[mainnet]["rETH"] = 0xae78736Cd615f374D3085123A210448E74Fc6393.toBytes32();
        values[mainnet]["RETH"] = 0xae78736Cd615f374D3085123A210448E74Fc6393.toBytes32();
        values[mainnet]["cbETH"] = 0xBe9895146f7AF43049ca1c1AE358B0541Ea49704.toBytes32();
        values[mainnet]["RPL"] = 0xD33526068D116cE69F19A9ee46F0bd304F21A51f.toBytes32();
        values[mainnet]["BOND"] = 0x0391D2021f89DC339F60Fff84546EA23E337750f.toBytes32();
        values[mainnet]["SWETH"] = 0xf951E335afb289353dc249e82926178EaC7DEd78.toBytes32();
        values[mainnet]["AURA"] = 0xC0c293ce456fF0ED870ADd98a0828Dd4d2903DBF.toBytes32();
        values[mainnet]["GHO"] = 0x40D16FC0246aD3160Ccc09B8D0D3A2cD28aE6C2f.toBytes32();
        values[mainnet]["LUSD"] = 0x5f98805A4E8be255a32880FDeC7F6728C6568bA0.toBytes32();
        values[mainnet]["OHM"] = 0x64aa3364F17a4D01c6f1751Fd97C2BD3D7e7f1D5.toBytes32();
        values[mainnet]["MKR"] = 0x9f8F72aA9304c8B593d555F12eF6589cC3A579A2.toBytes32();
        values[mainnet]["APE"] = 0x4d224452801ACEd8B2F0aebE155379bb5D594381.toBytes32();
        values[mainnet]["UNI"] = 0x1f9840a85d5aF5bf1D1762F925BDADdC4201F984.toBytes32();
        values[mainnet]["CRV"] = 0xD533a949740bb3306d119CC777fa900bA034cd52.toBytes32();
        values[mainnet]["CVX"] = 0x4e3FBD56CD56c3e72c1403e103b45Db9da5B9D2B.toBytes32();
        values[mainnet]["FRXETH"] = 0x5E8422345238F34275888049021821E8E08CAa1f.toBytes32();
        values[mainnet]["CRVUSD"] = 0xf939E0A03FB07F59A73314E73794Be0E57ac1b4E.toBytes32();
        values[mainnet]["OETH"] = 0x856c4Efb76C1D1AE02e20CEB03A2A6a08b0b8dC3.toBytes32();
        values[mainnet]["MKUSD"] = 0x4591DBfF62656E7859Afe5e45f6f47D3669fBB28.toBytes32();
        values[mainnet]["YETH"] = 0x1BED97CBC3c24A4fb5C069C6E311a967386131f7.toBytes32();
        values[mainnet]["ETHX"] = 0xA35b1B31Ce002FBF2058D22F30f95D405200A15b.toBytes32();
        values[mainnet]["weETH"] = 0xCd5fE23C85820F7B72D0926FC9b05b43E359b7ee.toBytes32();
        values[mainnet]["WEETH"] = 0xCd5fE23C85820F7B72D0926FC9b05b43E359b7ee.toBytes32();
        values[mainnet]["EETH"] = 0x35fA164735182de50811E8e2E824cFb9B6118ac2.toBytes32();
        values[mainnet]["EZETH"] = 0xbf5495Efe5DB9ce00f80364C8B423567e58d2110.toBytes32();
        values[mainnet]["RSETH"] = 0xA1290d69c65A6Fe4DF752f95823fae25cB99e5A7.toBytes32();
        values[mainnet]["OSETH"] = 0xf1C9acDc66974dFB6dEcB12aA385b9cD01190E38.toBytes32();
        values[mainnet]["RSWETH"] = 0xFAe103DC9cf190eD75350761e95403b7b8aFa6c0.toBytes32();
        values[mainnet]["PENDLE"] = 0x808507121B80c02388fAd14726482e061B8da827.toBytes32();
        values[mainnet]["SUSDE"] = 0x9D39A5DE30e57443BfF2A8307A4256c8797A3497.toBytes32();
        values[mainnet]["USDE"] = 0x4c9EDD5852cd905f086C759E8383e09bff1E68B3.toBytes32();
        values[mainnet]["GEAR"] = 0xBa3335588D9403515223F109EdC4eB7269a9Ab5D.toBytes32();
        values[mainnet]["SDAI"] = 0x83F20F44975D03b1b09e64809B757c47f942BEeA.toBytes32();
        values[mainnet]["PYUSD"] = 0x6c3ea9036406852006290770BEdFcAbA0e23A0e8.toBytes32();
        values[mainnet]["METH"] = 0xd5F7838F5C461fefF7FE49ea5ebaF7728bB0ADfa.toBytes32();
        values[mainnet]["TBTC"] = 0x18084fbA666a33d37592fA2633fD49a74DD93a88.toBytes32();
        values[mainnet]["INST"] = 0x6f40d4A6237C257fff2dB00FA0510DeEECd303eb.toBytes32();
        values[mainnet]["LBTC"] = 0x8236a87084f8B84306f72007F36F2618A5634494.toBytes32();
        values[mainnet]["RSR"] = 0x320623b8E4fF03373931769A31Fc52A4E78B5d70.toBytes32();
        values[mainnet]["SFRXETH"] = 0xac3E018457B222d93114458476f3E3416Abbe38F.toBytes32();
        values[mainnet]["WBETH"] = 0xa2E3356610840701BDf5611a53974510Ae27E2e1.toBytes32();
        values[mainnet]["UNIETH"] = 0xF1376bceF0f78459C0Ed0ba5ddce976F1ddF51F4.toBytes32();
        values[mainnet]["CBETH"] = 0xBe9895146f7AF43049ca1c1AE358B0541Ea49704.toBytes32();
        values[mainnet]["USD0"] = 0x73A15FeD60Bf67631dC6cd7Bc5B6e8da8190aCF5.toBytes32();
        values[mainnet]["USD0_plus"] = 0x35D8949372D46B7a3D5A56006AE77B215fc69bC0.toBytes32();
        values[mainnet]["deUSD"] = 0x15700B564Ca08D9439C58cA5053166E8317aa138.toBytes32();
        values[mainnet]["sdeUSD"] = 0x5C5b196aBE0d54485975D1Ec29617D42D9198326.toBytes32();
        values[mainnet]["pumpBTC"] = 0xF469fBD2abcd6B9de8E169d128226C0Fc90a012e.toBytes32();
        values[mainnet]["CAKE"] = 0x152649eA73beAb28c5b49B26eb48f7EAD6d4c898.toBytes32();
        values[mainnet]["cbBTC"] = 0xcbB7C0000aB88B473b1f5aFd9ef808440eed33Bf.toBytes32();
        values[mainnet]["fBTC"] = 0xC96dE26018A54D51c097160568752c4E3BD6C364.toBytes32();
        values[mainnet]["EIGEN"] = 0xec53bF9167f50cDEB3Ae105f56099aaaB9061F83.toBytes32();
        values[mainnet]["wcUSDCv3"] = 0x27F2f159Fe990Ba83D57f39Fd69661764BEbf37a.toBytes32();
        values[mainnet]["ZRO"] = 0x6985884C4392D348587B19cb9eAAf157F13271cd.toBytes32();
        values[mainnet]["eBTC"] = 0x657e8C867D8B37dCC18fA4Caead9C45EB088C642.toBytes32();
        values[mainnet]["USDS"] = 0xdC035D45d973E3EC169d2276DDab16f1e407384F.toBytes32();
        values[mainnet]["uniBTC"] = 0x004E9C3EF86bc1ca1f0bB5C7662861Ee93350568.toBytes32();
        values[mainnet]["BTCN"] = 0x386E7A3a0c0919c9d53c3b04FF67E73Ff9e45Fb6.toBytes32();
        values[mainnet]["sUSDs"] = 0xa3931d71877C0E7a3148CB7Eb4463524FEc27fbD.toBytes32();

        // Rate providers
        values[mainnet]["WEETH_RATE_PROVIDER"] = 0xCd5fE23C85820F7B72D0926FC9b05b43E359b7ee.toBytes32();
        values[mainnet]["ETHX_RATE_PROVIDER"] = 0xAAE054B9b822554dd1D9d1F48f892B4585D3bbf0.toBytes32();
        values[mainnet]["UNIETH_RATE_PROVIDER"] = 0x2c3b8c5e98A6e89AAAF21Deebf5FF9d08c4A9FF7.toBytes32();

        // Chainlink Datafeeds
        values[mainnet]["WETH_USD_FEED"] = 0x5f4eC3Df9cbd43714FE2740f5E3616155c5b8419.toBytes32();
        values[mainnet]["USDC_USD_FEED"] = 0x8fFfFfd4AfB6115b954Bd326cbe7B4BA576818f6.toBytes32();
        values[mainnet]["WBTC_USD_FEED"] = 0xF4030086522a5bEEa4988F8cA5B36dbC97BeE88c.toBytes32();
        values[mainnet]["TUSD_USD_FEED"] = 0xec746eCF986E2927Abd291a2A1716c940100f8Ba.toBytes32();
        values[mainnet]["STETH_USD_FEED"] = 0xCfE54B5cD566aB89272946F602D76Ea879CAb4a8.toBytes32();
        values[mainnet]["DAI_USD_FEED"] = 0xAed0c38402a5d19df6E4c03F4E2DceD6e29c1ee9.toBytes32();
        values[mainnet]["USDT_USD_FEED"] = 0x3E7d1eAB13ad0104d2750B8863b489D65364e32D.toBytes32();
        values[mainnet]["COMP_USD_FEED"] = 0xdbd020CAeF83eFd542f4De03e3cF0C28A4428bd5.toBytes32();
        values[mainnet]["fastGasFeed"] = 0x169E633A2D1E6c10dD91238Ba11c4A708dfEF37C.toBytes32();
        values[mainnet]["FRAX_USD_FEED"] = 0xB9E1E3A9feFf48998E45Fa90847ed4D467E8BcfD.toBytes32();
        values[mainnet]["RETH_ETH_FEED"] = 0x536218f9E9Eb48863970252233c8F271f554C2d0.toBytes32();
        values[mainnet]["BOND_ETH_FEED"] = 0xdd22A54e05410D8d1007c38b5c7A3eD74b855281.toBytes32();
        values[mainnet]["CBETH_ETH_FEED"] = 0xF017fcB346A1885194689bA23Eff2fE6fA5C483b.toBytes32();
        values[mainnet]["STETH_ETH_FEED"] = 0x86392dC19c0b719886221c78AB11eb8Cf5c52812.toBytes32();
        values[mainnet]["BAL_USD_FEED"] = 0xdF2917806E30300537aEB49A7663062F4d1F2b5F.toBytes32();
        values[mainnet]["GHO_USD_FEED"] = 0x3f12643D3f6f874d39C2a4c9f2Cd6f2DbAC877FC.toBytes32();
        values[mainnet]["LUSD_USD_FEED"] = 0x3D7aE7E594f2f2091Ad8798313450130d0Aba3a0.toBytes32();
        values[mainnet]["OHM_ETH_FEED"] = 0x9a72298ae3886221820B1c878d12D872087D3a23.toBytes32();
        values[mainnet]["MKR_USD_FEED"] = 0xec1D1B3b0443256cc3860e24a46F108e699484Aa.toBytes32();
        values[mainnet]["UNI_ETH_FEED"] = 0xD6aA3D25116d8dA79Ea0246c4826EB951872e02e.toBytes32();
        values[mainnet]["APE_USD_FEED"] = 0xD10aBbC76679a20055E167BB80A24ac851b37056.toBytes32();
        values[mainnet]["CRV_USD_FEED"] = 0xCd627aA160A6fA45Eb793D19Ef54f5062F20f33f.toBytes32();
        values[mainnet]["CVX_USD_FEED"] = 0xd962fC30A72A84cE50161031391756Bf2876Af5D.toBytes32();
        values[mainnet]["CVX_ETH_FEED"] = 0xC9CbF687f43176B302F03f5e58470b77D07c61c6.toBytes32();
        values[mainnet]["CRVUSD_USD_FEED"] = 0xEEf0C605546958c1f899b6fB336C20671f9cD49F.toBytes32();
        values[mainnet]["LINK_USD_FEED"] = 0x2c1d072e956AFFC0D435Cb7AC38EF18d24d9127c.toBytes32();

        // Aave V2 Tokens
        values[mainnet]["aV2WETH"] = 0x030bA81f1c18d280636F32af80b9AAd02Cf0854e.toBytes32();
        values[mainnet]["aV2USDC"] = 0xBcca60bB61934080951369a648Fb03DF4F96263C.toBytes32();
        values[mainnet]["dV2USDC"] = 0x619beb58998eD2278e08620f97007e1116D5D25b.toBytes32();
        values[mainnet]["dV2WETH"] = 0xF63B34710400CAd3e044cFfDcAb00a0f32E33eCf.toBytes32();
        values[mainnet]["aV2WBTC"] = 0x9ff58f4fFB29fA2266Ab25e75e2A8b3503311656.toBytes32();
        values[mainnet]["aV2TUSD"] = 0x101cc05f4A51C0319f570d5E146a8C625198e636.toBytes32();
        values[mainnet]["aV2STETH"] = 0x1982b2F5814301d4e9a8b0201555376e62F82428.toBytes32();
        values[mainnet]["aV2DAI"] = 0x028171bCA77440897B824Ca71D1c56caC55b68A3.toBytes32();
        values[mainnet]["dV2DAI"] = 0x6C3c78838c761c6Ac7bE9F59fe808ea2A6E4379d.toBytes32();
        values[mainnet]["aV2USDT"] = 0x3Ed3B47Dd13EC9a98b44e6204A523E766B225811.toBytes32();
        values[mainnet]["dV2USDT"] = 0x531842cEbbdD378f8ee36D171d6cC9C4fcf475Ec.toBytes32();

        // Aave V3 Tokens
        values[mainnet]["aV3WETH"] = 0x4d5F47FA6A74757f35C14fD3a6Ef8E3C9BC514E8.toBytes32();
        values[mainnet]["aV3USDC"] = 0x98C23E9d8f34FEFb1B7BD6a91B7FF122F4e16F5c.toBytes32();
        values[mainnet]["dV3USDC"] = 0x72E95b8931767C79bA4EeE721354d6E99a61D004.toBytes32();
        values[mainnet]["aV3DAI"] = 0x018008bfb33d285247A21d44E50697654f754e63.toBytes32();
        values[mainnet]["dV3DAI"] = 0xcF8d0c70c850859266f5C338b38F9D663181C314.toBytes32();
        values[mainnet]["dV3WETH"] = 0xeA51d7853EEFb32b6ee06b1C12E6dcCA88Be0fFE.toBytes32();
        values[mainnet]["aV3WBTC"] = 0x5Ee5bf7ae06D1Be5997A1A72006FE6C607eC6DE8.toBytes32();
        values[mainnet]["aV3USDT"] = 0x23878914EFE38d27C4D67Ab83ed1b93A74D4086a.toBytes32();
        values[mainnet]["dV3USDT"] = 0x6df1C1E379bC5a00a7b4C6e67A203333772f45A8.toBytes32();
        values[mainnet]["aV3sDAI"] = 0x4C612E3B15b96Ff9A6faED838F8d07d479a8dD4c.toBytes32();
        values[mainnet]["aV3CrvUsd"] = 0xb82fa9f31612989525992FCfBB09AB22Eff5c85A.toBytes32();
        values[mainnet]["dV3CrvUsd"] = 0x028f7886F3e937f8479efaD64f31B3fE1119857a.toBytes32();
        values[mainnet]["aV3WeETH"] = 0xBdfa7b7893081B35Fb54027489e2Bc7A38275129.toBytes32();

        // Balancer V2 Addresses
        values[mainnet]["BB_A_USD"] = 0xfeBb0bbf162E64fb9D0dfe186E517d84C395f016.toBytes32();
        values[mainnet]["BB_A_USD_V3"] = 0xc443C15033FCB6Cf72cC24f1BDA0Db070DdD9786.toBytes32();
        values[mainnet]["vanillaUsdcDaiUsdt"] = 0x79c58f70905F734641735BC61e45c19dD9Ad60bC.toBytes32();
        values[mainnet]["BB_A_WETH"] = 0x60D604890feaa0b5460B28A424407c24fe89374a.toBytes32();
        values[mainnet]["wstETH_bbaWETH"] = 0xE0fCBf4d98F0aD982DB260f86cf28b49845403C5.toBytes32();
        values[mainnet]["new_wstETH_bbaWETH"] = 0x41503C9D499ddbd1dCdf818a1b05e9774203Bf46.toBytes32();
        values[mainnet]["GHO_LUSD_BPT"] = 0x3FA8C89704e5d07565444009e5d9e624B40Be813.toBytes32();
        values[mainnet]["swETH_bbaWETH"] = 0xaE8535c23afeDdA9304B03c68a3563B75fc8f92b.toBytes32();
        values[mainnet]["swETH_wETH"] = 0x02D928E68D8F10C0358566152677Db51E1e2Dc8C.toBytes32();
        values[mainnet]["deUSD_sdeUSD_ECLP"] = 0x41FDbea2E52790c0a1Dc374F07b628741f2E062D.toBytes32();
        values[mainnet]["deUSD_sdeUSD_ECLP_Gauge"] = 0xA00DB7d9c465e95e4AA814A9340B9A161364470a.toBytes32();
        values[mainnet]["deUSD_sdeUSD_ECLP_id"] = 0x41fdbea2e52790c0a1dc374f07b628741f2e062d0002000000000000000006be;
        values[mainnet]["aura_deUSD_sdeUSD_ECLP"] = 0x7405Bf405185391525Ab06fABcdFf51fdc656A46.toBytes32();

        values[mainnet]["rETH_weETH_id"] = 0x05ff47afada98a98982113758878f9a8b9fdda0a000000000000000000000645;
        values[mainnet]["rETH_weETH"] = 0x05ff47AFADa98a98982113758878F9A8B9FddA0a.toBytes32();
        values[mainnet]["rETH_weETH_gauge"] = 0xC859BF9d7B8C557bBd229565124c2C09269F3aEF.toBytes32();
        values[mainnet]["aura_reth_weeth"] = 0x07A319A023859BbD49CC9C38ee891c3EA9283Cc5.toBytes32();

        values[mainnet]["ezETH_wETH"] = 0x596192bB6e41802428Ac943D2f1476C1Af25CC0E.toBytes32();
        values[mainnet]["ezETH_wETH_gauge"] = 0xa8B309a75f0D64ED632d45A003c68A30e59A1D8b.toBytes32();
        values[mainnet]["aura_ezETH_wETH"] = 0x95eC73Baa0eCF8159b4EE897D973E41f51978E50.toBytes32();

        values[mainnet]["rsETH_ETHx"] = 0x7761b6E0Daa04E70637D81f1Da7d186C205C2aDE.toBytes32();
        values[mainnet]["rsETH_ETHx_gauge"] = 0x0BcDb6d9b27Bd62d3De605393902C7d1a2c71Aab.toBytes32();
        values[mainnet]["aura_rsETH_ETHx"] = 0xf618102462Ff3cf7edbA4c067316F1C3AbdbA193.toBytes32();

        values[mainnet]["rETH_wETH_id"] = 0x1e19cf2d73a72ef1332c882f20534b6519be0276000200000000000000000112;
        values[mainnet]["rETH_wETH"] = 0x1E19CF2D73a72Ef1332C882F20534B6519Be0276.toBytes32();
        values[mainnet]["rETH_wETH_gauge"] = 0x79eF6103A513951a3b25743DB509E267685726B7.toBytes32();
        values[mainnet]["aura_reth_weth"] = 0xDd1fE5AD401D4777cE89959b7fa587e569Bf125D.toBytes32();

        values[mainnet]["rsETH_wETH_id"] = 0x58aadfb1afac0ad7fca1148f3cde6aedf5236b6d00000000000000000000067f;
        values[mainnet]["rsETH_wETH"] = 0x58AAdFB1Afac0ad7fca1148f3cdE6aEDF5236B6D.toBytes32();
        values[mainnet]["rsETH_wETH_gauge"] = 0xdf04E3a7ab9857a16FB97174e0f1001aa44380AF.toBytes32();
        values[mainnet]["aura_rsETH_wETH"] = 0xB5FdB4f75C26798A62302ee4959E4281667557E0.toBytes32();

        values[mainnet]["ezETH_weETH_rswETH"] = 0x848a5564158d84b8A8fb68ab5D004Fae11619A54.toBytes32();
        values[mainnet]["ezETH_weETH_rswETH_gauge"] = 0x253ED65fff980AEE7E94a0dC57BE304426048b35.toBytes32();
        values[mainnet]["aura_ezETH_weETH_rswETH"] = 0xce98eb8b2Fb98049b3F2dB0A212Ba7ca3Efd63b0.toBytes32();

        values[mainnet]["BAL_wETH"] = 0x5c6Ee304399DBdB9C8Ef030aB642B10820DB8F56.toBytes32();
        values[mainnet]["PENDLE_wETH"] = 0xFD1Cf6FD41F229Ca86ada0584c63C49C3d66BbC9.toBytes32();
        values[mainnet]["wETH_AURA"] = 0xCfCA23cA9CA720B6E98E3Eb9B6aa0fFC4a5C08B9.toBytes32();

        // values[mainnet]["ezETH_wETH"] = 0x596192bB6e41802428Ac943D2f1476C1Af25CC0E.toBytes32();
        // values[mainnet]["ezETH_wETH_gauge"] = 0xa8B309a75f0D64ED632d45A003c68A30e59A1D8b.toBytes32();
        // values[mainnet]["aura_ezETH_wETH"] = 0x95eC73Baa0eCF8159b4EE897D973E41f51978E50.toBytes32();

        // Linear Pools.
        values[mainnet]["bb_a_dai"] = 0x6667c6fa9f2b3Fc1Cc8D85320b62703d938E4385.toBytes32();
        values[mainnet]["bb_a_usdt"] = 0xA1697F9Af0875B63DdC472d6EeBADa8C1fAB8568.toBytes32();
        values[mainnet]["bb_a_usdc"] = 0xcbFA4532D8B2ade2C261D3DD5ef2A2284f792692.toBytes32();

        values[mainnet]["BB_A_USD_GAUGE"] = 0x0052688295413b32626D226a205b95cDB337DE86.toBytes32(); // query subgraph for gauges wrt to poolId: https://docs.balancer.fi/reference/vebal-and-gauges/gauges.html#query-gauge-by-l2-sidechain-pool:~:text=%23-,Query%20Pending%20Tokens%20for%20a%20Given%20Pool,-The%20process%20differs
        values[mainnet]["BB_A_USD_GAUGE_ADDRESS"] = 0x0052688295413b32626D226a205b95cDB337DE86.toBytes32();
        values[mainnet]["wstETH_bbaWETH_GAUGE_ADDRESS"] = 0x5f838591A5A8048F0E4C4c7fCca8fD9A25BF0590.toBytes32();

        // Mainnet Balancer Specific Addresses
        values[mainnet]["vault"] = 0xBA12222222228d8Ba445958a75a0704d566BF2C8.toBytes32();
        values[mainnet]["balancerVault"] = 0xBA12222222228d8Ba445958a75a0704d566BF2C8.toBytes32();
        values[mainnet]["relayer"] = 0xfeA793Aa415061C483D2390414275AD314B3F621.toBytes32();
        values[mainnet]["minter"] = 0x239e55F427D44C3cc793f49bFB507ebe76638a2b.toBytes32();
        values[mainnet]["USDC_DAI_USDT_BPT"] = 0x79c58f70905F734641735BC61e45c19dD9Ad60bC.toBytes32();
        values[mainnet]["rETH_wETH_BPT"] = 0x1E19CF2D73a72Ef1332C882F20534B6519Be0276.toBytes32();
        values[mainnet]["wstETH_wETH_BPT"] = 0x32296969Ef14EB0c6d29669C550D4a0449130230.toBytes32();
        values[mainnet]["wstETH_cbETH_BPT"] = 0x9c6d47Ff73e0F5E51BE5FD53236e3F595C5793F2.toBytes32();
        values[mainnet]["bb_a_USD_BPT"] = 0xfeBb0bbf162E64fb9D0dfe186E517d84C395f016.toBytes32();
        values[mainnet]["bb_a_USDC_BPT"] = 0xcbFA4532D8B2ade2C261D3DD5ef2A2284f792692.toBytes32();
        values[mainnet]["bb_a_DAI_BPT"] = 0x6667c6fa9f2b3Fc1Cc8D85320b62703d938E4385.toBytes32();
        values[mainnet]["bb_a_USDT_BPT"] = 0xA1697F9Af0875B63DdC472d6EeBADa8C1fAB8568.toBytes32();
        values[mainnet]["aura_rETH_wETH_BPT"] = 0xDd1fE5AD401D4777cE89959b7fa587e569Bf125D.toBytes32();
        values[mainnet]["GHO_bb_a_USD_BPT"] = 0xc2B021133D1b0cF07dba696fd5DD89338428225B.toBytes32();

        values[mainnet]["wstETH_wETH_BPT"] = 0x93d199263632a4EF4Bb438F1feB99e57b4b5f0BD.toBytes32();
        values[mainnet]["wstETH_wETH_Id"] = 0x93d199263632a4ef4bb438f1feb99e57b4b5f0bd0000000000000000000005c2;
        values[mainnet]["wstETH_wETH_Gauge"] = 0x5C0F23A5c1be65Fa710d385814a7Fd1Bda480b1C.toBytes32();
        values[mainnet]["aura_wstETH_wETH"] = 0x2a14dB8D09dB0542f6A371c0cB308A768227D67D.toBytes32();

        // Rate Providers
        values[mainnet]["cbethRateProvider"] = 0x7311E4BB8a72e7B300c5B8BDE4de6CdaA822a5b1.toBytes32();
        values[mainnet]["rethRateProvider"] = 0x1a8F81c256aee9C640e14bB0453ce247ea0DFE6F.toBytes32();
        values[mainnet]["sDaiRateProvider"] = 0xc7177B6E18c1Abd725F5b75792e5F7A3bA5DBC2c.toBytes32();
        values[mainnet]["rsETHRateProvider"] = 0x746df66bc1Bb361b9E8E2a794C299c3427976e6C.toBytes32();

        // Compound V2
        // Cvalues[mainnet]["cDAI"] = C0x5d3a536E4D6DbD6114cc1Ead35777bAB948E3643.toBytes32();
        // Cvalues[mainnet]["cUSDC"] = C0x39AA39c021dfbaE8faC545936693aC917d5E7563.toBytes32();
        // Cvalues[mainnet]["cTUSD"] = C0x12392F67bdf24faE0AF363c24aC620a2f67DAd86.toBytes32();

        // Chainlink Automation Registry
        values[mainnet]["automationRegistry"] = 0x02777053d6764996e594c3E88AF1D58D5363a2e6.toBytes32();
        values[mainnet]["automationRegistryV2"] = 0x6593c7De001fC8542bB1703532EE1E5aA0D458fD.toBytes32();
        values[mainnet]["automationRegistrarV2"] = 0x6B0B234fB2f380309D47A7E9391E29E9a179395a.toBytes32();

        // FraxLend Pairs
        values[mainnet]["FXS_FRAX_PAIR"] = 0xDbe88DBAc39263c47629ebbA02b3eF4cf0752A72.toBytes32();
        values[mainnet]["FPI_FRAX_PAIR"] = 0x74F82Bd9D0390A4180DaaEc92D64cf0708751759.toBytes32();
        values[mainnet]["SFRXETH_FRAX_PAIR"] = 0x78bB3aEC3d855431bd9289fD98dA13F9ebB7ef15.toBytes32();
        values[mainnet]["CRV_FRAX_PAIR"] = 0x3835a58CA93Cdb5f912519ad366826aC9a752510.toBytes32(); // FraxlendV1
        values[mainnet]["WBTC_FRAX_PAIR"] = 0x32467a5fc2d72D21E8DCe990906547A2b012f382.toBytes32(); // FraxlendV1
        values[mainnet]["WETH_FRAX_PAIR"] = 0x794F6B13FBd7EB7ef10d1ED205c9a416910207Ff.toBytes32(); // FraxlendV1
        values[mainnet]["CVX_FRAX_PAIR"] = 0xa1D100a5bf6BFd2736837c97248853D989a9ED84.toBytes32(); // FraxlendV1
        values[mainnet]["MKR_FRAX_PAIR"] = 0x82Ec28636B77661a95f021090F6bE0C8d379DD5D.toBytes32(); // FraxlendV2
        values[mainnet]["APE_FRAX_PAIR"] = 0x3a25B9aB8c07FfEFEe614531C75905E810d8A239.toBytes32(); // FraxlendV2
        values[mainnet]["UNI_FRAX_PAIR"] = 0xc6CadA314389430d396C7b0C70c6281e99ca7fe8.toBytes32(); // FraxlendV2

        /// From Crispy's curve tests

        // Curve Pools and Tokens
        values[mainnet]["TriCryptoPool"] = 0xD51a44d3FaE010294C616388b506AcdA1bfAAE46.toBytes32();
        values[mainnet]["CRV_3_CRYPTO"] = 0xc4AD29ba4B3c580e6D59105FFf484999997675Ff.toBytes32();
        values[mainnet]["daiUsdcUsdtPool"] = 0xbEbc44782C7dB0a1A60Cb6fe97d0b483032FF1C7.toBytes32();
        values[mainnet]["CRV_DAI_USDC_USDT"] = 0x6c3F90f043a72FA612cbac8115EE7e52BDe6E490.toBytes32();
        values[mainnet]["frax3CrvPool"] = 0xd632f22692FaC7611d2AA1C0D552930D43CAEd3B.toBytes32();
        values[mainnet]["CRV_FRAX_3CRV"] = 0xd632f22692FaC7611d2AA1C0D552930D43CAEd3B.toBytes32();
        values[mainnet]["wethCrvPool"] = 0x8301AE4fc9c624d1D396cbDAa1ed877821D7C511.toBytes32();
        values[mainnet]["CRV_WETH_CRV"] = 0xEd4064f376cB8d68F770FB1Ff088a3d0F3FF5c4d.toBytes32();
        values[mainnet]["aave3Pool"] = 0xDeBF20617708857ebe4F679508E7b7863a8A8EeE.toBytes32();
        values[mainnet]["CRV_AAVE_3CRV"] = 0xFd2a8fA60Abd58Efe3EeE34dd494cD491dC14900.toBytes32();
        values[mainnet]["stETHWethNg"] = 0x21E27a5E5513D6e65C4f830167390997aA84843a.toBytes32();
        values[mainnet]["EthFrxEthCurvePool"] = 0xa1F8A6807c402E4A15ef4EBa36528A3FED24E577.toBytes32();
        values[mainnet]["triCrypto2"] = 0xD51a44d3FaE010294C616388b506AcdA1bfAAE46.toBytes32();
        values[mainnet]["weETH_wETH_ng"] = 0xDB74dfDD3BB46bE8Ce6C33dC9D82777BCFc3dEd5.toBytes32();
        values[mainnet]["weETH_wETH_ng_gauge"] = 0x053df3e4D0CeD9a3Bf0494F97E83CE1f13BdC0E2.toBytes32();
        values[mainnet]["USD0_USD0++_CurvePool"] = 0x1d08E7adC263CfC70b1BaBe6dC5Bb339c16Eec52.toBytes32();
        values[mainnet]["USD0_USD0++_CurveGauge"] = 0x5C00817B67b40f3b347bD4275B4BBA4840c8127a.toBytes32();

        values[mainnet]["UsdcCrvUsdPool"] = 0x4DEcE678ceceb27446b35C672dC7d61F30bAD69E.toBytes32();
        values[mainnet]["UsdcCrvUsdToken"] = 0x4DEcE678ceceb27446b35C672dC7d61F30bAD69E.toBytes32();
        values[mainnet]["UsdcCrvUsdGauge"] = 0x95f00391cB5EebCd190EB58728B4CE23DbFa6ac1.toBytes32();
        values[mainnet]["WethRethPool"] = 0x0f3159811670c117c372428D4E69AC32325e4D0F.toBytes32();
        values[mainnet]["WethRethToken"] = 0x6c38cE8984a890F5e46e6dF6117C26b3F1EcfC9C.toBytes32();
        values[mainnet]["WethRethGauge"] = 0x9d4D981d8a9066f5db8532A5816543dE8819d4A8.toBytes32();
        values[mainnet]["UsdtCrvUsdPool"] = 0x390f3595bCa2Df7d23783dFd126427CCeb997BF4.toBytes32();
        values[mainnet]["UsdtCrvUsdToken"] = 0x390f3595bCa2Df7d23783dFd126427CCeb997BF4.toBytes32();
        values[mainnet]["UsdtCrvUsdGauge"] = 0x4e6bB6B7447B7B2Aa268C16AB87F4Bb48BF57939.toBytes32();
        values[mainnet]["EthStethPool"] = 0xDC24316b9AE028F1497c275EB9192a3Ea0f67022.toBytes32();
        values[mainnet]["EthStethToken"] = 0x06325440D014e39736583c165C2963BA99fAf14E.toBytes32();
        values[mainnet]["EthStethGauge"] = 0x182B723a58739a9c974cFDB385ceaDb237453c28.toBytes32();
        values[mainnet]["FraxUsdcPool"] = 0xDcEF968d416a41Cdac0ED8702fAC8128A64241A2.toBytes32();
        values[mainnet]["FraxUsdcToken"] = 0x3175Df0976dFA876431C2E9eE6Bc45b65d3473CC.toBytes32();
        values[mainnet]["FraxUsdcGauge"] = 0xCFc25170633581Bf896CB6CDeE170e3E3Aa59503.toBytes32();
        values[mainnet]["WethFrxethPool"] = 0x9c3B46C0Ceb5B9e304FCd6D88Fc50f7DD24B31Bc.toBytes32();
        values[mainnet]["WethFrxethToken"] = 0x9c3B46C0Ceb5B9e304FCd6D88Fc50f7DD24B31Bc.toBytes32();
        values[mainnet]["WethFrxethGauge"] = 0x4E21418095d32d15c6e2B96A9910772613A50d50.toBytes32();
        values[mainnet]["EthFrxethPool"] = 0xa1F8A6807c402E4A15ef4EBa36528A3FED24E577.toBytes32();
        values[mainnet]["EthFrxethToken"] = 0xf43211935C781D5ca1a41d2041F397B8A7366C7A.toBytes32();
        values[mainnet]["EthFrxethGauge"] = 0x2932a86df44Fe8D2A706d8e9c5d51c24883423F5.toBytes32();
        values[mainnet]["StethFrxethPool"] = 0x4d9f9D15101EEC665F77210cB999639f760F831E.toBytes32();
        values[mainnet]["StethFrxethToken"] = 0x4d9f9D15101EEC665F77210cB999639f760F831E.toBytes32();
        values[mainnet]["StethFrxethGauge"] = 0x821529Bb07c83803C9CC7763e5974386e9eFEdC7.toBytes32();
        values[mainnet]["WethCvxPool"] = 0xB576491F1E6e5E62f1d8F26062Ee822B40B0E0d4.toBytes32();
        values[mainnet]["WethCvxToken"] = 0x3A283D9c08E8b55966afb64C515f5143cf907611.toBytes32();
        values[mainnet]["WethCvxGauge"] = 0x7E1444BA99dcdFfE8fBdb42C02F0005D14f13BE1.toBytes32();
        values[mainnet]["EthStethNgPool"] = 0x21E27a5E5513D6e65C4f830167390997aA84843a.toBytes32();
        values[mainnet]["EthStethNgToken"] = 0x21E27a5E5513D6e65C4f830167390997aA84843a.toBytes32();
        values[mainnet]["EthStethNgGauge"] = 0x79F21BC30632cd40d2aF8134B469a0EB4C9574AA.toBytes32();
        values[mainnet]["EthOethPool"] = 0x94B17476A93b3262d87B9a326965D1E91f9c13E7.toBytes32();
        values[mainnet]["EthOethToken"] = 0x94B17476A93b3262d87B9a326965D1E91f9c13E7.toBytes32();
        values[mainnet]["EthOethGauge"] = 0xd03BE91b1932715709e18021734fcB91BB431715.toBytes32();
        values[mainnet]["FraxCrvUsdPool"] = 0x0CD6f267b2086bea681E922E19D40512511BE538.toBytes32();
        values[mainnet]["FraxCrvUsdToken"] = 0x0CD6f267b2086bea681E922E19D40512511BE538.toBytes32();
        values[mainnet]["FraxCrvUsdGauge"] = 0x96424E6b5eaafe0c3B36CA82068d574D44BE4e3c.toBytes32();
        values[mainnet]["mkUsdFraxUsdcPool"] = 0x0CFe5C777A7438C9Dd8Add53ed671cEc7A5FAeE5.toBytes32();
        values[mainnet]["mkUsdFraxUsdcToken"] = 0x0CFe5C777A7438C9Dd8Add53ed671cEc7A5FAeE5.toBytes32();
        values[mainnet]["mkUsdFraxUsdcGauge"] = 0xF184d80915Ba7d835D941BA70cDdf93DE36517ee.toBytes32();
        values[mainnet]["WethYethPool"] = 0x69ACcb968B19a53790f43e57558F5E443A91aF22.toBytes32();
        values[mainnet]["WethYethToken"] = 0x69ACcb968B19a53790f43e57558F5E443A91aF22.toBytes32();
        values[mainnet]["WethYethGauge"] = 0x138cC21D15b7A06F929Fc6CFC88d2b830796F4f1.toBytes32();
        values[mainnet]["EthEthxPool"] = 0x59Ab5a5b5d617E478a2479B0cAD80DA7e2831492.toBytes32();
        values[mainnet]["EthEthxToken"] = 0x59Ab5a5b5d617E478a2479B0cAD80DA7e2831492.toBytes32();
        values[mainnet]["EthEthxGauge"] = 0x7671299eA7B4bbE4f3fD305A994e6443b4be680E.toBytes32();
        values[mainnet]["CrvUsdSdaiPool"] = 0x1539c2461d7432cc114b0903f1824079BfCA2C92.toBytes32();
        values[mainnet]["CrvUsdSdaiToken"] = 0x1539c2461d7432cc114b0903f1824079BfCA2C92.toBytes32();
        values[mainnet]["CrvUsdSdaiGauge"] = 0x2B5a5e182768a18C70EDd265240578a72Ca475ae.toBytes32();
        values[mainnet]["CrvUsdSfraxPool"] = 0xfEF79304C80A694dFd9e603D624567D470e1a0e7.toBytes32();
        values[mainnet]["CrvUsdSfraxToken"] = 0xfEF79304C80A694dFd9e603D624567D470e1a0e7.toBytes32();
        values[mainnet]["CrvUsdSfraxGauge"] = 0x62B8DA8f1546a092500c457452fC2d45fa1777c4.toBytes32();
        values[mainnet]["LusdCrvUsdPool"] = 0x9978c6B08d28d3B74437c917c5dD7C026df9d55C.toBytes32();
        values[mainnet]["LusdCrvUsdToken"] = 0x9978c6B08d28d3B74437c917c5dD7C026df9d55C.toBytes32();
        values[mainnet]["LusdCrvUsdGauge"] = 0x66F65323bdE835B109A92045Aa7c655559dbf863.toBytes32();
        values[mainnet]["WstethEthXPool"] = 0x14756A5eD229265F86990e749285bDD39Fe0334F.toBytes32();
        values[mainnet]["WstethEthXToken"] = 0xfffAE954601cFF1195a8E20342db7EE66d56436B.toBytes32();
        values[mainnet]["WstethEthXGauge"] = 0xc1394d6c89cf8F553da8c8256674C778ccFf3E80.toBytes32();
        values[mainnet]["EthEthXPool"] = 0x59Ab5a5b5d617E478a2479B0cAD80DA7e2831492.toBytes32();
        values[mainnet]["EthEthXToken"] = 0x59Ab5a5b5d617E478a2479B0cAD80DA7e2831492.toBytes32();
        values[mainnet]["EthEthXGauge"] = 0x7671299eA7B4bbE4f3fD305A994e6443b4be680E.toBytes32();
        values[mainnet]["weETH_wETH_Curve_LP"] = 0x13947303F63b363876868D070F14dc865C36463b.toBytes32();
        values[mainnet]["weETH_wETH_Curve_Gauge"] = 0x1CAC1a0Ed47E2e0A313c712b2dcF85994021a365.toBytes32();
        values[mainnet]["weETH_wETH_Convex_Reward"] = 0x2D159E01A5cEe7498F84Be68276a5266b3cb3774.toBytes32();

        values[mainnet]["weETH_wETH_Pool"] = 0x13947303F63b363876868D070F14dc865C36463b.toBytes32();
        values[mainnet]["weETH_wETH_NG_Pool"] = 0xDB74dfDD3BB46bE8Ce6C33dC9D82777BCFc3dEd5.toBytes32();
        values[mainnet]["weETH_wETH_NG_Convex_Reward"] = 0x5411CC583f0b51104fA523eEF9FC77A29DF80F58.toBytes32();

        values[mainnet]["pyUsd_Usdc_Curve_Pool"] = 0x383E6b4437b59fff47B619CBA855CA29342A8559.toBytes32();
        values[mainnet]["pyUsd_Usdc_Convex_Id"] = address(270).toBytes32();
        values[mainnet]["frax_Usdc_Curve_Pool"] = 0xDcEF968d416a41Cdac0ED8702fAC8128A64241A2.toBytes32();
        values[mainnet]["frax_Usdc_Convex_Id"] = address(100).toBytes32();
        values[mainnet]["usdc_CrvUsd_Curve_Pool"] = 0x4DEcE678ceceb27446b35C672dC7d61F30bAD69E.toBytes32();
        values[mainnet]["usdc_CrvUsd_Convex_Id"] = address(182).toBytes32();
        values[mainnet]["sDai_sUsde_Curve_Pool"] = 0x167478921b907422F8E88B43C4Af2B8BEa278d3A.toBytes32();
        values[mainnet]["sDai_sUsde_Curve_Gauge"] = 0x330Cfd12e0E97B0aDF46158D2A81E8Bd2985c6cB.toBytes32();

        values[mainnet]["ezETH_wETH_Curve_Pool"] = 0x85dE3ADd465a219EE25E04d22c39aB027cF5C12E.toBytes32();
        values[mainnet]["weETH_rswETH_Curve_Pool"] = 0x278cfB6f06B1EFc09d34fC7127d6060C61d629Db.toBytes32();
        values[mainnet]["rswETH_wETH_Curve_Pool"] = 0xeE04382c4cA6c450213923fE0f0daB19b0ff3939.toBytes32();
        values[mainnet]["USDe_USDC_Curve_Pool"] = 0x02950460E2b9529D0E00284A5fA2d7bDF3fA4d72.toBytes32();
        values[mainnet]["USDe_DAI_Curve_Pool"] = 0xF36a4BA50C603204c3FC6d2dA8b78A7b69CBC67d.toBytes32();
        values[mainnet]["sDAI_sUSDe_Curve_Pool"] = 0x167478921b907422F8E88B43C4Af2B8BEa278d3A.toBytes32();
        values[mainnet]["deUSD_USDC_Curve_Pool"] = 0x5F6c431AC417f0f430B84A666a563FAbe681Da94.toBytes32();
        values[mainnet]["deUSD_USDT_Curve_Pool"] = 0x7C4e143B23D72E6938E06291f705B5ae3D5c7c7C.toBytes32();
        values[mainnet]["deUSD_DAI_Curve_Pool"] = 0xb478Bf40dD622086E0d0889eeBbAdCb63806ADde.toBytes32();
        values[mainnet]["deUSD_FRAX_Curve_Pool"] = 0x88DFb9370fE350aA51ADE31C32549d4d3A24fAf2.toBytes32();
        values[mainnet]["deUSD_FRAX_Curve_Gauge"] = 0x7C634909DDbfd5C6EEd7Ccf3611e8C4f3643635d.toBytes32();
        values[mainnet]["eBTC_LBTC_WBTC_Curve_Pool"] = 0xabaf76590478F2fE0b396996f55F0b61101e9502.toBytes32();
        values[mainnet]["eBTC_LBTC_WBTC_Curve_Gauge"] = 0x8D666daED20B502e5Cf692B101028fc0058a5d4E.toBytes32();

        values[mainnet]["lBTC_wBTC_Curve_Pool"] = 0x2f3bC4c27A4437AeCA13dE0e37cdf1028f3706F0.toBytes32();

        values[mainnet]["WethMkUsdPool"] = 0xc89570207c5BA1B0E3cD372172cCaEFB173DB270.toBytes32();

        // Convex-Curve Platform Specifics
        values[mainnet]["convexCurveMainnetBooster"] = 0xF403C135812408BFbE8713b5A23a04b3D48AAE31.toBytes32();

        values[mainnet]["ethFrxethBaseRewardPool"] = 0xbD5445402B0a287cbC77cb67B2a52e2FC635dce4.toBytes32();
        values[mainnet]["ethStethNgBaseRewardPool"] = 0x6B27D7BC63F1999D14fF9bA900069ee516669ee8.toBytes32();
        values[mainnet]["fraxCrvUsdBaseRewardPool"] = 0x3CfB4B26dc96B124D15A6f360503d028cF2a3c00.toBytes32();
        values[mainnet]["mkUsdFraxUsdcBaseRewardPool"] = 0x35FbE5520E70768DCD6E3215Ed54E14CBccA10D2.toBytes32();
        values[mainnet]["wethYethBaseRewardPool"] = 0xB0867ADE998641Ab1Ff04cF5cA5e5773fA92AaE3.toBytes32();
        values[mainnet]["ethEthxBaseRewardPool"] = 0x399e111c7209a741B06F8F86Ef0Fdd88fC198D20.toBytes32();
        values[mainnet]["crvUsdSFraxBaseRewardPool"] = 0x73eA73C3a191bd05F3266eB2414609dC5Fe777a2.toBytes32();
        values[mainnet]["usdtCrvUsdBaseRewardPool"] = 0xD1DdB0a0815fD28932fBb194C84003683AF8a824.toBytes32();
        values[mainnet]["lusdCrvUsdBaseRewardPool"] = 0x633D3B227696B3FacF628a197f982eF68d26c7b5.toBytes32();
        values[mainnet]["wstethEthxBaseRewardPool"] = 0x85b118e0Fa5706d99b270be43d782FBE429aD409.toBytes32();

        // Uniswap V3
        values[mainnet]["WSTETH_WETH_100"] = 0x109830a1AAaD605BbF02a9dFA7B0B92EC2FB7dAa.toBytes32();
        values[mainnet]["WSTETH_WETH_500"] = 0xD340B57AAcDD10F96FC1CF10e15921936F41E29c.toBytes32();
        values[mainnet]["DAI_USDC_100"] = 0x5777d92f208679DB4b9778590Fa3CAB3aC9e2168.toBytes32();
        values[mainnet]["uniswapV3NonFungiblePositionManager"] = 0xC36442b4a4522E871399CD717aBDD847Ab11FE88.toBytes32();

        // Redstone
        values[mainnet]["swEthAdapter"] = 0x68ba9602B2AeE30847412109D2eE89063bf08Ec2.toBytes32();
        values[mainnet]["swEthDataFeedId"] = 0x5357455448000000000000000000000000000000000000000000000000000000;
        values[mainnet]["swEthEthDataFeedId"] = 0x53574554482f4554480000000000000000000000000000000000000000000000;

        values[mainnet]["ethXEthAdapter"] = 0xc799194cAa24E2874Efa89b4Bf5c92a530B047FF.toBytes32();
        values[mainnet]["ethXEthDataFeedId"] = 0x455448782f455448000000000000000000000000000000000000000000000000;

        values[mainnet]["ethXAdapter"] = 0xF3eB387Ac1317fBc7E2EFD82214eE1E148f0Fe00.toBytes32();
        values[mainnet]["ethXUsdDataFeedId"] = 0x4554487800000000000000000000000000000000000000000000000000000000;

        values[mainnet]["weEthEthAdapter"] = 0x8751F736E94F6CD167e8C5B97E245680FbD9CC36.toBytes32();
        values[mainnet]["weEthDataFeedId"] = 0x77654554482f4554480000000000000000000000000000000000000000000000;
        values[mainnet]["weethAdapter"] = 0xdDb6F90fFb4d3257dd666b69178e5B3c5Bf41136.toBytes32();
        values[mainnet]["weethUsdDataFeedId"] = 0x7765455448000000000000000000000000000000000000000000000000000000;

        values[mainnet]["osEthEthAdapter"] = 0x66ac817f997Efd114EDFcccdce99F3268557B32C.toBytes32();
        values[mainnet]["osEthEthDataFeedId"] = 0x6f734554482f4554480000000000000000000000000000000000000000000000;

        values[mainnet]["rsEthEthAdapter"] = 0xA736eAe8805dDeFFba40cAB8c99bCB309dEaBd9B.toBytes32();
        values[mainnet]["rsEthEthDataFeedId"] = 0x72734554482f4554480000000000000000000000000000000000000000000000;

        values[mainnet]["ezEthEthAdapter"] = 0xF4a3e183F59D2599ee3DF213ff78b1B3b1923696.toBytes32();
        values[mainnet]["ezEthEthDataFeedId"] = 0x657a4554482f4554480000000000000000000000000000000000000000000000;

        // Maker
        values[mainnet]["dsrManager"] = 0x373238337Bfe1146fb49989fc222523f83081dDb.toBytes32();

        // Maker
        values[mainnet]["savingsDaiAddress"] = 0x83F20F44975D03b1b09e64809B757c47f942BEeA.toBytes32();
        values[mainnet]["sDAI"] = 0x83F20F44975D03b1b09e64809B757c47f942BEeA.toBytes32();

        // Frax
        values[mainnet]["sFRAX"] = 0xA663B02CF0a4b149d2aD41910CB81e23e1c41c32.toBytes32();

        // Lido
        values[mainnet]["unstETH"] = 0x889edC2eDab5f40e902b864aD4d7AdE8E412F9B1.toBytes32();

        // Stader
        values[mainnet]["stakePoolManagerAddress"] = 0xcf5EA1b38380f6aF39068375516Daf40Ed70D299.toBytes32();
        values[mainnet]["userWithdrawManagerAddress"] = 0x9F0491B32DBce587c50c4C43AB303b06478193A7.toBytes32();
        values[mainnet]["staderConfig"] = 0x4ABEF2263d5A5ED582FC9A9789a41D85b68d69DB.toBytes32();

        // Etherfi
        values[mainnet]["EETH_LIQUIDITY_POOL"] = 0x308861A430be4cce5502d0A12724771Fc6DaF216.toBytes32();
        values[mainnet]["withdrawalRequestNft"] = 0x7d5706f6ef3F89B3951E23e557CDFBC3239D4E2c.toBytes32();

        // Renzo
        values[mainnet]["restakeManager"] = 0x74a09653A083691711cF8215a6ab074BB4e99ef5.toBytes32();

        // Kelp DAO
        values[mainnet]["lrtDepositPool"] = 0x036676389e48133B63a802f8635AD39E752D375D.toBytes32();
        // Compound V3
        values[mainnet]["cUSDCV3"] = 0xc3d688B66703497DAA19211EEdff47f25384cdc3.toBytes32();
        values[mainnet]["cUSDTV3"] = 0x3Afdc9BCA9213A35503b077a6072F3D0d5AB0840.toBytes32();
        values[mainnet]["cWETHV3"] = 0xA17581A9E3356d9A858b789D68B4d866e593aE94.toBytes32();
        values[mainnet]["cometRewards"] = 0x1B0e765F6224C21223AeA2af16c1C46E38885a40.toBytes32();
        // Morpho Blue
        values[mainnet]["morphoBlue"] = 0xBBBBBbbBBb9cC5e90e3b3Af64bdAF62C37EEFFCb.toBytes32();
        values[mainnet]["ezEthOracle"] = 0x61025e2B0122ac8bE4e37365A4003d87ad888Cc3.toBytes32();
        values[mainnet]["ezEthIrm"] = 0x870aC11D48B15DB9a138Cf899d20F13F79Ba00BC.toBytes32();
        values[mainnet]["weETH_wETH_86_market"] = 0x698fe98247a40c5771537b5786b2f3f9d78eb487b4ce4d75533cd0e94d88a115;
        values[mainnet]["LBTC_WBTC_945"] = 0xf6a056627a51e511ec7f48332421432ea6971fc148d8f3c451e14ea108026549;

        // MetaMorpho
        values[mainnet]["usualBoostedUSDC"] = 0xd63070114470f685b75B74D60EEc7c1113d33a3D.toBytes32();
        values[mainnet]["gauntletUSDCcore"] = 0x8eB67A509616cd6A7c1B3c8C21D48FF57df3d458.toBytes32();
        values[mainnet]["gauntletUSDCprime"] = 0xdd0f28e19C1780eb6396170735D45153D261490d.toBytes32();
        values[mainnet]["gauntletWBTCcore"] = 0x443df5eEE3196e9b2Dd77CaBd3eA76C3dee8f9b2.toBytes32();
        values[mainnet]["Re7WBTC"] = 0xE0C98605f279e4D7946d25B75869c69802823763.toBytes32();
        values[mainnet]["MCwBTC"] = 0x1c530D6de70c05A81bF1670157b9d928e9699089.toBytes32();
        values[mainnet]["Re7cbBTC"] = 0xA02F5E93f783baF150Aa1F8b341Ae90fe0a772f7.toBytes32();
        values[mainnet]["gauntletCbBTCcore"] = 0xF587f2e8AfF7D76618d3B6B4626621860FbD54e3.toBytes32();
        values[mainnet]["MCcbBTC"] = 0x98cF0B67Da0F16E1F8f1a1D23ad8Dc64c0c70E0b.toBytes32();
        values[mainnet]["gauntletLBTCcore"] = 0xdC94785959B73F7A168452b3654E44fEc6A750e4.toBytes32();
        values[mainnet]["gauntletWETHPrime"] = 0x2371e134e3455e0593363cBF89d3b6cf53740618.toBytes32(); 
        values[mainnet]["gauntletWETHCore"] = 0x4881Ef0BF6d2365D3dd6499ccd7532bcdBCE0658.toBytes32(); 
        values[mainnet]["mevCapitalwWeth"] = 0x9a8bC3B04b7f3D87cfC09ba407dCED575f2d61D8.toBytes32(); 
        values[mainnet]["Re7WETH"] = 0x78Fc2c2eD1A4cDb5402365934aE5648aDAd094d0.toBytes32(); 

        values[mainnet]["uniswapV3PositionManager"] = 0xC36442b4a4522E871399CD717aBDD847Ab11FE88.toBytes32();

        // 1Inch
        values[mainnet]["aggregationRouterV5"] = 0x1111111254EEB25477B68fb85Ed929f73A960582.toBytes32();
        values[mainnet]["oneInchExecutor"] = 0x3451B6b219478037a1AC572706627FC2BDa1e812.toBytes32();
        values[mainnet]["wETHweETH5bps"] = 0x7A415B19932c0105c82FDB6b720bb01B0CC2CAe3.toBytes32();

        // Gearbox
        values[mainnet]["dWETHV3"] = 0xda0002859B2d05F66a753d8241fCDE8623f26F4f.toBytes32();
        values[mainnet]["sdWETHV3"] = 0x0418fEB7d0B25C411EB77cD654305d29FcbFf685.toBytes32();
        values[mainnet]["dUSDCV3"] = 0xda00000035fef4082F78dEF6A8903bee419FbF8E.toBytes32();
        values[mainnet]["sdUSDCV3"] = 0x9ef444a6d7F4A5adcd68FD5329aA5240C90E14d2.toBytes32();
        values[mainnet]["dDAIV3"] = 0xe7146F53dBcae9D6Fa3555FE502648deb0B2F823.toBytes32();
        values[mainnet]["sdDAIV3"] = 0xC853E4DA38d9Bd1d01675355b8c8f3BBC1451973.toBytes32();
        values[mainnet]["dUSDTV3"] = 0x05A811275fE9b4DE503B3311F51edF6A856D936e.toBytes32();
        values[mainnet]["sdUSDTV3"] = 0x16adAb68bDEcE3089D4f1626Bb5AEDD0d02471aD.toBytes32();
        values[mainnet]["dWBTCV3"] = 0xda00010eDA646913F273E10E7A5d1F659242757d.toBytes32();
        values[mainnet]["sdWBTCV3"] = 0xA8cE662E45E825DAF178DA2c8d5Fae97696A788A.toBytes32();

        // Pendle
        values[mainnet]["pendleMarketFactory"] = 0x1A6fCc85557BC4fB7B534ed835a03EF056552D52.toBytes32();
        values[mainnet]["pendleRouter"] = 0x888888888889758F76e7103c6CbF23ABbF58F946.toBytes32();
        values[mainnet]["pendleOracle"] = 0x66a1096C6366b2529274dF4f5D8247827fe4CEA8.toBytes32();
        values[mainnet]["pendleLimitOrderRouter"] = 0x000000000000c9B3E2C3Ec88B1B4c0cD853f4321.toBytes32();

        values[mainnet]["pendleWeETHMarket"] = 0xF32e58F92e60f4b0A37A69b95d642A471365EAe8.toBytes32();
        values[mainnet]["pendleWeethSy"] = 0xAC0047886a985071476a1186bE89222659970d65.toBytes32();
        values[mainnet]["pendleEethPt"] = 0xc69Ad9baB1dEE23F4605a82b3354F8E40d1E5966.toBytes32();
        values[mainnet]["pendleEethYt"] = 0xfb35Fd0095dD1096b1Ca49AD44d8C5812A201677.toBytes32();

        values[mainnet]["pendleZircuitWeETHMarket"] = 0xe26D7f9409581f606242300fbFE63f56789F2169.toBytes32();
        values[mainnet]["pendleZircuitWeethSy"] = 0xD7DF7E085214743530afF339aFC420c7c720BFa7.toBytes32();
        values[mainnet]["pendleZircuitEethPt"] = 0x4AE5411F3863CdB640309e84CEDf4B08B8b33FfF.toBytes32();
        values[mainnet]["pendleZircuitEethYt"] = 0x7C2D26182adeEf96976035986cF56474feC03bDa.toBytes32();

        values[mainnet]["pendleUSDeMarket"] = 0x19588F29f9402Bb508007FeADd415c875Ee3f19F.toBytes32();
        values[mainnet]["pendleUSDeSy"] = 0x42862F48eAdE25661558AFE0A630b132038553D0.toBytes32();
        values[mainnet]["pendleUSDePt"] = 0xa0021EF8970104c2d008F38D92f115ad56a9B8e1.toBytes32();
        values[mainnet]["pendleUSDeYt"] = 0x1e3d13932C31d7355fCb3FEc680b0cD159dC1A07.toBytes32();

        values[mainnet]["pendleZircuitUSDeMarket"] = 0x90c98ab215498B72Abfec04c651e2e496bA364C0.toBytes32();
        values[mainnet]["pendleZircuitUSDeSy"] = 0x293C6937D8D82e05B01335F7B33FBA0c8e256E30.toBytes32();
        values[mainnet]["pendleZircuitUSDePt"] = 0x3d4F535539A33FEAd4D76D7b3B7A9cB5B21C73f1.toBytes32();
        values[mainnet]["pendleZircuitUSDeYt"] = 0x40357b9f22B4DfF0Bf56A90661b8eC106C259d29.toBytes32();

        values[mainnet]["pendleSUSDeMarketSeptember"] = 0xd1D7D99764f8a52Aff007b7831cc02748b2013b5.toBytes32();
        values[mainnet]["pendleSUSDeMarketJuly"] = 0x107a2e3cD2BB9a32B9eE2E4d51143149F8367eBa.toBytes32();
        values[mainnet]["pendleKarakSUSDeMarket"] = 0xB1f587B354a4a363f5332e88effbbC2E4961250A.toBytes32();
        values[mainnet]["pendleKarakUSDeMarket"] = 0x1BCBDB8c8652345A5ACF04e6E74f70086c68FEfC.toBytes32();

        values[mainnet]["pendleWeETHMarketSeptember"] = 0xC8eDd52D0502Aa8b4D5C77361D4B3D300e8fC81c.toBytes32();
        values[mainnet]["pendleWeethSySeptember"] = 0xAC0047886a985071476a1186bE89222659970d65.toBytes32();
        values[mainnet]["pendleEethPtSeptember"] = 0x1c085195437738d73d75DC64bC5A3E098b7f93b1.toBytes32();
        values[mainnet]["pendleEethYtSeptember"] = 0xA54Df645A042D24121a737dAA89a57EbF8E0b71c.toBytes32();

        values[mainnet]["pendleWeETHMarketDecember"] = 0x7d372819240D14fB477f17b964f95F33BeB4c704.toBytes32();
        values[mainnet]["pendleWeethSyDecember"] = 0xAC0047886a985071476a1186bE89222659970d65.toBytes32();
        values[mainnet]["pendleEethPtDecember"] = 0x6ee2b5E19ECBa773a352E5B21415Dc419A700d1d.toBytes32();
        values[mainnet]["pendleEethYtDecember"] = 0x129e6B5DBC0Ecc12F9e486C5BC9cDF1a6A80bc6A.toBytes32();

        values[mainnet]["pendleUSDeZircuitMarketAugust"] = 0xF148a0B15712f5BfeefAdb4E6eF9739239F88b07.toBytes32();
        values[mainnet]["pendleKarakWeETHMarketSeptember"] = 0x18bAFcaBf2d5898956AE6AC31543d9657a604165.toBytes32();
        values[mainnet]["pendleKarakWeETHMarketDecember"] = 0xFF694CC3f74E080637008B3792a9D7760cB456Ca.toBytes32();

        values[mainnet]["pendleSwethMarket"] = 0x0e1C5509B503358eA1Dac119C1D413e28Cc4b303.toBytes32();

        values[mainnet]["pendleZircuitWeETHMarketAugust"] = 0x6c269DFc142259c52773430b3c78503CC994a93E.toBytes32();
        values[mainnet]["pendleWeETHMarketJuly"] = 0xe1F19CBDa26b6418B0C8E1EE978a533184496066.toBytes32();
        values[mainnet]["pendleWeETHkSeptember"] = 0x905A5a4792A0C27a2AdB2777f98C577D320079EF.toBytes32();
        values[mainnet]["pendleWeETHkDecember"] = 0x792b9eDe7a18C26b814f87Eb5E0c8D26AD189780.toBytes32();

        values[mainnet]["pendle_sUSDe_08_23_24"] = 0xbBf399db59A845066aAFce9AE55e68c505FA97B7.toBytes32();
        values[mainnet]["pendle_sUSDe_12_25_24"] = 0xa0ab94DeBB3cC9A7eA77f3205ba4AB23276feD08.toBytes32();
        values[mainnet]["pendle_USDe_08_23_24"] = 0x3d1E7312dE9b8fC246ddEd971EE7547B0a80592A.toBytes32();
        values[mainnet]["pendle_USDe_12_25_24"] = 0x8a49f2AC2730ba15AB7EA832EdaC7f6BA22289f8.toBytes32();
        values[mainnet]["pendle_sUSDe_03_26_25"] = 0xcDd26Eb5EB2Ce0f203a84553853667aE69Ca29Ce.toBytes32();
        values[mainnet]["pendle_sUSDe_karak_01_29_25"] = 0xDbE4D359D4E48087586Ec04b93809bA647343548.toBytes32();
        values[mainnet]["pendle_USDe_karak_01_29_25"] = 0x6C06bBFa3B63eD344ceb3312Df795eDC8d29BDD5.toBytes32();
        values[mainnet]["pendle_USDe_03_26_25"] = 0xB451A36c8B6b2EAc77AD0737BA732818143A0E25.toBytes32();
        values[mainnet]["pendle_sUSDe_05_28_25"] = 0xB162B764044697cf03617C2EFbcB1f42e31E4766.toBytes32();

        values[mainnet]["pendle_weETHs_market_08_28_24"] = 0xcAa8ABB72A75C623BECe1f4D5c218F425d47A0D0.toBytes32();
        values[mainnet]["pendle_weETHs_sy_08_28_24"] = 0x9e8f10574ACc2c62C6e5d19500CEd39163Da37A9.toBytes32();
        values[mainnet]["pendle_weETHs_pt_08_28_24"] = 0xda6530EfaFD63A42d7b9a0a5a60A03839CDb813A.toBytes32();
        values[mainnet]["pendle_weETHs_yt_08_28_24"] = 0x28cE264D0938C1051687FEbDCeFacc2242BA9E0E.toBytes32();

        values[mainnet]["pendle_weETHs_market_12_25_24"] = 0x40789E8536C668c6A249aF61c81b9dfaC3EB8F32.toBytes32();
        values[mainnet]["pendleUSD0PlusMarketOctober"] = 0x00b321D89A8C36B3929f20B7955080baeD706D1B.toBytes32();
        values[mainnet]["pendle_USD0Plus_market_03_26_2025"] = 0xaFDC922d0059147486cC1F0f32e3A2354b0d35CC.toBytes32();

        values[mainnet]["pendle_eBTC_market_12_26_24"] = 0x36d3ca43ae7939645C306E26603ce16e39A89192.toBytes32();
        values[mainnet]["pendle_LBTC_corn_market_12_26_24"] = 0xCaE62858DB831272A03768f5844cbe1B40bB381f.toBytes32();
        values[mainnet]["pendle_LBTC_market_03_26_25"] = 0x70B70Ac0445C3eF04E314DFdA6caafd825428221.toBytes32();
        values[mainnet]["pendle_eBTC_corn_market_3_26_25"] = 0x2C71Ead7ac9AE53D05F8664e77031d4F9ebA064B.toBytes32();

        values[mainnet]["pendle_pumpBTC_market_03_26_25"] = 0x8098B48a1c4e4080b30A43a7eBc0c87b52F17222.toBytes32();
        values[mainnet]["pendle_corn_pumpBTC_market_12_25_24"] = 0xf8208fB52BA80075aF09840A683143C22DC5B4dd.toBytes32();

<<<<<<< HEAD
        values[mainnet]["pendle_uniBTC_market_03_26_25"] = 0x380C751BD0412f47Ca560B6AFeB566d88dc18630.toBytes32();
        values[mainnet]["pendle_corn_uniBTC_market_12_26_24"] = 0x40dEAE18c3CE932Fdd5Df1f44b54D8Cf3902787B.toBytes32();
=======
        values[mainnet]["pendle_sUSDs_market_03_26_25"] = 0x21D85Ff3BEDFF031EF466C7d5295240C8AB2a2b8.toBytes32();
>>>>>>> 44607942

        // Aave V3
        values[mainnet]["v3Pool"] = 0x87870Bca3F3fD6335C3F4ce8392D69350B4fA4E2.toBytes32();

        // Aave V3 Lido
        values[mainnet]["v3LidoPool"] = 0x4e033931ad43597d96D6bcc25c280717730B58B1.toBytes32();

        // SparkLend
        values[mainnet]["sparkLendPool"] = 0xC13e21B648A5Ee794902342038FF3aDAB66BE987.toBytes32();

        // Uniswap V3 Pools
        values[mainnet]["wETH_weETH_05"] = 0x7A415B19932c0105c82FDB6b720bb01B0CC2CAe3.toBytes32();
        values[mainnet]["wstETH_wETH_01"] = 0x109830a1AAaD605BbF02a9dFA7B0B92EC2FB7dAa.toBytes32();
        values[mainnet]["rETH_wETH_01"] = 0x553e9C493678d8606d6a5ba284643dB2110Df823.toBytes32();
        values[mainnet]["rETH_wETH_05"] = 0xa4e0faA58465A2D369aa21B3e42d43374c6F9613.toBytes32();
        values[mainnet]["wstETH_rETH_05"] = 0x18319135E02Aa6E02D412C98cCb16af3a0a9CB57.toBytes32();
        values[mainnet]["wETH_rswETH_05"] = 0xC410573Af188f56062Ee744cC3D6F2843f5bC13b.toBytes32();
        values[mainnet]["wETH_rswETH_30"] = 0xE62627326d7794E20bB7261B24985294de1579FE.toBytes32();
        values[mainnet]["ezETH_wETH_01"] = 0xBE80225f09645f172B079394312220637C440A63.toBytes32();
        values[mainnet]["PENDLE_wETH_30"] = 0x57aF956d3E2cCa3B86f3D8C6772C03ddca3eAacB.toBytes32();
        values[mainnet]["USDe_USDT_01"] = 0x435664008F38B0650fBC1C9fc971D0A3Bc2f1e47.toBytes32();
        values[mainnet]["USDe_USDC_01"] = 0xE6D7EbB9f1a9519dc06D557e03C522d53520e76A.toBytes32();
        values[mainnet]["USDe_DAI_01"] = 0x5B3a0f1acBE8594a079FaFeB1c84DEA9372A5Aad.toBytes32();
        values[mainnet]["sUSDe_USDT_05"] = 0x867B321132B18B5BF3775c0D9040D1872979422E.toBytes32();
        values[mainnet]["GEAR_wETH_100"] = 0xaEf52f72583E6c4478B220Da82321a6a023eEE50.toBytes32();
        values[mainnet]["GEAR_USDT_30"] = 0x349eE001D80f896F24571616932f54cBD66B18C9.toBytes32();
        values[mainnet]["DAI_USDC_01"] = 0x5777d92f208679DB4b9778590Fa3CAB3aC9e2168.toBytes32();
        values[mainnet]["DAI_USDC_05"] = 0x6c6Bc977E13Df9b0de53b251522280BB72383700.toBytes32();
        values[mainnet]["USDC_USDT_01"] = 0x3416cF6C708Da44DB2624D63ea0AAef7113527C6.toBytes32();
        values[mainnet]["USDC_USDT_05"] = 0x7858E59e0C01EA06Df3aF3D20aC7B0003275D4Bf.toBytes32();
        values[mainnet]["USDC_wETH_05"] = 0x88e6A0c2dDD26FEEb64F039a2c41296FcB3f5640.toBytes32();
        values[mainnet]["FRAX_USDC_05"] = 0xc63B0708E2F7e69CB8A1df0e1389A98C35A76D52.toBytes32();
        values[mainnet]["FRAX_USDC_01"] = 0x9A834b70C07C81a9fcD6F22E842BF002fBfFbe4D.toBytes32();
        values[mainnet]["DAI_FRAX_05"] = 0x97e7d56A0408570bA1a7852De36350f7713906ec.toBytes32();
        values[mainnet]["FRAX_USDT_05"] = 0xc2A856c3afF2110c1171B8f942256d40E980C726.toBytes32();
        values[mainnet]["PYUSD_USDC_01"] = 0x13394005C1012e708fCe1EB974F1130fDc73a5Ce.toBytes32();

        // EigenLayer
        values[mainnet]["strategyManager"] = 0x858646372CC42E1A627fcE94aa7A7033e7CF075A.toBytes32();
        values[mainnet]["delegationManager"] = 0x39053D51B77DC0d36036Fc1fCc8Cb819df8Ef37A.toBytes32();
        values[mainnet]["mETHStrategy"] = 0x298aFB19A105D59E74658C4C334Ff360BadE6dd2.toBytes32();
        values[mainnet]["USDeStrategy"] = 0x298aFB19A105D59E74658C4C334Ff360BadE6dd2.toBytes32();
        values[mainnet]["testOperator"] = 0xDbEd88D83176316fc46797B43aDeE927Dc2ff2F5.toBytes32();
        values[mainnet]["eigenStrategy"] = 0xaCB55C530Acdb2849e6d4f36992Cd8c9D50ED8F7.toBytes32();
        values[mainnet]["eEigenOperator"] = 0xDcAE4FAf7C7d0f4A78abe147244c6e9d60cFD202.toBytes32();
        values[mainnet]["eigenRewards"] = 0x7750d328b314EfFa365A0402CcfD489B80B0adda.toBytes32();

        // Swell
        values[mainnet]["swellSimpleStaking"] = 0x38D43a6Cb8DA0E855A42fB6b0733A0498531d774.toBytes32();
        values[mainnet]["swEXIT"] = 0x48C11b86807627AF70a34662D4865cF854251663.toBytes32();
        values[mainnet]["accessControlManager"] = 0x625087d72c762254a72CB22cC2ECa40da6b95EAC.toBytes32();
        values[mainnet]["depositManager"] = 0xb3D9cf8E163bbc840195a97E81F8A34E295B8f39.toBytes32();

        // Frax
        values[mainnet]["frxETHMinter"] = 0xbAFA44EFE7901E04E39Dad13167D089C559c1138.toBytes32();
        values[mainnet]["frxETHRedemptionTicket"] = 0x82bA8da44Cd5261762e629dd5c605b17715727bd.toBytes32();

        // Zircuit
        values[mainnet]["zircuitSimpleStaking"] = 0xF047ab4c75cebf0eB9ed34Ae2c186f3611aEAfa6.toBytes32();

        // Mantle
        values[mainnet]["mantleLspStaking"] = 0xe3cBd06D7dadB3F4e6557bAb7EdD924CD1489E8f.toBytes32();

        // Fluid
        values[mainnet]["fUSDT"] = 0x5C20B550819128074FD538Edf79791733ccEdd18.toBytes32();
        values[mainnet]["fUSDTStakingRewards"] = 0x490681095ed277B45377d28cA15Ac41d64583048.toBytes32();
        values[mainnet]["fUSDC"] = 0x9Fb7b4477576Fe5B32be4C1843aFB1e55F251B33.toBytes32();
        values[mainnet]["fWETH"] = 0x90551c1795392094FE6D29B758EcCD233cFAa260.toBytes32();
        values[mainnet]["fWSTETH"] = 0x2411802D8BEA09be0aF8fD8D08314a63e706b29C.toBytes32();
        values[mainnet]["fGHO"] = 0x6A29A46E21C730DcA1d8b23d637c101cec605C5B.toBytes32();

        // Symbiotic
        values[mainnet]["wstETHDefaultCollateral"] = 0xC329400492c6ff2438472D4651Ad17389fCb843a.toBytes32();
        values[mainnet]["cbETHDefaultCollateral"] = 0xB26ff591F44b04E78de18f43B46f8b70C6676984.toBytes32();
        values[mainnet]["wBETHDefaultCollateral"] = 0x422F5acCC812C396600010f224b320a743695f85.toBytes32();
        values[mainnet]["rETHDefaultCollateral"] = 0x03Bf48b8A1B37FBeAd1EcAbcF15B98B924ffA5AC.toBytes32();
        values[mainnet]["mETHDefaultCollateral"] = 0x475D3Eb031d250070B63Fa145F0fCFC5D97c304a.toBytes32();
        values[mainnet]["swETHDefaultCollateral"] = 0x38B86004842D3FA4596f0b7A0b53DE90745Ab654.toBytes32();
        values[mainnet]["sfrxETHDefaultCollateral"] = 0x5198CB44D7B2E993ebDDa9cAd3b9a0eAa32769D2.toBytes32();
        values[mainnet]["ETHxDefaultCollateral"] = 0xBdea8e677F9f7C294A4556005c640Ee505bE6925.toBytes32();
        values[mainnet]["uniETHDefaultCollateral"] = 0x1C57ea879dd3e8C9fefa8224fdD1fa20dd54211E.toBytes32();
        values[mainnet]["sUSDeDefaultCollateral"] = 0x19d0D8e6294B7a04a2733FE433444704B791939A.toBytes32();
        values[mainnet]["wBTCDefaultCollateral"] = 0x971e5b5D4baa5607863f3748FeBf287C7bf82618.toBytes32();
        values[mainnet]["tBTCDefaultCollateral"] = 0x0C969ceC0729487d264716e55F232B404299032c.toBytes32();
        values[mainnet]["ethfiDefaultCollateral"] = 0x21DbBA985eEA6ba7F27534a72CCB292eBA1D2c7c.toBytes32();
        values[mainnet]["LBTCDefaultCollateral"] = 0x9C0823D3A1172F9DdF672d438dec79c39a64f448.toBytes32();

        // Karak
        values[mainnet]["vaultSupervisor"] = 0x54e44DbB92dBA848ACe27F44c0CB4268981eF1CC.toBytes32();
        values[mainnet]["delegationSupervisor"] = 0xAfa904152E04aBFf56701223118Be2832A4449E0.toBytes32();

        values[mainnet]["kmETH"] = 0x7C22725d1E0871f0043397c9761AD99A86ffD498.toBytes32();
        values[mainnet]["kweETH"] = 0x2DABcea55a12d73191AeCe59F508b191Fb68AdaC.toBytes32();
        values[mainnet]["kwstETH"] = 0xa3726beDFD1a8AA696b9B4581277240028c4314b.toBytes32();
        values[mainnet]["krETH"] = 0x8E475A4F7820A4b6c0FF229f74fB4762f0813C47.toBytes32();
        values[mainnet]["kcbETH"] = 0xbD32b8aA6ff34BEDc447e503195Fb2524c72658f.toBytes32();
        values[mainnet]["kwBETH"] = 0x04BB50329A1B7D943E7fD2368288b674c8180d5E.toBytes32();
        values[mainnet]["kswETH"] = 0xc585DF3a8C9ca0c614D023A812624bE36161502B.toBytes32();
        values[mainnet]["kETHx"] = 0x989Ab830C6e2BdF3f28214fF54C9B7415C349a3F.toBytes32();
        values[mainnet]["ksfrxETH"] = 0x1751e1e4d2c9Fa99479C0c5574136F0dbD8f3EB8.toBytes32();
        values[mainnet]["krswETH"] = 0x1B4d88f5f38988BEA334C79f48aa69BEEeFE2e1e.toBytes32();
        values[mainnet]["krsETH"] = 0x9a23e79a8E6D77F940F2C30eb3d9282Af2E4036c.toBytes32();
        values[mainnet]["kETHFI"] = 0xB26bD8D1FD5415eED4C99f9fB6A278A42E7d1BA8.toBytes32();
        values[mainnet]["ksUSDe"] = 0xDe5Bff0755F192C333B126A449FF944Ee2B69681.toBytes32();
        values[mainnet]["kUSDe"] = 0xBE3cA34D0E877A1Fc889BD5231D65477779AFf4e.toBytes32();
        values[mainnet]["kWBTC"] = 0x126d4dBf752AaF61f3eAaDa24Ab0dB84FEcf6891.toBytes32();
        values[mainnet]["kFBTC"] = 0x40328669Bc9e3780dFa0141dBC87450a4af6EA11.toBytes32();
        values[mainnet]["kLBTC"] = 0x468c34703F6c648CCf39DBaB11305D17C70ba011.toBytes32();

        // CCIP token transfers.
        values[mainnet]["ccipRouter"] = 0x80226fc0Ee2b096224EeAc085Bb9a8cba1146f7D.toBytes32();

        // PancakeSwap V3
        values[mainnet]["pancakeSwapV3NonFungiblePositionManager"] =
            0x46A15B0b27311cedF172AB29E4f4766fbE7F4364.toBytes32();
        values[mainnet]["pancakeSwapV3MasterChefV3"] = 0x556B9306565093C855AEA9AE92A594704c2Cd59e.toBytes32();
        values[mainnet]["pancakeSwapV3Router"] = 0x13f4EA83D0bd40E75C8222255bc855a974568Dd4.toBytes32();
        // Arbitrum Bridge
        values[mainnet]["arbitrumDelayedInbox"] = 0x4Dbd4fc535Ac27206064B68FfCf827b0A60BAB3f.toBytes32();
        values[mainnet]["arbitrumOutbox"] = 0x0B9857ae2D4A3DBe74ffE1d7DF045bb7F96E4840.toBytes32();
        values[mainnet]["arbitrumL1GatewayRouter"] = 0x72Ce9c846789fdB6fC1f34aC4AD25Dd9ef7031ef.toBytes32();
        values[mainnet]["arbitrumL1ERC20Gateway"] = 0xa3A7B6F88361F48403514059F1F16C8E78d60EeC.toBytes32();
        values[mainnet]["arbitrumWethGateway"] = 0xd92023E9d9911199a6711321D1277285e6d4e2db.toBytes32();

        // Base Standard Bridge.
        values[mainnet]["baseStandardBridge"] = 0x3154Cf16ccdb4C6d922629664174b904d80F2C35.toBytes32();
        values[mainnet]["basePortal"] = 0x49048044D57e1C92A77f79988d21Fa8fAF74E97e.toBytes32();
        values[mainnet]["baseResolvedDelegate"] = 0x866E82a600A1414e583f7F13623F1aC5d58b0Afa.toBytes32();

        // Optimism Standard Bridge.
        values[mainnet]["optimismStandardBridge"] = 0x99C9fc46f92E8a1c0deC1b1747d010903E884bE1.toBytes32();
        values[mainnet]["optimismPortal"] = 0xbEb5Fc579115071764c7423A4f12eDde41f106Ed.toBytes32();
        values[mainnet]["optimismResolvedDelegate"] = 0x25ace71c97B33Cc4729CF772ae268934F7ab5fA1.toBytes32();

        // Mantle Standard Bridge.
        values[mainnet]["mantleStandardBridge"] = 0x95fC37A27a2f68e3A647CDc081F0A89bb47c3012.toBytes32();
        values[mainnet]["mantlePortal"] = 0xc54cb22944F2bE476E02dECfCD7e3E7d3e15A8Fb.toBytes32();
        values[mainnet]["mantleResolvedDelegate"] = 0x676A795fe6E43C17c668de16730c3F690FEB7120.toBytes32(); // TODO update this.

        // Zircuit Standard Bridge.
        values[mainnet]["zircuitStandardBridge"] = 0x386B76D9cA5F5Fb150B6BFB35CF5379B22B26dd8.toBytes32();
        values[mainnet]["zircuitPortal"] = 0x17bfAfA932d2e23Bd9B909Fd5B4D2e2a27043fb1.toBytes32();
        values[mainnet]["zircuitResolvedDelegate"] = 0x2a721cBE81a128be0F01040e3353c3805A5EA091.toBytes32();

        // Fraxtal Standard Bridge.
        values[mainnet]["fraxtalStandardBridge"] = 0x34C0bD5877A5Ee7099D0f5688D65F4bB9158BDE2.toBytes32();
        values[mainnet]["fraxtalPortal"] = 0x36cb65c1967A0Fb0EEE11569C51C2f2aA1Ca6f6D.toBytes32();
        values[mainnet]["fraxtalResolvedDelegate"] = 0x2a721cBE81a128be0F01040e3353c3805A5EA091.toBytes32(); // TODO update this

        // Lido Base Standard Bridge.
        values[mainnet]["lidoBaseStandardBridge"] = 0x9de443AdC5A411E83F1878Ef24C3F52C61571e72.toBytes32();
        values[mainnet]["lidoBasePortal"] = 0x49048044D57e1C92A77f79988d21Fa8fAF74E97e.toBytes32();
        values[mainnet]["lidoBaseResolvedDelegate"] = 0x866E82a600A1414e583f7F13623F1aC5d58b0Afa.toBytes32();

        // Layer Zero.
        values[mainnet]["LayerZeroEndPoint"] = 0x1a44076050125825900e736c501f859c50fE728c.toBytes32();
        values[mainnet]["EtherFiOFTAdapter"] = 0xcd2eb13D6831d4602D80E5db9230A57596CDCA63.toBytes32();

        // Merkl
        values[mainnet]["merklDistributor"] = 0x3Ef3D8bA38EBe18DB133cEc108f4D14CE00Dd9Ae.toBytes32();

        // Pump Staking
        values[mainnet]["pumpStaking"] = 0x1fCca65fb6Ae3b2758b9b2B394CB227eAE404e1E.toBytes32();

        // Linea Bridging
        values[mainnet]["tokenBridge"] = 0x051F1D88f0aF5763fB888eC4378b4D8B29ea3319.toBytes32(); // approve, bridge token
        values[mainnet]["lineaMessageService"] = 0xd19d4B5d358258f05D7B411E21A1460D11B0876F.toBytes32(); // claim message, sendMessage

        // Scroll Bridging
        values[mainnet]["scrollGatewayRouter"] = 0xF8B1378579659D8F7EE5f3C929c2f3E332E41Fd6.toBytes32(); // approve, depositERC20
        values[mainnet]["scrollMessenger"] = 0x6774Bcbd5ceCeF1336b5300fb5186a12DDD8b367.toBytes32(); // sendMessage
        values[mainnet]["scrollCustomERC20Gateway"] = 0x67260A8B73C5B77B55c1805218A42A7A6F98F515.toBytes32(); // sendMessage

        // Syrup
        values[mainnet]["syrupRouter"] = 0x134cCaaA4F1e4552eC8aEcb9E4A2360dDcF8df76.toBytes32();

        // Satlayer
        values[mainnet]["satlayerPool"] = 0x42a856dbEBB97AbC1269EAB32f3bb40C15102819.toBytes32();

        // corn
        values[mainnet]["cornSilo"] = 0x8bc93498b861fd98277c3b51d240e7E56E48F23c.toBytes32();

        // Treehouse
        values[mainnet]["TreehouseRedemption"] = 0x0618DBdb3Be798346e6D9C08c3c84658f94aD09F.toBytes32();
        values[mainnet]["TreehouseRouter"] = 0xeFA3fa8e85D2b3CfdB250CdeA156c2c6C90628F5.toBytes32();
        values[mainnet]["tETH"] = 0xD11c452fc99cF405034ee446803b6F6c1F6d5ED8.toBytes32();
        values[mainnet]["tETH_wstETH_curve_pool"] = 0xA10d15538E09479186b4D3278BA5c979110dDdB1.toBytes32();
        // Term Finance
        values[mainnet]["termAuctionOfferLocker"] = 0xa557a6099d1a85d7569EA4B6d8ad59a94a8162CC.toBytes32();
        values[mainnet]["termRepoLocker"] = 0xFD9033C9A97Bc3Ec8a44439Cb6512516c5053076.toBytes32();
        values[mainnet]["termRepoServicer"] = 0xaD2401Dd7518Fac6C868c86442922E2236797e32.toBytes32();
        values[mainnet]["termRepoToken"] = 0x3A1427da14F8A57CEe76a5E85fB465ed72De8EC7.toBytes32();

        // Hyperlane
        values[mainnet]["hyperlaneUsdcRouter"] = 0xe1De9910fe71cC216490AC7FCF019e13a34481D7.toBytes32();
        values[mainnet]["hyperlaneTestRecipient"] = 0xfb53392bf4a0590a317ca716c28c29ace7c448bc132d7f8188ca234f595aa121;
    }

    function _addBaseValues() private {
        // Liquid Ecosystem
        values[base]["deployerAddress"] = 0x5F2F11ad8656439d5C14d9B351f8b09cDaC2A02d.toBytes32();
        values[base]["dev0Address"] = 0x0463E60C7cE10e57911AB7bD1667eaa21de3e79b.toBytes32();
        values[base]["dev1Address"] = 0xf8553c8552f906C19286F21711721E206EE4909E.toBytes32();
        values[base]["liquidPayoutAddress"] = 0xA9962a5BfBea6918E958DeE0647E99fD7863b95A.toBytes32();

        // DeFi Ecosystem
        values[base]["ETH"] = 0xEeeeeEeeeEeEeeEeEeEeeEEEeeeeEeeeeeeeEEeE.toBytes32();
        values[base]["uniswapV3NonFungiblePositionManager"] = 0x03a520b32C04BF3bEEf7BEb72E919cf822Ed34f1.toBytes32();

        values[base]["USDC"] = 0x833589fCD6eDb6E08f4c7C32D4f71b54bdA02913.toBytes32();
        values[base]["WETH"] = 0x4200000000000000000000000000000000000006.toBytes32();
        values[base]["WEETH"] = 0x04C0599Ae5A44757c0af6F9eC3b93da8976c150A.toBytes32();
        values[base]["WSTETH"] = 0xc1CBa3fCea344f92D9239c08C0568f6F2F0ee452.toBytes32();
        values[base]["AERO"] = 0x940181a94A35A4569E4529A3CDfB74e38FD98631.toBytes32();
        values[base]["CBETH"] = 0x2Ae3F1Ec7F1F5012CFEab0185bfc7aa3cf0DEc22.toBytes32();
        values[base]["AURA"] = 0x1509706a6c66CA549ff0cB464de88231DDBe213B.toBytes32();
        values[base]["BAL"] = 0x4158734D47Fc9692176B5085E0F52ee0Da5d47F1.toBytes32();
        values[base]["CRV"] = 0x8Ee73c484A26e0A5df2Ee2a4960B789967dd0415.toBytes32();
        values[base]["LINK"] = 0x88Fb150BDc53A65fe94Dea0c9BA0a6dAf8C6e196.toBytes32();
        values[base]["UNI"] = 0xc3De830EA07524a0761646a6a4e4be0e114a3C83.toBytes32();
        values[base]["RETH"] = 0xB6fe221Fe9EeF5aBa221c348bA20A1Bf5e73624c.toBytes32();
        values[base]["BSDETH"] = 0xCb327b99fF831bF8223cCEd12B1338FF3aA322Ff.toBytes32();
        values[base]["SFRXETH"] = 0x1f55a02A049033E3419a8E2975cF3F572F4e6E9A.toBytes32();
        values[base]["cbBTC"] = 0xcbB7C0000aB88B473b1f5aFd9ef808440eed33Bf.toBytes32();
        values[base]["tBTC"] = 0x236aa50979D5f3De3Bd1Eeb40E81137F22ab794b.toBytes32();
        values[base]["dlcBTC"] = 0x12418783e860997eb99e8aCf682DF952F721cF62.toBytes32();

        // Balancer vault
        values[base]["vault"] = 0xBA12222222228d8Ba445958a75a0704d566BF2C8.toBytes32();
        values[base]["balancerVault"] = 0xBA12222222228d8Ba445958a75a0704d566BF2C8.toBytes32();

        // Standard Bridge.
        values[base]["standardBridge"] = 0x4200000000000000000000000000000000000010.toBytes32();
        values[base]["crossDomainMessenger"] = 0x4200000000000000000000000000000000000007.toBytes32();

        // Lido Standard Bridge.
        values[base]["l2ERC20TokenBridge"] = 0xac9D11cD4D7eF6e54F14643a393F68Ca014287AB.toBytes32();

        values[base]["weETH_ETH_ExchangeRate"] = 0x35e9D7001819Ea3B39Da906aE6b06A62cfe2c181.toBytes32();

        // Aave V3
        values[base]["v3Pool"] = 0xA238Dd80C259a72e81d7e4664a9801593F98d1c5.toBytes32();

        // Merkl
        values[base]["merklDistributor"] = 0x3Ef3D8bA38EBe18DB133cEc108f4D14CE00Dd9Ae.toBytes32();

        // Aerodrome
        values[base]["aerodromeRouter"] = 0xcF77a3Ba9A5CA399B7c97c74d54e5b1Beb874E43.toBytes32();
        values[base]["aerodromeNonFungiblePositionManager"] = 0x827922686190790b37229fd06084350E74485b72.toBytes32();
        values[base]["aerodrome_Weth_Wsteth_v3_1_gauge"] = 0x2A1f7bf46bd975b5004b61c6040597E1B6117040.toBytes32();
        values[base]["aerodrome_Weth_Bsdeth_v3_1_gauge"] = 0x0b537aC41400433F09d97Cd370C1ea9CE78D8a74.toBytes32();
        values[base]["aerodrome_Cbeth_Weth_v3_1_gauge"] = 0xF5550F8F0331B8CAA165046667f4E6628E9E3Aac.toBytes32();
        values[base]["aerodrome_Weth_Wsteth_v2_30_gauge"] = 0xDf7c8F17Ab7D47702A4a4b6D951d2A4c90F99bf4.toBytes32();
        values[base]["aerodrome_Weth_Weeth_v2_30_gauge"] = 0xf8d47b641eD9DF1c924C0F7A6deEEA2803b9CfeF.toBytes32();
        values[base]["aerodrome_Weth_Reth_v2_05_gauge"] = 0xAa3D51d36BfE7C5C63299AF71bc19988BdBa0A06.toBytes32();
        values[base]["aerodrome_Sfrxeth_Wsteth_v2_30_gauge"] = 0xCe7Cb6260fCBf17485cd2439B89FdDf8B0Eb39cC.toBytes32();

        // MorphoBlue
        values[base]["morphoBlue"] = 0xBBBBBbbBBb9cC5e90e3b3Af64bdAF62C37EEFFCb.toBytes32();
        values[base]["weETH_wETH_915"] = 0x78d11c03944e0dc298398f0545dc8195ad201a18b0388cb8058b1bcb89440971;
        values[base]["wstETH_wETH_945"] = 0x3a4048c64ba1b375330d376b1ce40e4047d03b47ab4d48af484edec9fec801ba;
        values[base]["cbETH_wETH_965"] = 0x6600aae6c56d242fa6ba68bd527aff1a146e77813074413186828fd3f1cdca91;
        values[base]["cbETH_wETH_945"] = 0x84662b4f95b85d6b082b68d32cf71bb565b3f22f216a65509cc2ede7dccdfe8c;

        values[base]["uniV3Router"] = 0x2626664c2603336E57B271c5C0b26F421741e481.toBytes32();

        values[base]["aggregationRouterV5"] = 0x1111111254EEB25477B68fb85Ed929f73A960582.toBytes32();
        values[base]["oneInchExecutor"] = 0xE37e799D5077682FA0a244D46E5649F71457BD09.toBytes32();

        // Compound V3
        values[base]["cWETHV3"] = 0x46e6b214b524310239732D51387075E0e70970bf.toBytes32();
        values[base]["cometRewards"] = 0x123964802e6ABabBE1Bc9547D72Ef1B69B00A6b1.toBytes32();

        // Instadapp Fluid
        values[base]["fWETH"] = 0x9272D6153133175175Bc276512B2336BE3931CE9.toBytes32();
        values[base]["fWSTETH"] = 0x896E39f0E9af61ECA9dD2938E14543506ef2c2b5.toBytes32();
    }

    function _addArbitrumValues() private {
        // Liquid Ecosystem
        values[arbitrum]["deployerAddress"] = 0x5F2F11ad8656439d5C14d9B351f8b09cDaC2A02d.toBytes32();
        values[arbitrum]["dev0Address"] = 0x0463E60C7cE10e57911AB7bD1667eaa21de3e79b.toBytes32();
        values[arbitrum]["dev1Address"] = 0xf8553c8552f906C19286F21711721E206EE4909E.toBytes32();
        values[arbitrum]["liquidPayoutAddress"] = 0xA9962a5BfBea6918E958DeE0647E99fD7863b95A.toBytes32();
        values[arbitrum]["txBundlerAddress"] = 0x87D51666Da1b56332b216D456D1C2ba3Aed6089c.toBytes32();

        // DeFi Ecosystem
        values[arbitrum]["ETH"] = 0xEeeeeEeeeEeEeeEeEeEeeEEEeeeeEeeeeeeeEEeE.toBytes32();
        values[arbitrum]["uniV3Router"] = 0xE592427A0AEce92De3Edee1F18E0157C05861564.toBytes32();
        values[arbitrum]["uniV2Router"] = 0x7a250d5630B4cF539739dF2C5dAcb4c659F2488D.toBytes32();
        values[arbitrum]["uniswapV3NonFungiblePositionManager"] = 0xC36442b4a4522E871399CD717aBDD847Ab11FE88.toBytes32();
        values[arbitrum]["ccipRouter"] = 0x141fa059441E0ca23ce184B6A78bafD2A517DdE8.toBytes32();
        values[arbitrum]["vault"] = 0xBA12222222228d8Ba445958a75a0704d566BF2C8.toBytes32();

        values[arbitrum]["USDC"] = 0xaf88d065e77c8cC2239327C5EDb3A432268e5831.toBytes32();
        values[arbitrum]["USDCe"] = 0xFF970A61A04b1cA14834A43f5dE4533eBDDB5CC8.toBytes32();
        values[arbitrum]["WETH"] = 0x82aF49447D8a07e3bd95BD0d56f35241523fBab1.toBytes32();
        values[arbitrum]["WBTC"] = 0x2f2a2543B76A4166549F7aaB2e75Bef0aefC5B0f.toBytes32();
        values[arbitrum]["USDT"] = 0xFd086bC7CD5C481DCC9C85ebE478A1C0b69FCbb9.toBytes32();
        values[arbitrum]["DAI"] = 0xDA10009cBd5D07dd0CeCc66161FC93D7c9000da1.toBytes32();
        values[arbitrum]["WSTETH"] = 0x5979D7b546E38E414F7E9822514be443A4800529.toBytes32();
        values[arbitrum]["FRAX"] = 0x17FC002b466eEc40DaE837Fc4bE5c67993ddBd6F.toBytes32();
        values[arbitrum]["BAL"] = 0x040d1EdC9569d4Bab2D15287Dc5A4F10F56a56B8.toBytes32();
        values[arbitrum]["COMP"] = 0x354A6dA3fcde098F8389cad84b0182725c6C91dE.toBytes32();
        values[arbitrum]["LINK"] = 0xf97f4df75117a78c1A5a0DBb814Af92458539FB4.toBytes32();
        values[arbitrum]["rETH"] = 0xEC70Dcb4A1EFa46b8F2D97C310C9c4790ba5ffA8.toBytes32();
        values[arbitrum]["RETH"] = 0xEC70Dcb4A1EFa46b8F2D97C310C9c4790ba5ffA8.toBytes32();
        values[arbitrum]["cbETH"] = 0x1DEBd73E752bEaF79865Fd6446b0c970EaE7732f.toBytes32();
        values[arbitrum]["LUSD"] = 0x93b346b6BC2548dA6A1E7d98E9a421B42541425b.toBytes32();
        values[arbitrum]["UNI"] = 0xFa7F8980b0f1E64A2062791cc3b0871572f1F7f0.toBytes32();
        values[arbitrum]["CRV"] = 0x11cDb42B0EB46D95f990BeDD4695A6e3fA034978.toBytes32();
        values[arbitrum]["FRXETH"] = 0x178412e79c25968a32e89b11f63B33F733770c2A.toBytes32();
        values[arbitrum]["SFRXETH"] = 0x95aB45875cFFdba1E5f451B950bC2E42c0053f39.toBytes32();
        values[arbitrum]["ARB"] = 0x912CE59144191C1204E64559FE8253a0e49E6548.toBytes32();
        values[arbitrum]["WEETH"] = 0x35751007a407ca6FEFfE80b3cB397736D2cf4dbe.toBytes32();
        values[arbitrum]["USDE"] = 0x5d3a1Ff2b6BAb83b63cd9AD0787074081a52ef34.toBytes32();
        values[arbitrum]["AURA"] = 0x1509706a6c66CA549ff0cB464de88231DDBe213B.toBytes32();
        values[arbitrum]["PENDLE"] = 0x0c880f6761F1af8d9Aa9C466984b80DAb9a8c9e8.toBytes32();
        values[arbitrum]["RSR"] = 0xCa5Ca9083702c56b481D1eec86F1776FDbd2e594.toBytes32();
        values[arbitrum]["CBETH"] = 0x1DEBd73E752bEaF79865Fd6446b0c970EaE7732f.toBytes32();
        values[arbitrum]["OSETH"] = 0xf7d4e7273E5015C96728A6b02f31C505eE184603.toBytes32();
        values[arbitrum]["RSETH"] = 0x4186BFC76E2E237523CBC30FD220FE055156b41F.toBytes32();
        values[arbitrum]["GRAIL"] = 0x3d9907F9a368ad0a51Be60f7Da3b97cf940982D8.toBytes32();
        values[arbitrum]["cbBTC"] = 0xcbB7C0000aB88B473b1f5aFd9ef808440eed33Bf.toBytes32();

        // Aave V3
        values[arbitrum]["v3Pool"] = 0x794a61358D6845594F94dc1DB02A252b5b4814aD.toBytes32();

        // 1Inch
        values[arbitrum]["aggregationRouterV5"] = 0x1111111254EEB25477B68fb85Ed929f73A960582.toBytes32();
        values[arbitrum]["oneInchExecutor"] = 0xE37e799D5077682FA0a244D46E5649F71457BD09.toBytes32();

        values[arbitrum]["balancerVault"] = 0xBA12222222228d8Ba445958a75a0704d566BF2C8.toBytes32();
        // TODO This Balancer on L2s use a different minting logic so minter is not used
        // but the merkle tree should be refactored for L2s
        values[arbitrum]["minter"] = address(1).toBytes32();

        // Arbitrum native bridging.
        values[arbitrum]["arbitrumL2GatewayRouter"] = 0x5288c571Fd7aD117beA99bF60FE0846C4E84F933.toBytes32();
        values[arbitrum]["arbitrumSys"] = 0x0000000000000000000000000000000000000064.toBytes32();
        values[arbitrum]["arbitrumRetryableTx"] = 0x000000000000000000000000000000000000006E.toBytes32();
        values[arbitrum]["arbitrumL2Sender"] = 0x09e9222E96E7B4AE2a407B98d48e330053351EEe.toBytes32();

        // Pendle
        values[arbitrum]["pendleMarketFactory"] = 0x2FCb47B58350cD377f94d3821e7373Df60bD9Ced.toBytes32();
        values[arbitrum]["pendleRouter"] = 0x888888888889758F76e7103c6CbF23ABbF58F946.toBytes32();
        values[arbitrum]["pendleLimitOrderRouter"] = 0x000000000000c9B3E2C3Ec88B1B4c0cD853f4321.toBytes32();
        values[arbitrum]["pendleWeETHMarketSeptember"] = 0xf9F9779d8fF604732EBA9AD345E6A27EF5c2a9d6.toBytes32();
        values[arbitrum]["pendle_weETH_market_12_25_24"] = 0x6b92feB89ED16AA971B096e247Fe234dB4Aaa262.toBytes32();

        // Gearbox
        values[arbitrum]["dWETHV3"] = 0x04419d3509f13054f60d253E0c79491d9E683399.toBytes32();
        values[arbitrum]["sdWETHV3"] = 0xf3b7994e4dA53E04155057Fd61dc501599d57877.toBytes32();
        values[arbitrum]["dUSDCV3"] = 0x890A69EF363C9c7BdD5E36eb95Ceb569F63ACbF6.toBytes32();
        values[arbitrum]["sdUSDCV3"] = 0xD0181a36B0566a8645B7eECFf2148adE7Ecf2BE9.toBytes32();
        values[arbitrum]["dUSDCeV3"] = 0xa76c604145D7394DEc36C49Af494C144Ff327861.toBytes32();
        values[arbitrum]["sdUSDCeV3"] = 0x608F9e2E8933Ce6b39A8CddBc34a1e3E8D21cE75.toBytes32();

        // Uniswap V3 pools
        values[arbitrum]["wstETH_wETH_01"] = 0x35218a1cbaC5Bbc3E57fd9Bd38219D37571b3537.toBytes32();
        values[arbitrum]["wstETH_wETH_05"] = 0xb93F8a075509e71325c1c2fc8FA6a75f2d536A13.toBytes32();
        values[arbitrum]["PENDLE_wETH_30"] = 0xdbaeB7f0DFe3a0AAFD798CCECB5b22E708f7852c.toBytes32();
        values[arbitrum]["wETH_weETH_30"] = 0xA169d1aB5c948555954D38700a6cDAA7A4E0c3A0.toBytes32();
        values[arbitrum]["wETH_weETH_05"] = 0xd90660A0b8Ad757e7C1d660CE633776a0862b087.toBytes32();
        values[arbitrum]["wETH_weETH_01"] = 0x14353445c8329Df76e6f15e9EAD18fA2D45A8BB6.toBytes32();

        // Chainlink feeds
        values[arbitrum]["weETH_ETH_ExchangeRate"] = 0x20bAe7e1De9c596f5F7615aeaa1342Ba99294e12.toBytes32();

        // Fluid fTokens
        values[arbitrum]["fUSDC"] = 0x1A996cb54bb95462040408C06122D45D6Cdb6096.toBytes32();
        values[arbitrum]["fUSDT"] = 0x4A03F37e7d3fC243e3f99341d36f4b829BEe5E03.toBytes32();
        values[arbitrum]["fWETH"] = 0x45Df0656F8aDf017590009d2f1898eeca4F0a205.toBytes32();
        values[arbitrum]["fWSTETH"] = 0x66C25Cd75EBdAA7E04816F643d8E46cecd3183c9.toBytes32();

        // Merkl
        values[arbitrum]["merklDistributor"] = 0x3Ef3D8bA38EBe18DB133cEc108f4D14CE00Dd9Ae.toBytes32();

        // Vault Craft
        values[arbitrum]["compoundV3Weth"] = 0xC4bBbbAF12B1bE472E6E7B1A76d2756d5C763F95.toBytes32();
        values[arbitrum]["compoundV3WethGauge"] = 0x5E6A9859Dc1b393a82a5874F9cBA22E92d9fbBd2.toBytes32();

        // Camelot
        values[arbitrum]["camelotRouterV2"] = 0xc873fEcbd354f5A56E00E710B90EF4201db2448d.toBytes32();
        values[arbitrum]["camelotRouterV3"] = 0x1F721E2E82F6676FCE4eA07A5958cF098D339e18.toBytes32();
        values[arbitrum]["camelotNonFungiblePositionManager"] = 0x00c7f3082833e796A5b3e4Bd59f6642FF44DCD15.toBytes32();

        // Compound V3
        values[arbitrum]["cWETHV3"] = 0x6f7D514bbD4aFf3BcD1140B7344b32f063dEe486.toBytes32();
        values[arbitrum]["cometRewards"] = 0x88730d254A2f7e6AC8388c3198aFd694bA9f7fae.toBytes32();

        // Balancer
        values[arbitrum]["rsETH_wETH_BPT"] = 0x90e6CB5249f5e1572afBF8A96D8A1ca6aCFFd739.toBytes32();
        values[arbitrum]["rsETH_wETH_Id"] = 0x90e6cb5249f5e1572afbf8a96d8a1ca6acffd73900000000000000000000055c;
        values[arbitrum]["rsETH_wETH_Gauge"] = 0x59907f88C360D576Aa38dba84F26578367F96b6C.toBytes32();
        values[arbitrum]["aura_rsETH_wETH"] = 0x90cedFDb5284a274720f1dB339eEe9798f4fa29d.toBytes32();
        values[arbitrum]["wstETH_sfrxETH_BPT"] = 0xc2598280bFeA1Fe18dFcaBD21C7165c40c6859d3.toBytes32();
        values[arbitrum]["wstETH_sfrxETH_Id"] = 0xc2598280bfea1fe18dfcabd21c7165c40c6859d30000000000000000000004f3;
        values[arbitrum]["wstETH_sfrxETH_Gauge"] = 0x06eaf7bAabEac962301eE21296e711B3052F2c0d.toBytes32();
        values[arbitrum]["aura_wstETH_sfrxETH"] = 0x83D37cbA332ffd53A4336Ee06f3c301B8929E684.toBytes32();
        values[arbitrum]["wstETH_wETH_Gyro_BPT"] = 0x7967FA58B9501600D96bD843173b9334983EE6E6.toBytes32();
        values[arbitrum]["wstETH_wETH_Gyro_Id"] = 0x7967fa58b9501600d96bd843173b9334983ee6e600020000000000000000056e;
        values[arbitrum]["wstETH_wETH_Gyro_Gauge"] = 0x96d7C70c80518Ee189CB6ba672FbD22E4fDD9c19.toBytes32();
        values[arbitrum]["aura_wstETH_wETH_Gyro"] = 0x93e567b423ED470562911078b4d7A902d4E0BEea.toBytes32();
        values[arbitrum]["weETH_wstETH_Gyro_BPT"] = 0xCDCef9765D369954a4A936064535710f7235110A.toBytes32();
        values[arbitrum]["weETH_wstETH_Gyro_Id"] = 0xcdcef9765d369954a4a936064535710f7235110a000200000000000000000558;
        values[arbitrum]["weETH_wstETH_Gyro_Gauge"] = 0xdB66fFFf713B1FA758E348e69E2f2e24595111cF.toBytes32();
        values[arbitrum]["aura_weETH_wstETH_Gyro"] = 0x40bF10900a55c69c9dADdc3dC52465e01AcEF4A4.toBytes32();
        values[arbitrum]["osETH_wETH_BPT"] = 0x42f7Cfc38DD1583fFdA2E4f047F4F6FA06CEFc7c.toBytes32();
        values[arbitrum]["osETH_wETH_Id"] = 0x42f7cfc38dd1583ffda2e4f047f4f6fa06cefc7c000000000000000000000553;
        values[arbitrum]["osETH_wETH_Gauge"] = 0x5DA32F4724373c91Fdc657E0AD7B1836c70A4E52.toBytes32();

        // Karak
        values[arbitrum]["vaultSupervisor"] = 0x399f22ae52a18382a67542b3De9BeD52b7B9A4ad.toBytes32();
        values[arbitrum]["kETHFI"] = 0xc9A908402C7f0e343691cFB8c8Fc637449333ce0.toBytes32();
    }

    function _addOptimismValues() private {
        values[optimism]["deployerAddress"] = 0x5F2F11ad8656439d5C14d9B351f8b09cDaC2A02d.toBytes32();
        values[optimism]["dev0Address"] = 0x0463E60C7cE10e57911AB7bD1667eaa21de3e79b.toBytes32();
        values[optimism]["dev1Address"] = 0xf8553c8552f906C19286F21711721E206EE4909E.toBytes32();
        values[optimism]["liquidPayoutAddress"] = 0xA9962a5BfBea6918E958DeE0647E99fD7863b95A.toBytes32();
        values[optimism]["uniV3Router"] = 0xE592427A0AEce92De3Edee1F18E0157C05861564.toBytes32();
        values[optimism]["aggregationRouterV5"] = 0x1111111254EEB25477B68fb85Ed929f73A960582.toBytes32();
        values[optimism]["oneInchExecutor"] = 0xE37e799D5077682FA0a244D46E5649F71457BD09.toBytes32();

        values[optimism]["WETH"] = 0x4200000000000000000000000000000000000006.toBytes32();
        values[optimism]["WEETH"] = 0x346e03F8Cce9fE01dCB3d0Da3e9D00dC2c0E08f0.toBytes32();
        values[optimism]["WSTETH"] = 0x1F32b1c2345538c0c6f582fCB022739c4A194Ebb.toBytes32();
        values[optimism]["RETH"] = 0x9Bcef72be871e61ED4fBbc7630889beE758eb81D.toBytes32();
        values[optimism]["WEETH_OFT"] = 0x5A7fACB970D094B6C7FF1df0eA68D99E6e73CBFF.toBytes32();
        values[optimism]["OP"] = 0x4200000000000000000000000000000000000042.toBytes32();
        values[optimism]["CRV"] = 0x0994206dfE8De6Ec6920FF4D779B0d950605Fb53.toBytes32();
        values[optimism]["AURA"] = 0x1509706a6c66CA549ff0cB464de88231DDBe213B.toBytes32();
        values[optimism]["BAL"] = 0xFE8B128bA8C78aabC59d4c64cEE7fF28e9379921.toBytes32();
        values[optimism]["UNI"] = 0x6fd9d7AD17242c41f7131d257212c54A0e816691.toBytes32();
        values[optimism]["CBETH"] = 0xadDb6A0412DE1BA0F936DCaeb8Aaa24578dcF3B2.toBytes32();

        values[optimism]["vault"] = 0xBA12222222228d8Ba445958a75a0704d566BF2C8.toBytes32();
        values[optimism]["balancerVault"] = 0xBA12222222228d8Ba445958a75a0704d566BF2C8.toBytes32();
        values[optimism]["minter"] = 0x239e55F427D44C3cc793f49bFB507ebe76638a2b.toBytes32();

        values[optimism]["uniswapV3NonFungiblePositionManager"] = 0xC36442b4a4522E871399CD717aBDD847Ab11FE88.toBytes32();
        values[optimism]["ccipRouter"] = 0x3206695CaE29952f4b0c22a169725a865bc8Ce0f.toBytes32();
        values[optimism]["weETH_ETH_ExchangeRate"] = 0x72EC6bF88effEd88290C66DCF1bE2321d80502f5.toBytes32();

        // Gearbox
        values[optimism]["dWETHV3"] = 0x42dB77B3103c71059F4b997d6441cFB299FD0d94.toBytes32();
        values[optimism]["sdWETHV3"] = 0x704c4C9F0d29257E5b0E526b20b48EfFC8f758b2.toBytes32();

        // Standard Bridge
        values[optimism]["standardBridge"] = 0x4200000000000000000000000000000000000010.toBytes32();
        values[optimism]["crossDomainMessenger"] = 0x4200000000000000000000000000000000000007.toBytes32();

        // Aave V3
        values[optimism]["v3Pool"] = 0x794a61358D6845594F94dc1DB02A252b5b4814aD.toBytes32();

        // Merkl
        values[optimism]["merklDistributor"] = 0x3Ef3D8bA38EBe18DB133cEc108f4D14CE00Dd9Ae.toBytes32();

        // Beethoven
        values[optimism]["wstETH_weETH_BPT"] = 0x2Bb4712247D5F451063b5E4f6948abDfb925d93D.toBytes32();
        values[optimism]["wstETH_weETH_Id"] = 0x2bb4712247d5f451063b5e4f6948abdfb925d93d000000000000000000000136;
        values[optimism]["wstETH_weETH_Gauge"] = 0xF3B314B1D2bd7d9afa8eC637716A9Bb81dBc79e5.toBytes32();
        values[optimism]["aura_wstETH_weETH"] = 0xe351a69EB84a22E113E92A4C683391C95448d7d4.toBytes32();

        // Velodrome
        values[optimism]["velodromeRouter"] = 0xa062aE8A9c5e11aaA026fc2670B0D65cCc8B2858.toBytes32();
        values[optimism]["velodromeNonFungiblePositionManager"] = 0x416b433906b1B72FA758e166e239c43d68dC6F29.toBytes32();
        values[optimism]["velodrome_Weth_Wsteth_v3_1_gauge"] = 0xb2218A2cFeF38Ca30AE8C88B41f2E2BdD9347E3e.toBytes32();

        // Compound V3
        values[optimism]["cWETHV3"] = 0xE36A30D249f7761327fd973001A32010b521b6Fd.toBytes32();
        values[optimism]["cometRewards"] = 0x443EA0340cb75a160F31A440722dec7b5bc3C2E9.toBytes32();
    }

    function _addHoleskyValues() private {
        // ERC20
        values[holesky]["WSTETH"] = 0x8d09a4502Cc8Cf1547aD300E066060D043f6982D.toBytes32();

        // Symbiotic
        values[holesky]["wstETHSymbioticVault"] = 0x89D62D1d89d8636367fc94998b3bE095a3d9c2f9.toBytes32();
    }

    function _addMantleValues() private {
        values[mantle]["deployerAddress"] = 0x5F2F11ad8656439d5C14d9B351f8b09cDaC2A02d.toBytes32();
        values[mantle]["dev0Address"] = 0x0463E60C7cE10e57911AB7bD1667eaa21de3e79b.toBytes32();
        values[mantle]["dev1Address"] = 0xf8553c8552f906C19286F21711721E206EE4909E.toBytes32();
        values[mantle]["liquidPayoutAddress"] = 0xA9962a5BfBea6918E958DeE0647E99fD7863b95A.toBytes32();
        values[mantle]["balancerVault"] = address(1).toBytes32();

        // ERC20
        values[mantle]["WETH"] = 0xdEAddEaDdeadDEadDEADDEAddEADDEAddead1111.toBytes32();
        values[mantle]["USDC"] = 0x09Bc4E0D864854c6aFB6eB9A9cdF58aC190D0dF9.toBytes32();
        values[mantle]["METH"] = 0xcDA86A272531e8640cD7F1a92c01839911B90bb0.toBytes32();

        // Standard Bridge.
        values[mantle]["standardBridge"] = 0x4200000000000000000000000000000000000010.toBytes32();
        values[mantle]["crossDomainMessenger"] = 0x4200000000000000000000000000000000000007.toBytes32();
    }

    function _addZircuitValues() private {
        values[zircuit]["deployerAddress"] = 0xFD65ADF7d2f9ea09287543520a703522E0a360C9.toBytes32();
        values[zircuit]["dev0Address"] = 0x0463E60C7cE10e57911AB7bD1667eaa21de3e79b.toBytes32();
        values[zircuit]["dev1Address"] = 0xf8553c8552f906C19286F21711721E206EE4909E.toBytes32();
        values[zircuit]["liquidPayoutAddress"] = 0xA9962a5BfBea6918E958DeE0647E99fD7863b95A.toBytes32();
        values[zircuit]["balancerVault"] = address(1).toBytes32();

        values[zircuit]["WETH"] = 0x4200000000000000000000000000000000000006.toBytes32();
        values[zircuit]["METH"] = 0x91a0F6EBdCa0B4945FbF63ED4a95189d2b57163D.toBytes32();

        // Standard Bridge.
        values[zircuit]["standardBridge"] = 0x4200000000000000000000000000000000000010.toBytes32();
        values[zircuit]["crossDomainMessenger"] = 0x4200000000000000000000000000000000000007.toBytes32();
    }

    function _addLineaValues() private {
        values[linea]["deployerAddress"] = 0x5F2F11ad8656439d5C14d9B351f8b09cDaC2A02d.toBytes32();
        values[linea]["dev0Address"] = 0x0463E60C7cE10e57911AB7bD1667eaa21de3e79b.toBytes32();
        values[linea]["dev1Address"] = 0xf8553c8552f906C19286F21711721E206EE4909E.toBytes32();
        values[linea]["liquidPayoutAddress"] = 0xA9962a5BfBea6918E958DeE0647E99fD7863b95A.toBytes32();
        values[linea]["balancerVault"] = address(1).toBytes32();
        // ERC20
        values[linea]["DAI"] = 0x4AF15ec2A0BD43Db75dd04E62FAA3B8EF36b00d5.toBytes32();
        values[linea]["WETH"] = 0xe5D7C2a44FfDDf6b295A15c148167daaAf5Cf34f.toBytes32();
        values[linea]["WEETH"] = 0x1Bf74C010E6320bab11e2e5A532b5AC15e0b8aA6.toBytes32();

        // Linea Bridge.
        values[linea]["tokenBridge"] = 0x353012dc4a9A6cF55c941bADC267f82004A8ceB9.toBytes32(); //approve, also bridge token
        values[linea]["lineaMessageService"] = 0x508Ca82Df566dCD1B0DE8296e70a96332cD644ec.toBytes32(); // claim message, sendMessage
    }

    function _addScrollValues() private {
        values[scroll]["deployerAddress"] = 0x5F2F11ad8656439d5C14d9B351f8b09cDaC2A02d.toBytes32();
        values[scroll]["dev0Address"] = 0x0463E60C7cE10e57911AB7bD1667eaa21de3e79b.toBytes32();
        values[scroll]["dev1Address"] = 0xf8553c8552f906C19286F21711721E206EE4909E.toBytes32();
        values[scroll]["liquidPayoutAddress"] = 0xA9962a5BfBea6918E958DeE0647E99fD7863b95A.toBytes32();
        values[scroll]["balancerVault"] = address(1).toBytes32();
        // ERC20
        values[scroll]["DAI"] = 0xcA77eB3fEFe3725Dc33bccB54eDEFc3D9f764f97.toBytes32();
        values[scroll]["WETH"] = 0x5300000000000000000000000000000000000004.toBytes32();
        values[scroll]["WEETH"] = 0x01f0a31698C4d065659b9bdC21B3610292a1c506.toBytes32();

        // Scroll Bridge.
        values[scroll]["scrollGatewayRouter"] = 0x4C0926FF5252A435FD19e10ED15e5a249Ba19d79.toBytes32(); // withdrawERC20
        values[scroll]["scrollMessenger"] = 0x781e90f1c8Fc4611c9b7497C3B47F99Ef6969CbC.toBytes32(); // sendMessage
        values[scroll]["scrollCustomERC20Gateway"] = 0xaC78dff3A87b5b534e366A93E785a0ce8fA6Cc62.toBytes32(); // sendMessage
    }

    function _addFraxtalValues() private {
        values[fraxtal]["deployerAddress"] = 0x5F2F11ad8656439d5C14d9B351f8b09cDaC2A02d.toBytes32();
        values[fraxtal]["dev0Address"] = 0x0463E60C7cE10e57911AB7bD1667eaa21de3e79b.toBytes32();
        values[fraxtal]["dev1Address"] = 0xf8553c8552f906C19286F21711721E206EE4909E.toBytes32();
        values[fraxtal]["liquidPayoutAddress"] = 0xA9962a5BfBea6918E958DeE0647E99fD7863b95A.toBytes32();
        values[fraxtal]["balancerVault"] = address(1).toBytes32();
        // ERC20
        values[fraxtal]["wfrxETH"] = 0xFC00000000000000000000000000000000000006.toBytes32();

        // Standard Bridge.
        // values[fraxtal]["standardBridge"] = 0x4200000000000000000000000000000000000010.toBytes32();
        // values[fraxtal]["crossDomainMessenger"] = 0x4200000000000000000000000000000000000007.toBytes32();
    }

    function _addBscValues() private {
        values[bsc]["deployerAddress"] = 0x5F2F11ad8656439d5C14d9B351f8b09cDaC2A02d.toBytes32();
        values[bsc]["dev0Address"] = 0x0463E60C7cE10e57911AB7bD1667eaa21de3e79b.toBytes32();
        values[bsc]["dev1Address"] = 0xf8553c8552f906C19286F21711721E206EE4909E.toBytes32();

        values[bsc]["LBTC"] = 0xecAc9C5F704e954931349Da37F60E39f515c11c1.toBytes32();
        values[bsc]["WBTC"] = 0x0555E30da8f98308EdB960aa94C0Db47230d2B9c.toBytes32();
        values[bsc]["WBNB"] = 0xbb4CdB9CBd36B01bD1cBaEBF2De08d9173bc095c.toBytes32();
    }

    function _addCornValues() private {
        values[corn]["deployerAddress"] = 0x5F2F11ad8656439d5C14d9B351f8b09cDaC2A02d.toBytes32();
        values[corn]["dev0Address"] = 0x0463E60C7cE10e57911AB7bD1667eaa21de3e79b.toBytes32();
        values[corn]["dev1Address"] = 0xf8553c8552f906C19286F21711721E206EE4909E.toBytes32();

        // Tokens
        values[corn]["WBTCN"] = 0xda5dDd7270381A7C2717aD10D1c0ecB19e3CDFb2.toBytes32();
        values[corn]["ZRO"] = address(69).toBytes32(); 
        values[corn]["LBTC"] = 0xecAc9C5F704e954931349Da37F60E39f515c11c1.toBytes32();

        // Layer Zero 
        values[corn]["LayerZeroEndPoint"] = 0xcb566e3B6934Fa77258d68ea18E931fa75e1aaAa.toBytes32();


        

    }

    function _addSepoliaValues() private {
        values[sepolia]["dev0Address"] = 0x0463E60C7cE10e57911AB7bD1667eaa21de3e79b.toBytes32();
        values[sepolia]["dev1Address"] = 0xf8553c8552f906C19286F21711721E206EE4909E.toBytes32();
        values[sepolia]["deployerAddress"] = 0x5F2F11ad8656439d5C14d9B351f8b09cDaC2A02d.toBytes32();
        values[sepolia]["txBundlerAddress"] = 0x5F2F11ad8656439d5C14d9B351f8b09cDaC2A02d.toBytes32();

        values[sepolia]["WETH"] = 0xb16F35c0Ae2912430DAc15764477E179D9B9EbEa.toBytes32();
        values[sepolia]["CrispyUSD"] = 0x867F14Da2EcD4B582812d76D94c4B10cB00b507C.toBytes32();
        values[sepolia]["ZRO"] = address(1).toBytes32();

        values[sepolia]["balancerVault"] = address(1).toBytes32();

        values[sepolia]["LayerZeroEndPoint"] = 0x6EDCE65403992e310A62460808c4b910D972f10f.toBytes32();
    }

    function _addSonicTestnetValues() private {
        values[sonicTestnet]["dev0Address"] = 0x0463E60C7cE10e57911AB7bD1667eaa21de3e79b.toBytes32();
        values[sonicTestnet]["dev1Address"] = 0xf8553c8552f906C19286F21711721E206EE4909E.toBytes32();
        values[sonicTestnet]["deployerAddress"] = 0x5F2F11ad8656439d5C14d9B351f8b09cDaC2A02d.toBytes32();
        values[sonicTestnet]["txBundlerAddress"] = 0x5F2F11ad8656439d5C14d9B351f8b09cDaC2A02d.toBytes32();

        values[sonicTestnet]["WETH"] = address(1).toBytes32();
        values[sonicTestnet]["CrispyUSD"] = 0x867F14Da2EcD4B582812d76D94c4B10cB00b507C.toBytes32();
        values[sonicTestnet]["ZRO"] = address(1).toBytes32();

        values[sonicTestnet]["balancerVault"] = address(1).toBytes32();

        values[sonicTestnet]["LayerZeroEndPoint"] = 0x6C7Ab2202C98C4227C5c46f1417D81144DA716Ff.toBytes32();
    }

    function _addSonicBlazeValues() private {
        values[sonicBlaze]["dev0Address"] = 0x0463E60C7cE10e57911AB7bD1667eaa21de3e79b.toBytes32();
        values[sonicBlaze]["dev1Address"] = 0xf8553c8552f906C19286F21711721E206EE4909E.toBytes32();
        values[sonicBlaze]["deployerAddress"] = 0x5F2F11ad8656439d5C14d9B351f8b09cDaC2A02d.toBytes32();
        values[sonicBlaze]["txBundlerAddress"] = 0x5F2F11ad8656439d5C14d9B351f8b09cDaC2A02d.toBytes32();

        values[sonicBlaze]["WETH"] = address(1).toBytes32();
        values[sonicBlaze]["CrispyUSD"] = 0x867F14Da2EcD4B582812d76D94c4B10cB00b507C.toBytes32();
        values[sonicBlaze]["ZRO"] = address(1).toBytes32();

        values[sonicBlaze]["balancerVault"] = address(1).toBytes32();

        values[sonicBlaze]["LayerZeroEndPoint"] = 0x6C7Ab2202C98C4227C5c46f1417D81144DA716Ff.toBytes32();
    }
}<|MERGE_RESOLUTION|>--- conflicted
+++ resolved
@@ -676,12 +676,10 @@
         values[mainnet]["pendle_pumpBTC_market_03_26_25"] = 0x8098B48a1c4e4080b30A43a7eBc0c87b52F17222.toBytes32();
         values[mainnet]["pendle_corn_pumpBTC_market_12_25_24"] = 0xf8208fB52BA80075aF09840A683143C22DC5B4dd.toBytes32();
 
-<<<<<<< HEAD
+
         values[mainnet]["pendle_uniBTC_market_03_26_25"] = 0x380C751BD0412f47Ca560B6AFeB566d88dc18630.toBytes32();
         values[mainnet]["pendle_corn_uniBTC_market_12_26_24"] = 0x40dEAE18c3CE932Fdd5Df1f44b54D8Cf3902787B.toBytes32();
-=======
         values[mainnet]["pendle_sUSDs_market_03_26_25"] = 0x21D85Ff3BEDFF031EF466C7d5295240C8AB2a2b8.toBytes32();
->>>>>>> 44607942
 
         // Aave V3
         values[mainnet]["v3Pool"] = 0x87870Bca3F3fD6335C3F4ce8392D69350B4fA4E2.toBytes32();
