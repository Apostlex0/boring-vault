--- conflicted
+++ resolved
@@ -1165,16 +1165,13 @@
 
         // Level
         values[mainnet]["levelMinter"] = 0x8E7046e27D14d09bdacDE9260ff7c8c2be68a41f.toBytes32();
-<<<<<<< HEAD
         
         // Permit2 
         values[mainnet]["permit2"] = 0x000000000022D473030F116dDEE9F6B43aC78BA3.toBytes32(); 
-=======
 
         // ELX Claiming
         values[mainnet]["elxTokenDistributor"] = 0xeb5D4b79e95Edb5567f3f9703FbD56a107905c0C.toBytes32();
 
->>>>>>> bbaffd9b
     }
 
     function _addBaseValues() private {
