// SPDX-License-Identifier: UNLICENSED
pragma solidity 0.8.21;

import {ERC20} from "@solmate/tokens/ERC20.sol";
import {AddressToBytes32Lib} from "src/helper/AddressToBytes32Lib.sol";

contract ChainValues {
    using AddressToBytes32Lib for address;
    using AddressToBytes32Lib for bytes32;

    string public constant mainnet = "mainnet";
    string public constant polygon = "polygon";
    string public constant bsc = "bsc";
    string public constant avalanche = "avalanche";
    string public constant arbitrum = "arbitrum";
    string public constant optimism = "optimism";
    string public constant base = "base";
    string public constant zircuit = "zircuit";
    string public constant mantle = "mantle";
    string public constant linea = "linea";
    string public constant scroll = "scroll";
    string public constant fraxtal = "fraxtal";
    string public constant holesky = "holesky";

    // Bridging constants.
    uint64 public constant ccipArbitrumChainSelector = 4949039107694359620;
    uint64 public constant ccipMainnetChainSelector = 5009297550715157269;
    uint32 public constant layerZeroBaseEndpointId = 30184;
    uint32 public constant layerZeroMainnetEndpointId = 30101;
    uint32 public constant layerZeroOptimismEndpointId = 30111;
    uint32 public constant layerZeroArbitrumEndpointId = 30110;
    uint32 public constant layerZeroLineaEndpointId = 30183;
    uint32 public constant layerZeroScrollEndpointId = 30214;

    error ChainValues__ZeroAddress(string chainName, string valueName);
    error ChainValues__ZeroBytes32(string chainName, string valueName);
    error ChainValues__ValueAlreadySet(string chainName, string valueName);

    mapping(string => mapping(string => bytes32)) public values;

    function getAddress(string memory chainName, string memory valueName) public view returns (address a) {
        a = values[chainName][valueName].toAddress();
        if (a == address(0)) {
            revert ChainValues__ZeroAddress(chainName, valueName);
        }
    }

    function getERC20(string memory chainName, string memory valueName) public view returns (ERC20 erc20) {
        address a = getAddress(chainName, valueName);
        erc20 = ERC20(a);
    }

    function getBytes32(string memory chainName, string memory valueName) public view returns (bytes32 b) {
        b = values[chainName][valueName];
        if (b == bytes32(0)) {
            revert ChainValues__ZeroBytes32(chainName, valueName);
        }
    }

    function setValue(bool overrideOk, string memory chainName, string memory valueName, bytes32 value) public {
        if (!overrideOk && values[chainName][valueName] != bytes32(0)) {
            revert ChainValues__ValueAlreadySet(chainName, valueName);
        }
        values[chainName][valueName] = value;
    }

    function setAddress(bool overrideOk, string memory chainName, string memory valueName, address value) public {
        setValue(overrideOk, chainName, valueName, value.toBytes32());
    }

    constructor() {
        // Add mainnet values
        _addMainnetValues();
        _addBaseValues();
        _addArbitrumValues();
        _addOptimismValues();
        _addMantleValues();
        _addZircuitValues();
        _addLineaValues();
        _addScrollValues();
        _addFraxtalValues();

        // Add testnet values
        _addHoleskyValues();
    }

    function _addMainnetValues() private {
        values[mainnet]["boringDeployerContract"] = 0xFD65ADF7d2f9ea09287543520a703522E0a360C9.toBytes32();
        // Liquid Ecosystem
        values[mainnet]["deployerAddress"] = 0x5F2F11ad8656439d5C14d9B351f8b09cDaC2A02d.toBytes32();
        values[mainnet]["dev0Address"] = 0x0463E60C7cE10e57911AB7bD1667eaa21de3e79b.toBytes32();
        values[mainnet]["dev1Address"] = 0xf8553c8552f906C19286F21711721E206EE4909E.toBytes32();
        values[mainnet]["liquidV1PriceRouter"] = 0x693799805B502264f9365440B93C113D86a4fFF5.toBytes32();
        values[mainnet]["liquidPayoutAddress"] = 0xA9962a5BfBea6918E958DeE0647E99fD7863b95A.toBytes32();
        values[mainnet]["liquidMultisig"] = 0xCEA8039076E35a825854c5C2f85659430b06ec96.toBytes32();
        values[mainnet]["liquidEth"] = 0xf0bb20865277aBd641a307eCe5Ee04E79073416C.toBytes32();
        values[mainnet]["liquidEthStrategist"] = 0x41DFc53B13932a2690C9790527C1967d8579a6ae.toBytes32();
        values[mainnet]["liquidEthManager"] = 0x227975088C28DBBb4b421c6d96781a53578f19a8.toBytes32();
        values[mainnet]["superSymbiotic"] = 0x917ceE801a67f933F2e6b33fC0cD1ED2d5909D88.toBytes32();
        values[mainnet]["superSymbioticTeller"] = 0x99dE9e5a3eC2750a6983C8732E6e795A35e7B861.toBytes32();
        values[mainnet]["weETHs"] = 0x917ceE801a67f933F2e6b33fC0cD1ED2d5909D88.toBytes32();

        // DeFi Ecosystem
        values[mainnet]["ETH"] = 0xEeeeeEeeeEeEeeEeEeEeeEEEeeeeEeeeeeeeEEeE.toBytes32();
        values[mainnet]["uniV3Router"] = 0xE592427A0AEce92De3Edee1F18E0157C05861564.toBytes32();
        values[mainnet]["uniV2Router"] = 0x7a250d5630B4cF539739dF2C5dAcb4c659F2488D.toBytes32();

        // ERC20s
        values[mainnet]["USDC"] = 0xA0b86991c6218b36c1d19D4a2e9Eb0cE3606eB48.toBytes32();
        values[mainnet]["WETH"] = 0xC02aaA39b223FE8D0A0e5C4F27eAD9083C756Cc2.toBytes32();
        values[mainnet]["WBTC"] = 0x2260FAC5E5542a773Aa44fBCfeDf7C193bc2C599.toBytes32();
        values[mainnet]["USDT"] = 0xdAC17F958D2ee523a2206206994597C13D831ec7.toBytes32();
        values[mainnet]["TUSD"] = 0x0000000000085d4780B73119b644AE5ecd22b376.toBytes32();
        values[mainnet]["DAI"] = 0x6B175474E89094C44Da98b954EedeAC495271d0F.toBytes32();
        values[mainnet]["WSTETH"] = 0x7f39C581F595B53c5cb19bD0b3f8dA6c935E2Ca0.toBytes32();
        values[mainnet]["STETH"] = 0xae7ab96520DE3A18E5e111B5EaAb095312D7fE84.toBytes32();
        values[mainnet]["FRAX"] = 0x853d955aCEf822Db058eb8505911ED77F175b99e.toBytes32();
        values[mainnet]["BAL"] = 0xba100000625a3754423978a60c9317c58a424e3D.toBytes32();
        values[mainnet]["COMP"] = 0xc00e94Cb662C3520282E6f5717214004A7f26888.toBytes32();
        values[mainnet]["LINK"] = 0x514910771AF9Ca656af840dff83E8264EcF986CA.toBytes32();
        values[mainnet]["rETH"] = 0xae78736Cd615f374D3085123A210448E74Fc6393.toBytes32();
        values[mainnet]["RETH"] = 0xae78736Cd615f374D3085123A210448E74Fc6393.toBytes32();
        values[mainnet]["cbETH"] = 0xBe9895146f7AF43049ca1c1AE358B0541Ea49704.toBytes32();
        values[mainnet]["RPL"] = 0xD33526068D116cE69F19A9ee46F0bd304F21A51f.toBytes32();
        values[mainnet]["BOND"] = 0x0391D2021f89DC339F60Fff84546EA23E337750f.toBytes32();
        values[mainnet]["SWETH"] = 0xf951E335afb289353dc249e82926178EaC7DEd78.toBytes32();
        values[mainnet]["AURA"] = 0xC0c293ce456fF0ED870ADd98a0828Dd4d2903DBF.toBytes32();
        values[mainnet]["GHO"] = 0x40D16FC0246aD3160Ccc09B8D0D3A2cD28aE6C2f.toBytes32();
        values[mainnet]["LUSD"] = 0x5f98805A4E8be255a32880FDeC7F6728C6568bA0.toBytes32();
        values[mainnet]["OHM"] = 0x64aa3364F17a4D01c6f1751Fd97C2BD3D7e7f1D5.toBytes32();
        values[mainnet]["MKR"] = 0x9f8F72aA9304c8B593d555F12eF6589cC3A579A2.toBytes32();
        values[mainnet]["APE"] = 0x4d224452801ACEd8B2F0aebE155379bb5D594381.toBytes32();
        values[mainnet]["UNI"] = 0x1f9840a85d5aF5bf1D1762F925BDADdC4201F984.toBytes32();
        values[mainnet]["CRV"] = 0xD533a949740bb3306d119CC777fa900bA034cd52.toBytes32();
        values[mainnet]["CVX"] = 0x4e3FBD56CD56c3e72c1403e103b45Db9da5B9D2B.toBytes32();
        values[mainnet]["FRXETH"] = 0x5E8422345238F34275888049021821E8E08CAa1f.toBytes32();
        values[mainnet]["CRVUSD"] = 0xf939E0A03FB07F59A73314E73794Be0E57ac1b4E.toBytes32();
        values[mainnet]["OETH"] = 0x856c4Efb76C1D1AE02e20CEB03A2A6a08b0b8dC3.toBytes32();
        values[mainnet]["MKUSD"] = 0x4591DBfF62656E7859Afe5e45f6f47D3669fBB28.toBytes32();
        values[mainnet]["YETH"] = 0x1BED97CBC3c24A4fb5C069C6E311a967386131f7.toBytes32();
        values[mainnet]["ETHX"] = 0xA35b1B31Ce002FBF2058D22F30f95D405200A15b.toBytes32();
        values[mainnet]["weETH"] = 0xCd5fE23C85820F7B72D0926FC9b05b43E359b7ee.toBytes32();
        values[mainnet]["WEETH"] = 0xCd5fE23C85820F7B72D0926FC9b05b43E359b7ee.toBytes32();
        values[mainnet]["EETH"] = 0x35fA164735182de50811E8e2E824cFb9B6118ac2.toBytes32();
        values[mainnet]["EZETH"] = 0xbf5495Efe5DB9ce00f80364C8B423567e58d2110.toBytes32();
        values[mainnet]["RSETH"] = 0xA1290d69c65A6Fe4DF752f95823fae25cB99e5A7.toBytes32();
        values[mainnet]["OSETH"] = 0xf1C9acDc66974dFB6dEcB12aA385b9cD01190E38.toBytes32();
        values[mainnet]["RSWETH"] = 0xFAe103DC9cf190eD75350761e95403b7b8aFa6c0.toBytes32();
        values[mainnet]["PENDLE"] = 0x808507121B80c02388fAd14726482e061B8da827.toBytes32();
        values[mainnet]["SUSDE"] = 0x9D39A5DE30e57443BfF2A8307A4256c8797A3497.toBytes32();
        values[mainnet]["USDE"] = 0x4c9EDD5852cd905f086C759E8383e09bff1E68B3.toBytes32();
        values[mainnet]["GEAR"] = 0xBa3335588D9403515223F109EdC4eB7269a9Ab5D.toBytes32();
        values[mainnet]["SDAI"] = 0x83F20F44975D03b1b09e64809B757c47f942BEeA.toBytes32();
        values[mainnet]["PYUSD"] = 0x6c3ea9036406852006290770BEdFcAbA0e23A0e8.toBytes32();
        values[mainnet]["METH"] = 0xd5F7838F5C461fefF7FE49ea5ebaF7728bB0ADfa.toBytes32();
        values[mainnet]["TBTC"] = 0x18084fbA666a33d37592fA2633fD49a74DD93a88.toBytes32();
        values[mainnet]["INST"] = 0x6f40d4A6237C257fff2dB00FA0510DeEECd303eb.toBytes32();
        values[mainnet]["LBTC"] = 0x8236a87084f8B84306f72007F36F2618A5634494.toBytes32();
        values[mainnet]["RSR"] = 0x320623b8E4fF03373931769A31Fc52A4E78B5d70.toBytes32();
        values[mainnet]["SFRXETH"] = 0xac3E018457B222d93114458476f3E3416Abbe38F.toBytes32();
        values[mainnet]["WBETH"] = 0xa2E3356610840701BDf5611a53974510Ae27E2e1.toBytes32();
        values[mainnet]["UNIETH"] = 0xF1376bceF0f78459C0Ed0ba5ddce976F1ddF51F4.toBytes32();
        values[mainnet]["CBETH"] = 0xBe9895146f7AF43049ca1c1AE358B0541Ea49704.toBytes32();
        values[mainnet]["USD0"] = 0x73A15FeD60Bf67631dC6cd7Bc5B6e8da8190aCF5.toBytes32();
        values[mainnet]["USD0_plus"] = 0x35D8949372D46B7a3D5A56006AE77B215fc69bC0.toBytes32();
        values[mainnet]["deUSD"] = 0x15700B564Ca08D9439C58cA5053166E8317aa138.toBytes32();
        values[mainnet]["sdeUSD"] = 0x5C5b196aBE0d54485975D1Ec29617D42D9198326.toBytes32();
        values[mainnet]["pumpBTC"] = 0xF469fBD2abcd6B9de8E169d128226C0Fc90a012e.toBytes32();
        values[mainnet]["CAKE"] = 0x152649eA73beAb28c5b49B26eb48f7EAD6d4c898.toBytes32();
        values[mainnet]["cbBTC"] = 0xcbB7C0000aB88B473b1f5aFd9ef808440eed33Bf.toBytes32();
        values[mainnet]["fBTC"] = 0xC96dE26018A54D51c097160568752c4E3BD6C364.toBytes32();
        values[mainnet]["wcUSDCv3"] = 0x27F2f159Fe990Ba83D57f39Fd69661764BEbf37a.toBytes32();

        // Rate providers
        values[mainnet]["WEETH_RATE_PROVIDER"] = 0xCd5fE23C85820F7B72D0926FC9b05b43E359b7ee.toBytes32();
        values[mainnet]["ETHX_RATE_PROVIDER"] = 0xAAE054B9b822554dd1D9d1F48f892B4585D3bbf0.toBytes32();
        values[mainnet]["UNIETH_RATE_PROVIDER"] = 0x2c3b8c5e98A6e89AAAF21Deebf5FF9d08c4A9FF7.toBytes32();

        // Chainlink Datafeeds
        values[mainnet]["WETH_USD_FEED"] = 0x5f4eC3Df9cbd43714FE2740f5E3616155c5b8419.toBytes32();
        values[mainnet]["USDC_USD_FEED"] = 0x8fFfFfd4AfB6115b954Bd326cbe7B4BA576818f6.toBytes32();
        values[mainnet]["WBTC_USD_FEED"] = 0xF4030086522a5bEEa4988F8cA5B36dbC97BeE88c.toBytes32();
        values[mainnet]["TUSD_USD_FEED"] = 0xec746eCF986E2927Abd291a2A1716c940100f8Ba.toBytes32();
        values[mainnet]["STETH_USD_FEED"] = 0xCfE54B5cD566aB89272946F602D76Ea879CAb4a8.toBytes32();
        values[mainnet]["DAI_USD_FEED"] = 0xAed0c38402a5d19df6E4c03F4E2DceD6e29c1ee9.toBytes32();
        values[mainnet]["USDT_USD_FEED"] = 0x3E7d1eAB13ad0104d2750B8863b489D65364e32D.toBytes32();
        values[mainnet]["COMP_USD_FEED"] = 0xdbd020CAeF83eFd542f4De03e3cF0C28A4428bd5.toBytes32();
        values[mainnet]["fastGasFeed"] = 0x169E633A2D1E6c10dD91238Ba11c4A708dfEF37C.toBytes32();
        values[mainnet]["FRAX_USD_FEED"] = 0xB9E1E3A9feFf48998E45Fa90847ed4D467E8BcfD.toBytes32();
        values[mainnet]["RETH_ETH_FEED"] = 0x536218f9E9Eb48863970252233c8F271f554C2d0.toBytes32();
        values[mainnet]["BOND_ETH_FEED"] = 0xdd22A54e05410D8d1007c38b5c7A3eD74b855281.toBytes32();
        values[mainnet]["CBETH_ETH_FEED"] = 0xF017fcB346A1885194689bA23Eff2fE6fA5C483b.toBytes32();
        values[mainnet]["STETH_ETH_FEED"] = 0x86392dC19c0b719886221c78AB11eb8Cf5c52812.toBytes32();
        values[mainnet]["BAL_USD_FEED"] = 0xdF2917806E30300537aEB49A7663062F4d1F2b5F.toBytes32();
        values[mainnet]["GHO_USD_FEED"] = 0x3f12643D3f6f874d39C2a4c9f2Cd6f2DbAC877FC.toBytes32();
        values[mainnet]["LUSD_USD_FEED"] = 0x3D7aE7E594f2f2091Ad8798313450130d0Aba3a0.toBytes32();
        values[mainnet]["OHM_ETH_FEED"] = 0x9a72298ae3886221820B1c878d12D872087D3a23.toBytes32();
        values[mainnet]["MKR_USD_FEED"] = 0xec1D1B3b0443256cc3860e24a46F108e699484Aa.toBytes32();
        values[mainnet]["UNI_ETH_FEED"] = 0xD6aA3D25116d8dA79Ea0246c4826EB951872e02e.toBytes32();
        values[mainnet]["APE_USD_FEED"] = 0xD10aBbC76679a20055E167BB80A24ac851b37056.toBytes32();
        values[mainnet]["CRV_USD_FEED"] = 0xCd627aA160A6fA45Eb793D19Ef54f5062F20f33f.toBytes32();
        values[mainnet]["CVX_USD_FEED"] = 0xd962fC30A72A84cE50161031391756Bf2876Af5D.toBytes32();
        values[mainnet]["CVX_ETH_FEED"] = 0xC9CbF687f43176B302F03f5e58470b77D07c61c6.toBytes32();
        values[mainnet]["CRVUSD_USD_FEED"] = 0xEEf0C605546958c1f899b6fB336C20671f9cD49F.toBytes32();
        values[mainnet]["LINK_USD_FEED"] = 0x2c1d072e956AFFC0D435Cb7AC38EF18d24d9127c.toBytes32();

        // Aave V2 Tokens
        values[mainnet]["aV2WETH"] = 0x030bA81f1c18d280636F32af80b9AAd02Cf0854e.toBytes32();
        values[mainnet]["aV2USDC"] = 0xBcca60bB61934080951369a648Fb03DF4F96263C.toBytes32();
        values[mainnet]["dV2USDC"] = 0x619beb58998eD2278e08620f97007e1116D5D25b.toBytes32();
        values[mainnet]["dV2WETH"] = 0xF63B34710400CAd3e044cFfDcAb00a0f32E33eCf.toBytes32();
        values[mainnet]["aV2WBTC"] = 0x9ff58f4fFB29fA2266Ab25e75e2A8b3503311656.toBytes32();
        values[mainnet]["aV2TUSD"] = 0x101cc05f4A51C0319f570d5E146a8C625198e636.toBytes32();
        values[mainnet]["aV2STETH"] = 0x1982b2F5814301d4e9a8b0201555376e62F82428.toBytes32();
        values[mainnet]["aV2DAI"] = 0x028171bCA77440897B824Ca71D1c56caC55b68A3.toBytes32();
        values[mainnet]["dV2DAI"] = 0x6C3c78838c761c6Ac7bE9F59fe808ea2A6E4379d.toBytes32();
        values[mainnet]["aV2USDT"] = 0x3Ed3B47Dd13EC9a98b44e6204A523E766B225811.toBytes32();
        values[mainnet]["dV2USDT"] = 0x531842cEbbdD378f8ee36D171d6cC9C4fcf475Ec.toBytes32();

        // Aave V3 Tokens
        values[mainnet]["aV3WETH"] = 0x4d5F47FA6A74757f35C14fD3a6Ef8E3C9BC514E8.toBytes32();
        values[mainnet]["aV3USDC"] = 0x98C23E9d8f34FEFb1B7BD6a91B7FF122F4e16F5c.toBytes32();
        values[mainnet]["dV3USDC"] = 0x72E95b8931767C79bA4EeE721354d6E99a61D004.toBytes32();
        values[mainnet]["aV3DAI"] = 0x018008bfb33d285247A21d44E50697654f754e63.toBytes32();
        values[mainnet]["dV3DAI"] = 0xcF8d0c70c850859266f5C338b38F9D663181C314.toBytes32();
        values[mainnet]["dV3WETH"] = 0xeA51d7853EEFb32b6ee06b1C12E6dcCA88Be0fFE.toBytes32();
        values[mainnet]["aV3WBTC"] = 0x5Ee5bf7ae06D1Be5997A1A72006FE6C607eC6DE8.toBytes32();
        values[mainnet]["aV3USDT"] = 0x23878914EFE38d27C4D67Ab83ed1b93A74D4086a.toBytes32();
        values[mainnet]["dV3USDT"] = 0x6df1C1E379bC5a00a7b4C6e67A203333772f45A8.toBytes32();
        values[mainnet]["aV3sDAI"] = 0x4C612E3B15b96Ff9A6faED838F8d07d479a8dD4c.toBytes32();
        values[mainnet]["aV3CrvUsd"] = 0xb82fa9f31612989525992FCfBB09AB22Eff5c85A.toBytes32();
        values[mainnet]["dV3CrvUsd"] = 0x028f7886F3e937f8479efaD64f31B3fE1119857a.toBytes32();
        values[mainnet]["aV3WeETH"] = 0xBdfa7b7893081B35Fb54027489e2Bc7A38275129.toBytes32();

        // Balancer V2 Addresses
        values[mainnet]["BB_A_USD"] = 0xfeBb0bbf162E64fb9D0dfe186E517d84C395f016.toBytes32();
        values[mainnet]["BB_A_USD_V3"] = 0xc443C15033FCB6Cf72cC24f1BDA0Db070DdD9786.toBytes32();
        values[mainnet]["vanillaUsdcDaiUsdt"] = 0x79c58f70905F734641735BC61e45c19dD9Ad60bC.toBytes32();
        values[mainnet]["BB_A_WETH"] = 0x60D604890feaa0b5460B28A424407c24fe89374a.toBytes32();
        values[mainnet]["wstETH_bbaWETH"] = 0xE0fCBf4d98F0aD982DB260f86cf28b49845403C5.toBytes32();
        values[mainnet]["new_wstETH_bbaWETH"] = 0x41503C9D499ddbd1dCdf818a1b05e9774203Bf46.toBytes32();
        values[mainnet]["GHO_LUSD_BPT"] = 0x3FA8C89704e5d07565444009e5d9e624B40Be813.toBytes32();
        values[mainnet]["swETH_bbaWETH"] = 0xaE8535c23afeDdA9304B03c68a3563B75fc8f92b.toBytes32();
        values[mainnet]["swETH_wETH"] = 0x02D928E68D8F10C0358566152677Db51E1e2Dc8C.toBytes32();
        values[mainnet]["deUSD_sdeUSD_ECLP"] = 0x41FDbea2E52790c0a1Dc374F07b628741f2E062D.toBytes32();
        values[mainnet]["deUSD_sdeUSD_ECLP_Gauge"] = 0xA00DB7d9c465e95e4AA814A9340B9A161364470a.toBytes32();
        values[mainnet]["deUSD_sdeUSD_ECLP_id"] = 0x41fdbea2e52790c0a1dc374f07b628741f2e062d0002000000000000000006be;
        values[mainnet]["aura_deUSD_sdeUSD_ECLP"] = 0x7405Bf405185391525Ab06fABcdFf51fdc656A46.toBytes32();

        values[mainnet]["rETH_weETH_id"] = 0x05ff47afada98a98982113758878f9a8b9fdda0a000000000000000000000645;
        values[mainnet]["rETH_weETH"] = 0x05ff47AFADa98a98982113758878F9A8B9FddA0a.toBytes32();
        values[mainnet]["rETH_weETH_gauge"] = 0xC859BF9d7B8C557bBd229565124c2C09269F3aEF.toBytes32();
        values[mainnet]["aura_reth_weeth"] = 0x07A319A023859BbD49CC9C38ee891c3EA9283Cc5.toBytes32();

        values[mainnet]["ezETH_wETH"] = 0x596192bB6e41802428Ac943D2f1476C1Af25CC0E.toBytes32();
        values[mainnet]["ezETH_wETH_gauge"] = 0xa8B309a75f0D64ED632d45A003c68A30e59A1D8b.toBytes32();
        values[mainnet]["aura_ezETH_wETH"] = 0x95eC73Baa0eCF8159b4EE897D973E41f51978E50.toBytes32();

        values[mainnet]["rsETH_ETHx"] = 0x7761b6E0Daa04E70637D81f1Da7d186C205C2aDE.toBytes32();
        values[mainnet]["rsETH_ETHx_gauge"] = 0x0BcDb6d9b27Bd62d3De605393902C7d1a2c71Aab.toBytes32();
        values[mainnet]["aura_rsETH_ETHx"] = 0xf618102462Ff3cf7edbA4c067316F1C3AbdbA193.toBytes32();

        values[mainnet]["rETH_wETH_id"] = 0x1e19cf2d73a72ef1332c882f20534b6519be0276000200000000000000000112;
        values[mainnet]["rETH_wETH"] = 0x1E19CF2D73a72Ef1332C882F20534B6519Be0276.toBytes32();
        values[mainnet]["rETH_wETH_gauge"] = 0x79eF6103A513951a3b25743DB509E267685726B7.toBytes32();
        values[mainnet]["aura_reth_weth"] = 0xDd1fE5AD401D4777cE89959b7fa587e569Bf125D.toBytes32();

        values[mainnet]["rsETH_wETH_id"] = 0x58aadfb1afac0ad7fca1148f3cde6aedf5236b6d00000000000000000000067f;
        values[mainnet]["rsETH_wETH"] = 0x58AAdFB1Afac0ad7fca1148f3cdE6aEDF5236B6D.toBytes32();
        values[mainnet]["rsETH_wETH_gauge"] = 0xdf04E3a7ab9857a16FB97174e0f1001aa44380AF.toBytes32();
        values[mainnet]["aura_rsETH_wETH"] = 0xB5FdB4f75C26798A62302ee4959E4281667557E0.toBytes32();

        values[mainnet]["ezETH_weETH_rswETH"] = 0x848a5564158d84b8A8fb68ab5D004Fae11619A54.toBytes32();
        values[mainnet]["ezETH_weETH_rswETH_gauge"] = 0x253ED65fff980AEE7E94a0dC57BE304426048b35.toBytes32();
        values[mainnet]["aura_ezETH_weETH_rswETH"] = 0xce98eb8b2Fb98049b3F2dB0A212Ba7ca3Efd63b0.toBytes32();

        values[mainnet]["BAL_wETH"] = 0x5c6Ee304399DBdB9C8Ef030aB642B10820DB8F56.toBytes32();
        values[mainnet]["PENDLE_wETH"] = 0xFD1Cf6FD41F229Ca86ada0584c63C49C3d66BbC9.toBytes32();
        values[mainnet]["wETH_AURA"] = 0xCfCA23cA9CA720B6E98E3Eb9B6aa0fFC4a5C08B9.toBytes32();

        // values[mainnet]["ezETH_wETH"] = 0x596192bB6e41802428Ac943D2f1476C1Af25CC0E.toBytes32();
        // values[mainnet]["ezETH_wETH_gauge"] = 0xa8B309a75f0D64ED632d45A003c68A30e59A1D8b.toBytes32();
        // values[mainnet]["aura_ezETH_wETH"] = 0x95eC73Baa0eCF8159b4EE897D973E41f51978E50.toBytes32();

        // Linear Pools.
        values[mainnet]["bb_a_dai"] = 0x6667c6fa9f2b3Fc1Cc8D85320b62703d938E4385.toBytes32();
        values[mainnet]["bb_a_usdt"] = 0xA1697F9Af0875B63DdC472d6EeBADa8C1fAB8568.toBytes32();
        values[mainnet]["bb_a_usdc"] = 0xcbFA4532D8B2ade2C261D3DD5ef2A2284f792692.toBytes32();

        values[mainnet]["BB_A_USD_GAUGE"] = 0x0052688295413b32626D226a205b95cDB337DE86.toBytes32(); // query subgraph for gauges wrt to poolId: https://docs.balancer.fi/reference/vebal-and-gauges/gauges.html#query-gauge-by-l2-sidechain-pool:~:text=%23-,Query%20Pending%20Tokens%20for%20a%20Given%20Pool,-The%20process%20differs
        values[mainnet]["BB_A_USD_GAUGE_ADDRESS"] = 0x0052688295413b32626D226a205b95cDB337DE86.toBytes32();
        values[mainnet]["wstETH_bbaWETH_GAUGE_ADDRESS"] = 0x5f838591A5A8048F0E4C4c7fCca8fD9A25BF0590.toBytes32();

        // Mainnet Balancer Specific Addresses
        values[mainnet]["vault"] = 0xBA12222222228d8Ba445958a75a0704d566BF2C8.toBytes32();
        values[mainnet]["balancerVault"] = 0xBA12222222228d8Ba445958a75a0704d566BF2C8.toBytes32();
        values[mainnet]["relayer"] = 0xfeA793Aa415061C483D2390414275AD314B3F621.toBytes32();
        values[mainnet]["minter"] = 0x239e55F427D44C3cc793f49bFB507ebe76638a2b.toBytes32();
        values[mainnet]["USDC_DAI_USDT_BPT"] = 0x79c58f70905F734641735BC61e45c19dD9Ad60bC.toBytes32();
        values[mainnet]["rETH_wETH_BPT"] = 0x1E19CF2D73a72Ef1332C882F20534B6519Be0276.toBytes32();
        values[mainnet]["wstETH_wETH_BPT"] = 0x32296969Ef14EB0c6d29669C550D4a0449130230.toBytes32();
        values[mainnet]["wstETH_cbETH_BPT"] = 0x9c6d47Ff73e0F5E51BE5FD53236e3F595C5793F2.toBytes32();
        values[mainnet]["bb_a_USD_BPT"] = 0xfeBb0bbf162E64fb9D0dfe186E517d84C395f016.toBytes32();
        values[mainnet]["bb_a_USDC_BPT"] = 0xcbFA4532D8B2ade2C261D3DD5ef2A2284f792692.toBytes32();
        values[mainnet]["bb_a_DAI_BPT"] = 0x6667c6fa9f2b3Fc1Cc8D85320b62703d938E4385.toBytes32();
        values[mainnet]["bb_a_USDT_BPT"] = 0xA1697F9Af0875B63DdC472d6EeBADa8C1fAB8568.toBytes32();
        values[mainnet]["aura_rETH_wETH_BPT"] = 0xDd1fE5AD401D4777cE89959b7fa587e569Bf125D.toBytes32();
        values[mainnet]["GHO_bb_a_USD_BPT"] = 0xc2B021133D1b0cF07dba696fd5DD89338428225B.toBytes32();

        values[mainnet]["wstETH_wETH_BPT"] = 0x93d199263632a4EF4Bb438F1feB99e57b4b5f0BD.toBytes32();
        values[mainnet]["wstETH_wETH_Id"] = 0x93d199263632a4ef4bb438f1feb99e57b4b5f0bd0000000000000000000005c2;
        values[mainnet]["wstETH_wETH_Gauge"] = 0x5C0F23A5c1be65Fa710d385814a7Fd1Bda480b1C.toBytes32();
        values[mainnet]["aura_wstETH_wETH"] = 0x2a14dB8D09dB0542f6A371c0cB308A768227D67D.toBytes32();

        // Rate Providers
        values[mainnet]["cbethRateProvider"] = 0x7311E4BB8a72e7B300c5B8BDE4de6CdaA822a5b1.toBytes32();
        values[mainnet]["rethRateProvider"] = 0x1a8F81c256aee9C640e14bB0453ce247ea0DFE6F.toBytes32();
        values[mainnet]["sDaiRateProvider"] = 0xc7177B6E18c1Abd725F5b75792e5F7A3bA5DBC2c.toBytes32();
        values[mainnet]["rsETHRateProvider"] = 0x746df66bc1Bb361b9E8E2a794C299c3427976e6C.toBytes32();

        // Compound V2
        // Cvalues[mainnet]["cDAI"] = C0x5d3a536E4D6DbD6114cc1Ead35777bAB948E3643.toBytes32();
        // Cvalues[mainnet]["cUSDC"] = C0x39AA39c021dfbaE8faC545936693aC917d5E7563.toBytes32();
        // Cvalues[mainnet]["cTUSD"] = C0x12392F67bdf24faE0AF363c24aC620a2f67DAd86.toBytes32();

        // Chainlink Automation Registry
        values[mainnet]["automationRegistry"] = 0x02777053d6764996e594c3E88AF1D58D5363a2e6.toBytes32();
        values[mainnet]["automationRegistryV2"] = 0x6593c7De001fC8542bB1703532EE1E5aA0D458fD.toBytes32();
        values[mainnet]["automationRegistrarV2"] = 0x6B0B234fB2f380309D47A7E9391E29E9a179395a.toBytes32();

        // FraxLend Pairs
        values[mainnet]["FXS_FRAX_PAIR"] = 0xDbe88DBAc39263c47629ebbA02b3eF4cf0752A72.toBytes32();
        values[mainnet]["FPI_FRAX_PAIR"] = 0x74F82Bd9D0390A4180DaaEc92D64cf0708751759.toBytes32();
        values[mainnet]["SFRXETH_FRAX_PAIR"] = 0x78bB3aEC3d855431bd9289fD98dA13F9ebB7ef15.toBytes32();
        values[mainnet]["CRV_FRAX_PAIR"] = 0x3835a58CA93Cdb5f912519ad366826aC9a752510.toBytes32(); // FraxlendV1
        values[mainnet]["WBTC_FRAX_PAIR"] = 0x32467a5fc2d72D21E8DCe990906547A2b012f382.toBytes32(); // FraxlendV1
        values[mainnet]["WETH_FRAX_PAIR"] = 0x794F6B13FBd7EB7ef10d1ED205c9a416910207Ff.toBytes32(); // FraxlendV1
        values[mainnet]["CVX_FRAX_PAIR"] = 0xa1D100a5bf6BFd2736837c97248853D989a9ED84.toBytes32(); // FraxlendV1
        values[mainnet]["MKR_FRAX_PAIR"] = 0x82Ec28636B77661a95f021090F6bE0C8d379DD5D.toBytes32(); // FraxlendV2
        values[mainnet]["APE_FRAX_PAIR"] = 0x3a25B9aB8c07FfEFEe614531C75905E810d8A239.toBytes32(); // FraxlendV2
        values[mainnet]["UNI_FRAX_PAIR"] = 0xc6CadA314389430d396C7b0C70c6281e99ca7fe8.toBytes32(); // FraxlendV2

        /// From Crispy's curve tests

        // Curve Pools and Tokens
        values[mainnet]["TriCryptoPool"] = 0xD51a44d3FaE010294C616388b506AcdA1bfAAE46.toBytes32();
        values[mainnet]["CRV_3_CRYPTO"] = 0xc4AD29ba4B3c580e6D59105FFf484999997675Ff.toBytes32();
        values[mainnet]["daiUsdcUsdtPool"] = 0xbEbc44782C7dB0a1A60Cb6fe97d0b483032FF1C7.toBytes32();
        values[mainnet]["CRV_DAI_USDC_USDT"] = 0x6c3F90f043a72FA612cbac8115EE7e52BDe6E490.toBytes32();
        values[mainnet]["frax3CrvPool"] = 0xd632f22692FaC7611d2AA1C0D552930D43CAEd3B.toBytes32();
        values[mainnet]["CRV_FRAX_3CRV"] = 0xd632f22692FaC7611d2AA1C0D552930D43CAEd3B.toBytes32();
        values[mainnet]["wethCrvPool"] = 0x8301AE4fc9c624d1D396cbDAa1ed877821D7C511.toBytes32();
        values[mainnet]["CRV_WETH_CRV"] = 0xEd4064f376cB8d68F770FB1Ff088a3d0F3FF5c4d.toBytes32();
        values[mainnet]["aave3Pool"] = 0xDeBF20617708857ebe4F679508E7b7863a8A8EeE.toBytes32();
        values[mainnet]["CRV_AAVE_3CRV"] = 0xFd2a8fA60Abd58Efe3EeE34dd494cD491dC14900.toBytes32();
        values[mainnet]["stETHWethNg"] = 0x21E27a5E5513D6e65C4f830167390997aA84843a.toBytes32();
        values[mainnet]["EthFrxEthCurvePool"] = 0xa1F8A6807c402E4A15ef4EBa36528A3FED24E577.toBytes32();
        values[mainnet]["triCrypto2"] = 0xD51a44d3FaE010294C616388b506AcdA1bfAAE46.toBytes32();
        values[mainnet]["weETH_wETH_ng"] = 0xDB74dfDD3BB46bE8Ce6C33dC9D82777BCFc3dEd5.toBytes32();
        values[mainnet]["weETH_wETH_ng_gauge"] = 0x053df3e4D0CeD9a3Bf0494F97E83CE1f13BdC0E2.toBytes32();
        values[mainnet]["USD0_USD0++_CurvePool"] = 0x1d08E7adC263CfC70b1BaBe6dC5Bb339c16Eec52.toBytes32();
        values[mainnet]["USD0_USD0++_CurveGauge"] = 0x5C00817B67b40f3b347bD4275B4BBA4840c8127a.toBytes32();

        values[mainnet]["UsdcCrvUsdPool"] = 0x4DEcE678ceceb27446b35C672dC7d61F30bAD69E.toBytes32();
        values[mainnet]["UsdcCrvUsdToken"] = 0x4DEcE678ceceb27446b35C672dC7d61F30bAD69E.toBytes32();
        values[mainnet]["UsdcCrvUsdGauge"] = 0x95f00391cB5EebCd190EB58728B4CE23DbFa6ac1.toBytes32();
        values[mainnet]["WethRethPool"] = 0x0f3159811670c117c372428D4E69AC32325e4D0F.toBytes32();
        values[mainnet]["WethRethToken"] = 0x6c38cE8984a890F5e46e6dF6117C26b3F1EcfC9C.toBytes32();
        values[mainnet]["WethRethGauge"] = 0x9d4D981d8a9066f5db8532A5816543dE8819d4A8.toBytes32();
        values[mainnet]["UsdtCrvUsdPool"] = 0x390f3595bCa2Df7d23783dFd126427CCeb997BF4.toBytes32();
        values[mainnet]["UsdtCrvUsdToken"] = 0x390f3595bCa2Df7d23783dFd126427CCeb997BF4.toBytes32();
        values[mainnet]["UsdtCrvUsdGauge"] = 0x4e6bB6B7447B7B2Aa268C16AB87F4Bb48BF57939.toBytes32();
        values[mainnet]["EthStethPool"] = 0xDC24316b9AE028F1497c275EB9192a3Ea0f67022.toBytes32();
        values[mainnet]["EthStethToken"] = 0x06325440D014e39736583c165C2963BA99fAf14E.toBytes32();
        values[mainnet]["EthStethGauge"] = 0x182B723a58739a9c974cFDB385ceaDb237453c28.toBytes32();
        values[mainnet]["FraxUsdcPool"] = 0xDcEF968d416a41Cdac0ED8702fAC8128A64241A2.toBytes32();
        values[mainnet]["FraxUsdcToken"] = 0x3175Df0976dFA876431C2E9eE6Bc45b65d3473CC.toBytes32();
        values[mainnet]["FraxUsdcGauge"] = 0xCFc25170633581Bf896CB6CDeE170e3E3Aa59503.toBytes32();
        values[mainnet]["WethFrxethPool"] = 0x9c3B46C0Ceb5B9e304FCd6D88Fc50f7DD24B31Bc.toBytes32();
        values[mainnet]["WethFrxethToken"] = 0x9c3B46C0Ceb5B9e304FCd6D88Fc50f7DD24B31Bc.toBytes32();
        values[mainnet]["WethFrxethGauge"] = 0x4E21418095d32d15c6e2B96A9910772613A50d50.toBytes32();
        values[mainnet]["EthFrxethPool"] = 0xa1F8A6807c402E4A15ef4EBa36528A3FED24E577.toBytes32();
        values[mainnet]["EthFrxethToken"] = 0xf43211935C781D5ca1a41d2041F397B8A7366C7A.toBytes32();
        values[mainnet]["EthFrxethGauge"] = 0x2932a86df44Fe8D2A706d8e9c5d51c24883423F5.toBytes32();
        values[mainnet]["StethFrxethPool"] = 0x4d9f9D15101EEC665F77210cB999639f760F831E.toBytes32();
        values[mainnet]["StethFrxethToken"] = 0x4d9f9D15101EEC665F77210cB999639f760F831E.toBytes32();
        values[mainnet]["StethFrxethGauge"] = 0x821529Bb07c83803C9CC7763e5974386e9eFEdC7.toBytes32();
        values[mainnet]["WethCvxPool"] = 0xB576491F1E6e5E62f1d8F26062Ee822B40B0E0d4.toBytes32();
        values[mainnet]["WethCvxToken"] = 0x3A283D9c08E8b55966afb64C515f5143cf907611.toBytes32();
        values[mainnet]["WethCvxGauge"] = 0x7E1444BA99dcdFfE8fBdb42C02F0005D14f13BE1.toBytes32();
        values[mainnet]["EthStethNgPool"] = 0x21E27a5E5513D6e65C4f830167390997aA84843a.toBytes32();
        values[mainnet]["EthStethNgToken"] = 0x21E27a5E5513D6e65C4f830167390997aA84843a.toBytes32();
        values[mainnet]["EthStethNgGauge"] = 0x79F21BC30632cd40d2aF8134B469a0EB4C9574AA.toBytes32();
        values[mainnet]["EthOethPool"] = 0x94B17476A93b3262d87B9a326965D1E91f9c13E7.toBytes32();
        values[mainnet]["EthOethToken"] = 0x94B17476A93b3262d87B9a326965D1E91f9c13E7.toBytes32();
        values[mainnet]["EthOethGauge"] = 0xd03BE91b1932715709e18021734fcB91BB431715.toBytes32();
        values[mainnet]["FraxCrvUsdPool"] = 0x0CD6f267b2086bea681E922E19D40512511BE538.toBytes32();
        values[mainnet]["FraxCrvUsdToken"] = 0x0CD6f267b2086bea681E922E19D40512511BE538.toBytes32();
        values[mainnet]["FraxCrvUsdGauge"] = 0x96424E6b5eaafe0c3B36CA82068d574D44BE4e3c.toBytes32();
        values[mainnet]["mkUsdFraxUsdcPool"] = 0x0CFe5C777A7438C9Dd8Add53ed671cEc7A5FAeE5.toBytes32();
        values[mainnet]["mkUsdFraxUsdcToken"] = 0x0CFe5C777A7438C9Dd8Add53ed671cEc7A5FAeE5.toBytes32();
        values[mainnet]["mkUsdFraxUsdcGauge"] = 0xF184d80915Ba7d835D941BA70cDdf93DE36517ee.toBytes32();
        values[mainnet]["WethYethPool"] = 0x69ACcb968B19a53790f43e57558F5E443A91aF22.toBytes32();
        values[mainnet]["WethYethToken"] = 0x69ACcb968B19a53790f43e57558F5E443A91aF22.toBytes32();
        values[mainnet]["WethYethGauge"] = 0x138cC21D15b7A06F929Fc6CFC88d2b830796F4f1.toBytes32();
        values[mainnet]["EthEthxPool"] = 0x59Ab5a5b5d617E478a2479B0cAD80DA7e2831492.toBytes32();
        values[mainnet]["EthEthxToken"] = 0x59Ab5a5b5d617E478a2479B0cAD80DA7e2831492.toBytes32();
        values[mainnet]["EthEthxGauge"] = 0x7671299eA7B4bbE4f3fD305A994e6443b4be680E.toBytes32();
        values[mainnet]["CrvUsdSdaiPool"] = 0x1539c2461d7432cc114b0903f1824079BfCA2C92.toBytes32();
        values[mainnet]["CrvUsdSdaiToken"] = 0x1539c2461d7432cc114b0903f1824079BfCA2C92.toBytes32();
        values[mainnet]["CrvUsdSdaiGauge"] = 0x2B5a5e182768a18C70EDd265240578a72Ca475ae.toBytes32();
        values[mainnet]["CrvUsdSfraxPool"] = 0xfEF79304C80A694dFd9e603D624567D470e1a0e7.toBytes32();
        values[mainnet]["CrvUsdSfraxToken"] = 0xfEF79304C80A694dFd9e603D624567D470e1a0e7.toBytes32();
        values[mainnet]["CrvUsdSfraxGauge"] = 0x62B8DA8f1546a092500c457452fC2d45fa1777c4.toBytes32();
        values[mainnet]["LusdCrvUsdPool"] = 0x9978c6B08d28d3B74437c917c5dD7C026df9d55C.toBytes32();
        values[mainnet]["LusdCrvUsdToken"] = 0x9978c6B08d28d3B74437c917c5dD7C026df9d55C.toBytes32();
        values[mainnet]["LusdCrvUsdGauge"] = 0x66F65323bdE835B109A92045Aa7c655559dbf863.toBytes32();
        values[mainnet]["WstethEthXPool"] = 0x14756A5eD229265F86990e749285bDD39Fe0334F.toBytes32();
        values[mainnet]["WstethEthXToken"] = 0xfffAE954601cFF1195a8E20342db7EE66d56436B.toBytes32();
        values[mainnet]["WstethEthXGauge"] = 0xc1394d6c89cf8F553da8c8256674C778ccFf3E80.toBytes32();
        values[mainnet]["EthEthXPool"] = 0x59Ab5a5b5d617E478a2479B0cAD80DA7e2831492.toBytes32();
        values[mainnet]["EthEthXToken"] = 0x59Ab5a5b5d617E478a2479B0cAD80DA7e2831492.toBytes32();
        values[mainnet]["EthEthXGauge"] = 0x7671299eA7B4bbE4f3fD305A994e6443b4be680E.toBytes32();
        values[mainnet]["weETH_wETH_Curve_LP"] = 0x13947303F63b363876868D070F14dc865C36463b.toBytes32();
        values[mainnet]["weETH_wETH_Curve_Gauge"] = 0x1CAC1a0Ed47E2e0A313c712b2dcF85994021a365.toBytes32();
        values[mainnet]["weETH_wETH_Convex_Reward"] = 0x2D159E01A5cEe7498F84Be68276a5266b3cb3774.toBytes32();

        values[mainnet]["weETH_wETH_Pool"] = 0x13947303F63b363876868D070F14dc865C36463b.toBytes32();
        values[mainnet]["weETH_wETH_NG_Pool"] = 0xDB74dfDD3BB46bE8Ce6C33dC9D82777BCFc3dEd5.toBytes32();
        values[mainnet]["weETH_wETH_NG_Convex_Reward"] = 0x5411CC583f0b51104fA523eEF9FC77A29DF80F58.toBytes32();

        values[mainnet]["pyUsd_Usdc_Curve_Pool"] = 0x383E6b4437b59fff47B619CBA855CA29342A8559.toBytes32();
        values[mainnet]["pyUsd_Usdc_Convex_Id"] = address(270).toBytes32();
        values[mainnet]["frax_Usdc_Curve_Pool"] = 0xDcEF968d416a41Cdac0ED8702fAC8128A64241A2.toBytes32();
        values[mainnet]["frax_Usdc_Convex_Id"] = address(100).toBytes32();
        values[mainnet]["usdc_CrvUsd_Curve_Pool"] = 0x4DEcE678ceceb27446b35C672dC7d61F30bAD69E.toBytes32();
        values[mainnet]["usdc_CrvUsd_Convex_Id"] = address(182).toBytes32();
        values[mainnet]["sDai_sUsde_Curve_Pool"] = 0x167478921b907422F8E88B43C4Af2B8BEa278d3A.toBytes32();
        values[mainnet]["sDai_sUsde_Curve_Gauge"] = 0x330Cfd12e0E97B0aDF46158D2A81E8Bd2985c6cB.toBytes32();

        values[mainnet]["ezETH_wETH_Curve_Pool"] = 0x85dE3ADd465a219EE25E04d22c39aB027cF5C12E.toBytes32();
        values[mainnet]["weETH_rswETH_Curve_Pool"] = 0x278cfB6f06B1EFc09d34fC7127d6060C61d629Db.toBytes32();
        values[mainnet]["rswETH_wETH_Curve_Pool"] = 0xeE04382c4cA6c450213923fE0f0daB19b0ff3939.toBytes32();
        values[mainnet]["USDe_USDC_Curve_Pool"] = 0x02950460E2b9529D0E00284A5fA2d7bDF3fA4d72.toBytes32();
        values[mainnet]["USDe_DAI_Curve_Pool"] = 0xF36a4BA50C603204c3FC6d2dA8b78A7b69CBC67d.toBytes32();
        values[mainnet]["sDAI_sUSDe_Curve_Pool"] = 0x167478921b907422F8E88B43C4Af2B8BEa278d3A.toBytes32();
        values[mainnet]["deUSD_USDC_Curve_Pool"] = 0x5F6c431AC417f0f430B84A666a563FAbe681Da94.toBytes32();
        values[mainnet]["deUSD_USDT_Curve_Pool"] = 0x7C4e143B23D72E6938E06291f705B5ae3D5c7c7C.toBytes32();
        values[mainnet]["deUSD_DAI_Curve_Pool"] = 0xb478Bf40dD622086E0d0889eeBbAdCb63806ADde.toBytes32();
        values[mainnet]["deUSD_FRAX_Curve_Pool"] = 0x88DFb9370fE350aA51ADE31C32549d4d3A24fAf2.toBytes32();
        values[mainnet]["deUSD_FRAX_Curve_Gauge"] = 0x7C634909DDbfd5C6EEd7Ccf3611e8C4f3643635d.toBytes32();

        values[mainnet]["lBTC_wBTC_Curve_Pool"] = 0x2f3bC4c27A4437AeCA13dE0e37cdf1028f3706F0.toBytes32();

        values[mainnet]["WethMkUsdPool"] = 0xc89570207c5BA1B0E3cD372172cCaEFB173DB270.toBytes32();

        // Convex-Curve Platform Specifics
        values[mainnet]["convexCurveMainnetBooster"] = 0xF403C135812408BFbE8713b5A23a04b3D48AAE31.toBytes32();

        values[mainnet]["ethFrxethBaseRewardPool"] = 0xbD5445402B0a287cbC77cb67B2a52e2FC635dce4.toBytes32();
        values[mainnet]["ethStethNgBaseRewardPool"] = 0x6B27D7BC63F1999D14fF9bA900069ee516669ee8.toBytes32();
        values[mainnet]["fraxCrvUsdBaseRewardPool"] = 0x3CfB4B26dc96B124D15A6f360503d028cF2a3c00.toBytes32();
        values[mainnet]["mkUsdFraxUsdcBaseRewardPool"] = 0x35FbE5520E70768DCD6E3215Ed54E14CBccA10D2.toBytes32();
        values[mainnet]["wethYethBaseRewardPool"] = 0xB0867ADE998641Ab1Ff04cF5cA5e5773fA92AaE3.toBytes32();
        values[mainnet]["ethEthxBaseRewardPool"] = 0x399e111c7209a741B06F8F86Ef0Fdd88fC198D20.toBytes32();
        values[mainnet]["crvUsdSFraxBaseRewardPool"] = 0x73eA73C3a191bd05F3266eB2414609dC5Fe777a2.toBytes32();
        values[mainnet]["usdtCrvUsdBaseRewardPool"] = 0xD1DdB0a0815fD28932fBb194C84003683AF8a824.toBytes32();
        values[mainnet]["lusdCrvUsdBaseRewardPool"] = 0x633D3B227696B3FacF628a197f982eF68d26c7b5.toBytes32();
        values[mainnet]["wstethEthxBaseRewardPool"] = 0x85b118e0Fa5706d99b270be43d782FBE429aD409.toBytes32();

        // Uniswap V3
        values[mainnet]["WSTETH_WETH_100"] = 0x109830a1AAaD605BbF02a9dFA7B0B92EC2FB7dAa.toBytes32();
        values[mainnet]["WSTETH_WETH_500"] = 0xD340B57AAcDD10F96FC1CF10e15921936F41E29c.toBytes32();
        values[mainnet]["DAI_USDC_100"] = 0x5777d92f208679DB4b9778590Fa3CAB3aC9e2168.toBytes32();
        values[mainnet]["uniswapV3NonFungiblePositionManager"] = 0xC36442b4a4522E871399CD717aBDD847Ab11FE88.toBytes32();

        // Redstone
        values[mainnet]["swEthAdapter"] = 0x68ba9602B2AeE30847412109D2eE89063bf08Ec2.toBytes32();
        values[mainnet]["swEthDataFeedId"] = 0x5357455448000000000000000000000000000000000000000000000000000000;
        values[mainnet]["swEthEthDataFeedId"] = 0x53574554482f4554480000000000000000000000000000000000000000000000;

        values[mainnet]["ethXEthAdapter"] = 0xc799194cAa24E2874Efa89b4Bf5c92a530B047FF.toBytes32();
        values[mainnet]["ethXEthDataFeedId"] = 0x455448782f455448000000000000000000000000000000000000000000000000;

        values[mainnet]["ethXAdapter"] = 0xF3eB387Ac1317fBc7E2EFD82214eE1E148f0Fe00.toBytes32();
        values[mainnet]["ethXUsdDataFeedId"] = 0x4554487800000000000000000000000000000000000000000000000000000000;

        values[mainnet]["weEthEthAdapter"] = 0x8751F736E94F6CD167e8C5B97E245680FbD9CC36.toBytes32();
        values[mainnet]["weEthDataFeedId"] = 0x77654554482f4554480000000000000000000000000000000000000000000000;
        values[mainnet]["weethAdapter"] = 0xdDb6F90fFb4d3257dd666b69178e5B3c5Bf41136.toBytes32();
        values[mainnet]["weethUsdDataFeedId"] = 0x7765455448000000000000000000000000000000000000000000000000000000;

        values[mainnet]["osEthEthAdapter"] = 0x66ac817f997Efd114EDFcccdce99F3268557B32C.toBytes32();
        values[mainnet]["osEthEthDataFeedId"] = 0x6f734554482f4554480000000000000000000000000000000000000000000000;

        values[mainnet]["rsEthEthAdapter"] = 0xA736eAe8805dDeFFba40cAB8c99bCB309dEaBd9B.toBytes32();
        values[mainnet]["rsEthEthDataFeedId"] = 0x72734554482f4554480000000000000000000000000000000000000000000000;

        values[mainnet]["ezEthEthAdapter"] = 0xF4a3e183F59D2599ee3DF213ff78b1B3b1923696.toBytes32();
        values[mainnet]["ezEthEthDataFeedId"] = 0x657a4554482f4554480000000000000000000000000000000000000000000000;

        // Maker
        values[mainnet]["dsrManager"] = 0x373238337Bfe1146fb49989fc222523f83081dDb.toBytes32();

        // Maker
        values[mainnet]["savingsDaiAddress"] = 0x83F20F44975D03b1b09e64809B757c47f942BEeA.toBytes32();
        values[mainnet]["sDAI"] = 0x83F20F44975D03b1b09e64809B757c47f942BEeA.toBytes32();

        // Frax
        values[mainnet]["sFRAX"] = 0xA663B02CF0a4b149d2aD41910CB81e23e1c41c32.toBytes32();

        // Lido
        values[mainnet]["unstETH"] = 0x889edC2eDab5f40e902b864aD4d7AdE8E412F9B1.toBytes32();

        // Stader
        values[mainnet]["stakePoolManagerAddress"] = 0xcf5EA1b38380f6aF39068375516Daf40Ed70D299.toBytes32();
        values[mainnet]["userWithdrawManagerAddress"] = 0x9F0491B32DBce587c50c4C43AB303b06478193A7.toBytes32();
        values[mainnet]["staderConfig"] = 0x4ABEF2263d5A5ED582FC9A9789a41D85b68d69DB.toBytes32();

        // Etherfi
        values[mainnet]["EETH_LIQUIDITY_POOL"] = 0x308861A430be4cce5502d0A12724771Fc6DaF216.toBytes32();
        values[mainnet]["withdrawalRequestNft"] = 0x7d5706f6ef3F89B3951E23e557CDFBC3239D4E2c.toBytes32();

        // Renzo
        values[mainnet]["restakeManager"] = 0x74a09653A083691711cF8215a6ab074BB4e99ef5.toBytes32();

        // Kelp DAO
        values[mainnet]["lrtDepositPool"] = 0x036676389e48133B63a802f8635AD39E752D375D.toBytes32();
        // Compound V3
        values[mainnet]["cUSDCV3"] = 0xc3d688B66703497DAA19211EEdff47f25384cdc3.toBytes32();
        values[mainnet]["cUSDTV3"] = 0x3Afdc9BCA9213A35503b077a6072F3D0d5AB0840.toBytes32();
        values[mainnet]["cWETHV3"] = 0xA17581A9E3356d9A858b789D68B4d866e593aE94.toBytes32();
        values[mainnet]["cometRewards"] = 0x1B0e765F6224C21223AeA2af16c1C46E38885a40.toBytes32();
        // Morpho Blue
        values[mainnet]["morphoBlue"] = 0xBBBBBbbBBb9cC5e90e3b3Af64bdAF62C37EEFFCb.toBytes32();
        values[mainnet]["ezEthOracle"] = 0x61025e2B0122ac8bE4e37365A4003d87ad888Cc3.toBytes32();
        values[mainnet]["ezEthIrm"] = 0x870aC11D48B15DB9a138Cf899d20F13F79Ba00BC.toBytes32();
        values[mainnet]["weETH_wETH_86_market"] = 0x698fe98247a40c5771537b5786b2f3f9d78eb487b4ce4d75533cd0e94d88a115;
        values[mainnet]["LBTC_WBTC_945"] = 0xf6a056627a51e511ec7f48332421432ea6971fc148d8f3c451e14ea108026549;

        // MetaMorpho
        values[mainnet]["usualBoostedUSDC"] = 0xd63070114470f685b75B74D60EEc7c1113d33a3D.toBytes32();
        values[mainnet]["gauntletWBTCcore"] = 0x443df5eEE3196e9b2Dd77CaBd3eA76C3dee8f9b2.toBytes32();
        values[mainnet]["Re7WBTC"] = 0xE0C98605f279e4D7946d25B75869c69802823763.toBytes32();
        values[mainnet]["MCwBTC"] = 0x1c530D6de70c05A81bF1670157b9d928e9699089.toBytes32();

        values[mainnet]["uniswapV3PositionManager"] = 0xC36442b4a4522E871399CD717aBDD847Ab11FE88.toBytes32();

        // 1Inch
        values[mainnet]["aggregationRouterV5"] = 0x1111111254EEB25477B68fb85Ed929f73A960582.toBytes32();
        values[mainnet]["oneInchExecutor"] = 0xE37e799D5077682FA0a244D46E5649F71457BD09.toBytes32();
        values[mainnet]["wETHweETH5bps"] = 0x7A415B19932c0105c82FDB6b720bb01B0CC2CAe3.toBytes32();

        // Gearbox
        values[mainnet]["dWETHV3"] = 0xda0002859B2d05F66a753d8241fCDE8623f26F4f.toBytes32();
        values[mainnet]["sdWETHV3"] = 0x0418fEB7d0B25C411EB77cD654305d29FcbFf685.toBytes32();
        values[mainnet]["dUSDCV3"] = 0xda00000035fef4082F78dEF6A8903bee419FbF8E.toBytes32();
        values[mainnet]["sdUSDCV3"] = 0x9ef444a6d7F4A5adcd68FD5329aA5240C90E14d2.toBytes32();
        values[mainnet]["dDAIV3"] = 0xe7146F53dBcae9D6Fa3555FE502648deb0B2F823.toBytes32();
        values[mainnet]["sdDAIV3"] = 0xC853E4DA38d9Bd1d01675355b8c8f3BBC1451973.toBytes32();
        values[mainnet]["dUSDTV3"] = 0x05A811275fE9b4DE503B3311F51edF6A856D936e.toBytes32();
        values[mainnet]["sdUSDTV3"] = 0x16adAb68bDEcE3089D4f1626Bb5AEDD0d02471aD.toBytes32();
        values[mainnet]["dWBTCV3"] = 0xda00010eDA646913F273E10E7A5d1F659242757d.toBytes32();
        values[mainnet]["sdWBTCV3"] = 0xA8cE662E45E825DAF178DA2c8d5Fae97696A788A.toBytes32();

        // Pendle
        values[mainnet]["pendleMarketFactory"] = 0x1A6fCc85557BC4fB7B534ed835a03EF056552D52.toBytes32();
        values[mainnet]["pendleRouter"] = 0x888888888889758F76e7103c6CbF23ABbF58F946.toBytes32();
        values[mainnet]["pendleOracle"] = 0x66a1096C6366b2529274dF4f5D8247827fe4CEA8.toBytes32();
        values[mainnet]["pendleLimitOrderRouter"] = 0x000000000000c9B3E2C3Ec88B1B4c0cD853f4321.toBytes32();

        values[mainnet]["pendleWeETHMarket"] = 0xF32e58F92e60f4b0A37A69b95d642A471365EAe8.toBytes32();
        values[mainnet]["pendleWeethSy"] = 0xAC0047886a985071476a1186bE89222659970d65.toBytes32();
        values[mainnet]["pendleEethPt"] = 0xc69Ad9baB1dEE23F4605a82b3354F8E40d1E5966.toBytes32();
        values[mainnet]["pendleEethYt"] = 0xfb35Fd0095dD1096b1Ca49AD44d8C5812A201677.toBytes32();

        values[mainnet]["pendleZircuitWeETHMarket"] = 0xe26D7f9409581f606242300fbFE63f56789F2169.toBytes32();
        values[mainnet]["pendleZircuitWeethSy"] = 0xD7DF7E085214743530afF339aFC420c7c720BFa7.toBytes32();
        values[mainnet]["pendleZircuitEethPt"] = 0x4AE5411F3863CdB640309e84CEDf4B08B8b33FfF.toBytes32();
        values[mainnet]["pendleZircuitEethYt"] = 0x7C2D26182adeEf96976035986cF56474feC03bDa.toBytes32();

        values[mainnet]["pendleUSDeMarket"] = 0x19588F29f9402Bb508007FeADd415c875Ee3f19F.toBytes32();
        values[mainnet]["pendleUSDeSy"] = 0x42862F48eAdE25661558AFE0A630b132038553D0.toBytes32();
        values[mainnet]["pendleUSDePt"] = 0xa0021EF8970104c2d008F38D92f115ad56a9B8e1.toBytes32();
        values[mainnet]["pendleUSDeYt"] = 0x1e3d13932C31d7355fCb3FEc680b0cD159dC1A07.toBytes32();

        values[mainnet]["pendleZircuitUSDeMarket"] = 0x90c98ab215498B72Abfec04c651e2e496bA364C0.toBytes32();
        values[mainnet]["pendleZircuitUSDeSy"] = 0x293C6937D8D82e05B01335F7B33FBA0c8e256E30.toBytes32();
        values[mainnet]["pendleZircuitUSDePt"] = 0x3d4F535539A33FEAd4D76D7b3B7A9cB5B21C73f1.toBytes32();
        values[mainnet]["pendleZircuitUSDeYt"] = 0x40357b9f22B4DfF0Bf56A90661b8eC106C259d29.toBytes32();

        values[mainnet]["pendleSUSDeMarketSeptember"] = 0xd1D7D99764f8a52Aff007b7831cc02748b2013b5.toBytes32();
        values[mainnet]["pendleSUSDeMarketJuly"] = 0x107a2e3cD2BB9a32B9eE2E4d51143149F8367eBa.toBytes32();
        values[mainnet]["pendleKarakSUSDeMarket"] = 0xB1f587B354a4a363f5332e88effbbC2E4961250A.toBytes32();
        values[mainnet]["pendleKarakUSDeMarket"] = 0x1BCBDB8c8652345A5ACF04e6E74f70086c68FEfC.toBytes32();

        values[mainnet]["pendleWeETHMarketSeptember"] = 0xC8eDd52D0502Aa8b4D5C77361D4B3D300e8fC81c.toBytes32();
        values[mainnet]["pendleWeethSySeptember"] = 0xAC0047886a985071476a1186bE89222659970d65.toBytes32();
        values[mainnet]["pendleEethPtSeptember"] = 0x1c085195437738d73d75DC64bC5A3E098b7f93b1.toBytes32();
        values[mainnet]["pendleEethYtSeptember"] = 0xA54Df645A042D24121a737dAA89a57EbF8E0b71c.toBytes32();

        values[mainnet]["pendleWeETHMarketDecember"] = 0x7d372819240D14fB477f17b964f95F33BeB4c704.toBytes32();
        values[mainnet]["pendleWeethSyDecember"] = 0xAC0047886a985071476a1186bE89222659970d65.toBytes32();
        values[mainnet]["pendleEethPtDecember"] = 0x6ee2b5E19ECBa773a352E5B21415Dc419A700d1d.toBytes32();
        values[mainnet]["pendleEethYtDecember"] = 0x129e6B5DBC0Ecc12F9e486C5BC9cDF1a6A80bc6A.toBytes32();

        values[mainnet]["pendleUSDeZircuitMarketAugust"] = 0xF148a0B15712f5BfeefAdb4E6eF9739239F88b07.toBytes32();
        values[mainnet]["pendleKarakWeETHMarketSeptember"] = 0x18bAFcaBf2d5898956AE6AC31543d9657a604165.toBytes32();
        values[mainnet]["pendleKarakWeETHMarketDecember"] = 0xFF694CC3f74E080637008B3792a9D7760cB456Ca.toBytes32();

        values[mainnet]["pendleSwethMarket"] = 0x0e1C5509B503358eA1Dac119C1D413e28Cc4b303.toBytes32();

        values[mainnet]["pendleZircuitWeETHMarketAugust"] = 0x6c269DFc142259c52773430b3c78503CC994a93E.toBytes32();
        values[mainnet]["pendleWeETHMarketJuly"] = 0xe1F19CBDa26b6418B0C8E1EE978a533184496066.toBytes32();
        values[mainnet]["pendleWeETHkSeptember"] = 0x905A5a4792A0C27a2AdB2777f98C577D320079EF.toBytes32();
        values[mainnet]["pendleWeETHkDecember"] = 0x792b9eDe7a18C26b814f87Eb5E0c8D26AD189780.toBytes32();

        values[mainnet]["pendle_sUSDe_08_23_24"] = 0xbBf399db59A845066aAFce9AE55e68c505FA97B7.toBytes32();
        values[mainnet]["pendle_sUSDe_12_25_24"] = 0xa0ab94DeBB3cC9A7eA77f3205ba4AB23276feD08.toBytes32();
        values[mainnet]["pendle_USDe_08_23_24"] = 0x3d1E7312dE9b8fC246ddEd971EE7547B0a80592A.toBytes32();
        values[mainnet]["pendle_USDe_12_25_24"] = 0x8a49f2AC2730ba15AB7EA832EdaC7f6BA22289f8.toBytes32();
        values[mainnet]["pendle_sUSDe_03_26_25"] = 0xcDd26Eb5EB2Ce0f203a84553853667aE69Ca29Ce.toBytes32();
        values[mainnet]["pendle_sUSDe_karak_01_29_25"] = 0xDbE4D359D4E48087586Ec04b93809bA647343548.toBytes32();
        values[mainnet]["pendle_USDe_karak_01_29_25"] = 0x6C06bBFa3B63eD344ceb3312Df795eDC8d29BDD5.toBytes32();
        values[mainnet]["pendle_USDe_03_26_25"] = 0xB451A36c8B6b2EAc77AD0737BA732818143A0E25.toBytes32();

        values[mainnet]["pendle_weETHs_market_08_28_24"] = 0xcAa8ABB72A75C623BECe1f4D5c218F425d47A0D0.toBytes32();
        values[mainnet]["pendle_weETHs_sy_08_28_24"] = 0x9e8f10574ACc2c62C6e5d19500CEd39163Da37A9.toBytes32();
        values[mainnet]["pendle_weETHs_pt_08_28_24"] = 0xda6530EfaFD63A42d7b9a0a5a60A03839CDb813A.toBytes32();
        values[mainnet]["pendle_weETHs_yt_08_28_24"] = 0x28cE264D0938C1051687FEbDCeFacc2242BA9E0E.toBytes32();

        values[mainnet]["pendle_weETHs_market_12_25_24"] = 0x40789E8536C668c6A249aF61c81b9dfaC3EB8F32.toBytes32();
        values[mainnet]["pendleUSD0PlusMarketOctober"] = 0x00b321D89A8C36B3929f20B7955080baeD706D1B.toBytes32();

        values[mainnet]["pendle_eBTC_market_12_26_24"] = 0x36d3ca43ae7939645C306E26603ce16e39A89192.toBytes32();
        values[mainnet]["pendle_LBTC_corn_market_12_26_24"] = 0xCaE62858DB831272A03768f5844cbe1B40bB381f.toBytes32();
        values[mainnet]["pendle_LBTC_market_03_26_25"] = 0x70B70Ac0445C3eF04E314DFdA6caafd825428221.toBytes32();

        // Aave V3
        values[mainnet]["v3Pool"] = 0x87870Bca3F3fD6335C3F4ce8392D69350B4fA4E2.toBytes32();

        // Aave V3 Lido
        values[mainnet]["v3LidoPool"] = 0x4e033931ad43597d96D6bcc25c280717730B58B1.toBytes32();

        // SparkLend
        values[mainnet]["sparkLendPool"] = 0xC13e21B648A5Ee794902342038FF3aDAB66BE987.toBytes32();

        // Uniswap V3 Pools
        values[mainnet]["wETH_weETH_05"] = 0x7A415B19932c0105c82FDB6b720bb01B0CC2CAe3.toBytes32();
        values[mainnet]["wstETH_wETH_01"] = 0x109830a1AAaD605BbF02a9dFA7B0B92EC2FB7dAa.toBytes32();
        values[mainnet]["rETH_wETH_01"] = 0x553e9C493678d8606d6a5ba284643dB2110Df823.toBytes32();
        values[mainnet]["rETH_wETH_05"] = 0xa4e0faA58465A2D369aa21B3e42d43374c6F9613.toBytes32();
        values[mainnet]["wstETH_rETH_05"] = 0x18319135E02Aa6E02D412C98cCb16af3a0a9CB57.toBytes32();
        values[mainnet]["wETH_rswETH_05"] = 0xC410573Af188f56062Ee744cC3D6F2843f5bC13b.toBytes32();
        values[mainnet]["wETH_rswETH_30"] = 0xE62627326d7794E20bB7261B24985294de1579FE.toBytes32();
        values[mainnet]["ezETH_wETH_01"] = 0xBE80225f09645f172B079394312220637C440A63.toBytes32();
        values[mainnet]["PENDLE_wETH_30"] = 0x57aF956d3E2cCa3B86f3D8C6772C03ddca3eAacB.toBytes32();
        values[mainnet]["USDe_USDT_01"] = 0x435664008F38B0650fBC1C9fc971D0A3Bc2f1e47.toBytes32();
        values[mainnet]["USDe_USDC_01"] = 0xE6D7EbB9f1a9519dc06D557e03C522d53520e76A.toBytes32();
        values[mainnet]["USDe_DAI_01"] = 0x5B3a0f1acBE8594a079FaFeB1c84DEA9372A5Aad.toBytes32();
        values[mainnet]["sUSDe_USDT_05"] = 0x867B321132B18B5BF3775c0D9040D1872979422E.toBytes32();
        values[mainnet]["GEAR_wETH_100"] = 0xaEf52f72583E6c4478B220Da82321a6a023eEE50.toBytes32();
        values[mainnet]["GEAR_USDT_30"] = 0x349eE001D80f896F24571616932f54cBD66B18C9.toBytes32();
        values[mainnet]["DAI_USDC_01"] = 0x5777d92f208679DB4b9778590Fa3CAB3aC9e2168.toBytes32();
        values[mainnet]["DAI_USDC_05"] = 0x6c6Bc977E13Df9b0de53b251522280BB72383700.toBytes32();
        values[mainnet]["USDC_USDT_01"] = 0x3416cF6C708Da44DB2624D63ea0AAef7113527C6.toBytes32();
        values[mainnet]["USDC_USDT_05"] = 0x7858E59e0C01EA06Df3aF3D20aC7B0003275D4Bf.toBytes32();
        values[mainnet]["USDC_wETH_05"] = 0x88e6A0c2dDD26FEEb64F039a2c41296FcB3f5640.toBytes32();
        values[mainnet]["FRAX_USDC_05"] = 0xc63B0708E2F7e69CB8A1df0e1389A98C35A76D52.toBytes32();
        values[mainnet]["FRAX_USDC_01"] = 0x9A834b70C07C81a9fcD6F22E842BF002fBfFbe4D.toBytes32();
        values[mainnet]["DAI_FRAX_05"] = 0x97e7d56A0408570bA1a7852De36350f7713906ec.toBytes32();
        values[mainnet]["FRAX_USDT_05"] = 0xc2A856c3afF2110c1171B8f942256d40E980C726.toBytes32();
        values[mainnet]["PYUSD_USDC_01"] = 0x13394005C1012e708fCe1EB974F1130fDc73a5Ce.toBytes32();

        // EigenLayer
        values[mainnet]["strategyManager"] = 0x858646372CC42E1A627fcE94aa7A7033e7CF075A.toBytes32();
        values[mainnet]["delegationManager"] = 0x39053D51B77DC0d36036Fc1fCc8Cb819df8Ef37A.toBytes32();
        values[mainnet]["mETHStrategy"] = 0x298aFB19A105D59E74658C4C334Ff360BadE6dd2.toBytes32();
        values[mainnet]["USDeStrategy"] = 0x298aFB19A105D59E74658C4C334Ff360BadE6dd2.toBytes32();
        values[mainnet]["testOperator"] = 0xDbEd88D83176316fc46797B43aDeE927Dc2ff2F5.toBytes32();

        // Swell
        values[mainnet]["swellSimpleStaking"] = 0x38D43a6Cb8DA0E855A42fB6b0733A0498531d774.toBytes32();
        values[mainnet]["swEXIT"] = 0x48C11b86807627AF70a34662D4865cF854251663.toBytes32();
        values[mainnet]["accessControlManager"] = 0x625087d72c762254a72CB22cC2ECa40da6b95EAC.toBytes32();
        values[mainnet]["depositManager"] = 0xb3D9cf8E163bbc840195a97E81F8A34E295B8f39.toBytes32();

        // Frax
        values[mainnet]["frxETHMinter"] = 0xbAFA44EFE7901E04E39Dad13167D089C559c1138.toBytes32();
        values[mainnet]["frxETHRedemptionTicket"] = 0x82bA8da44Cd5261762e629dd5c605b17715727bd.toBytes32();

        // Zircuit
        values[mainnet]["zircuitSimpleStaking"] = 0xF047ab4c75cebf0eB9ed34Ae2c186f3611aEAfa6.toBytes32();

        // Mantle
        values[mainnet]["mantleLspStaking"] = 0xe3cBd06D7dadB3F4e6557bAb7EdD924CD1489E8f.toBytes32();

        // Fluid
        values[mainnet]["fUSDT"] = 0x5C20B550819128074FD538Edf79791733ccEdd18.toBytes32();
        values[mainnet]["fUSDTStakingRewards"] = 0x490681095ed277B45377d28cA15Ac41d64583048.toBytes32();
        values[mainnet]["fUSDC"] = 0x9Fb7b4477576Fe5B32be4C1843aFB1e55F251B33.toBytes32();
        values[mainnet]["fWETH"] = 0x90551c1795392094FE6D29B758EcCD233cFAa260.toBytes32();
        values[mainnet]["fWSTETH"] = 0x2411802D8BEA09be0aF8fD8D08314a63e706b29C.toBytes32();

        // Symbiotic
        values[mainnet]["wstETHDefaultCollateral"] = 0xC329400492c6ff2438472D4651Ad17389fCb843a.toBytes32();
        values[mainnet]["cbETHDefaultCollateral"] = 0xB26ff591F44b04E78de18f43B46f8b70C6676984.toBytes32();
        values[mainnet]["wBETHDefaultCollateral"] = 0x422F5acCC812C396600010f224b320a743695f85.toBytes32();
        values[mainnet]["rETHDefaultCollateral"] = 0x03Bf48b8A1B37FBeAd1EcAbcF15B98B924ffA5AC.toBytes32();
        values[mainnet]["mETHDefaultCollateral"] = 0x475D3Eb031d250070B63Fa145F0fCFC5D97c304a.toBytes32();
        values[mainnet]["swETHDefaultCollateral"] = 0x38B86004842D3FA4596f0b7A0b53DE90745Ab654.toBytes32();
        values[mainnet]["sfrxETHDefaultCollateral"] = 0x5198CB44D7B2E993ebDDa9cAd3b9a0eAa32769D2.toBytes32();
        values[mainnet]["ETHxDefaultCollateral"] = 0xBdea8e677F9f7C294A4556005c640Ee505bE6925.toBytes32();
        values[mainnet]["uniETHDefaultCollateral"] = 0x1C57ea879dd3e8C9fefa8224fdD1fa20dd54211E.toBytes32();
        values[mainnet]["sUSDeDefaultCollateral"] = 0x19d0D8e6294B7a04a2733FE433444704B791939A.toBytes32();
        values[mainnet]["wBTCDefaultCollateral"] = 0x971e5b5D4baa5607863f3748FeBf287C7bf82618.toBytes32();
        values[mainnet]["tBTCDefaultCollateral"] = 0x0C969ceC0729487d264716e55F232B404299032c.toBytes32();
        values[mainnet]["ethfiDefaultCollateral"] = 0x21DbBA985eEA6ba7F27534a72CCB292eBA1D2c7c.toBytes32();
        values[mainnet]["LBTCDefaultCollateral"] = 0x9C0823D3A1172F9DdF672d438dec79c39a64f448.toBytes32();

        // Karak
        values[mainnet]["vaultSupervisor"] = 0x54e44DbB92dBA848ACe27F44c0CB4268981eF1CC.toBytes32();
        values[mainnet]["delegationSupervisor"] = 0xAfa904152E04aBFf56701223118Be2832A4449E0.toBytes32();

        values[mainnet]["kmETH"] = 0x7C22725d1E0871f0043397c9761AD99A86ffD498.toBytes32();
        values[mainnet]["kweETH"] = 0x2DABcea55a12d73191AeCe59F508b191Fb68AdaC.toBytes32();
        values[mainnet]["kwstETH"] = 0xa3726beDFD1a8AA696b9B4581277240028c4314b.toBytes32();
        values[mainnet]["krETH"] = 0x8E475A4F7820A4b6c0FF229f74fB4762f0813C47.toBytes32();
        values[mainnet]["kcbETH"] = 0xbD32b8aA6ff34BEDc447e503195Fb2524c72658f.toBytes32();
        values[mainnet]["kwBETH"] = 0x04BB50329A1B7D943E7fD2368288b674c8180d5E.toBytes32();
        values[mainnet]["kswETH"] = 0xc585DF3a8C9ca0c614D023A812624bE36161502B.toBytes32();
        values[mainnet]["kETHx"] = 0x989Ab830C6e2BdF3f28214fF54C9B7415C349a3F.toBytes32();
        values[mainnet]["ksfrxETH"] = 0x1751e1e4d2c9Fa99479C0c5574136F0dbD8f3EB8.toBytes32();
        values[mainnet]["krswETH"] = 0x1B4d88f5f38988BEA334C79f48aa69BEEeFE2e1e.toBytes32();
        values[mainnet]["krsETH"] = 0x9a23e79a8E6D77F940F2C30eb3d9282Af2E4036c.toBytes32();
        values[mainnet]["kETHFI"] = 0xB26bD8D1FD5415eED4C99f9fB6A278A42E7d1BA8.toBytes32();
        values[mainnet]["ksUSDe"] = 0xDe5Bff0755F192C333B126A449FF944Ee2B69681.toBytes32();
        values[mainnet]["kUSDe"] = 0xBE3cA34D0E877A1Fc889BD5231D65477779AFf4e.toBytes32();

        // CCIP token transfers.
        values[mainnet]["ccipRouter"] = 0x80226fc0Ee2b096224EeAc085Bb9a8cba1146f7D.toBytes32();

        // PancakeSwap V3
        values[mainnet]["pancakeSwapV3NonFungiblePositionManager"] =
            0x46A15B0b27311cedF172AB29E4f4766fbE7F4364.toBytes32();
        values[mainnet]["pancakeSwapV3MasterChefV3"] = 0x556B9306565093C855AEA9AE92A594704c2Cd59e.toBytes32();
        values[mainnet]["pancakeSwapV3Router"] = 0x13f4EA83D0bd40E75C8222255bc855a974568Dd4.toBytes32();
        // Arbitrum Bridge
        values[mainnet]["arbitrumDelayedInbox"] = 0x4Dbd4fc535Ac27206064B68FfCf827b0A60BAB3f.toBytes32();
        values[mainnet]["arbitrumOutbox"] = 0x0B9857ae2D4A3DBe74ffE1d7DF045bb7F96E4840.toBytes32();
        values[mainnet]["arbitrumL1GatewayRouter"] = 0x72Ce9c846789fdB6fC1f34aC4AD25Dd9ef7031ef.toBytes32();
        values[mainnet]["arbitrumL1ERC20Gateway"] = 0xa3A7B6F88361F48403514059F1F16C8E78d60EeC.toBytes32();
        values[mainnet]["arbitrumWethGateway"] = 0xd92023E9d9911199a6711321D1277285e6d4e2db.toBytes32();

        // Base Standard Bridge.
        values[mainnet]["baseStandardBridge"] = 0x3154Cf16ccdb4C6d922629664174b904d80F2C35.toBytes32();
        values[mainnet]["basePortal"] = 0x49048044D57e1C92A77f79988d21Fa8fAF74E97e.toBytes32();
        values[mainnet]["baseResolvedDelegate"] = 0x866E82a600A1414e583f7F13623F1aC5d58b0Afa.toBytes32();

        // Optimism Standard Bridge.
        values[mainnet]["optimismStandardBridge"] = 0x99C9fc46f92E8a1c0deC1b1747d010903E884bE1.toBytes32();
        values[mainnet]["optimismPortal"] = 0xbEb5Fc579115071764c7423A4f12eDde41f106Ed.toBytes32();
        values[mainnet]["optimismResolvedDelegate"] = 0x25ace71c97B33Cc4729CF772ae268934F7ab5fA1.toBytes32();

        // Mantle Standard Bridge.
        values[mainnet]["mantleStandardBridge"] = 0x95fC37A27a2f68e3A647CDc081F0A89bb47c3012.toBytes32();
        values[mainnet]["mantlePortal"] = 0xc54cb22944F2bE476E02dECfCD7e3E7d3e15A8Fb.toBytes32();
        values[mainnet]["mantleResolvedDelegate"] = 0x676A795fe6E43C17c668de16730c3F690FEB7120.toBytes32(); // TODO update this.

        // Zircuit Standard Bridge.
        values[mainnet]["zircuitStandardBridge"] = 0x386B76D9cA5F5Fb150B6BFB35CF5379B22B26dd8.toBytes32();
        values[mainnet]["zircuitPortal"] = 0x17bfAfA932d2e23Bd9B909Fd5B4D2e2a27043fb1.toBytes32();
        values[mainnet]["zircuitResolvedDelegate"] = 0x2a721cBE81a128be0F01040e3353c3805A5EA091.toBytes32();

        // Fraxtal Standard Bridge.
        values[mainnet]["fraxtalStandardBridge"] = 0x34C0bD5877A5Ee7099D0f5688D65F4bB9158BDE2.toBytes32();
        values[mainnet]["fraxtalPortal"] = 0x36cb65c1967A0Fb0EEE11569C51C2f2aA1Ca6f6D.toBytes32();
        values[mainnet]["fraxtalResolvedDelegate"] = 0x2a721cBE81a128be0F01040e3353c3805A5EA091.toBytes32(); // TODO update this

        // Lido Base Standard Bridge.
        values[mainnet]["lidoBaseStandardBridge"] = 0x9de443AdC5A411E83F1878Ef24C3F52C61571e72.toBytes32();
        values[mainnet]["lidoBasePortal"] = 0x49048044D57e1C92A77f79988d21Fa8fAF74E97e.toBytes32();
        values[mainnet]["lidoBaseResolvedDelegate"] = 0x866E82a600A1414e583f7F13623F1aC5d58b0Afa.toBytes32();

        // Layer Zero.
        values[mainnet]["EtherFiOFTAdapter"] = 0xFE7fe01F8B9A76803aF3750144C2715D9bcf7D0D.toBytes32();

        // Merkl
        values[mainnet]["merklDistributor"] = 0x3Ef3D8bA38EBe18DB133cEc108f4D14CE00Dd9Ae.toBytes32();

        // Pump Staking
        values[mainnet]["pumpStaking"] = 0x1fCca65fb6Ae3b2758b9b2B394CB227eAE404e1E.toBytes32();

        // Linea Bridging
        values[mainnet]["tokenBridge"] = 0x051F1D88f0aF5763fB888eC4378b4D8B29ea3319.toBytes32(); // approve, bridge token
        values[mainnet]["lineaMessageService"] = 0xd19d4B5d358258f05D7B411E21A1460D11B0876F.toBytes32(); // claim message, sendMessage

        // Scroll Bridging
        values[mainnet]["scrollGatewayRouter"] = 0xF8B1378579659D8F7EE5f3C929c2f3E332E41Fd6.toBytes32(); // approve, depositERC20
        values[mainnet]["scrollMessenger"] = 0x6774Bcbd5ceCeF1336b5300fb5186a12DDD8b367.toBytes32(); // sendMessage
        values[mainnet]["scrollCustomERC20Gateway"] = 0x67260A8B73C5B77B55c1805218A42A7A6F98F515.toBytes32(); // sendMessage

        // Syrup
        values[mainnet]["syrupRouter"] = 0x134cCaaA4F1e4552eC8aEcb9E4A2360dDcF8df76.toBytes32();

<<<<<<< HEAD
        // Satlayer
        values[mainnet]["satlayerPool"] = 0x42a856dbEBB97AbC1269EAB32f3bb40C15102819.toBytes32();
=======
        // corn
        values[mainnet]["cornSilo"] = 0x8bc93498b861fd98277c3b51d240e7E56E48F23c.toBytes32();

        // Treehouse
        values[mainnet]["TreehouseRedemption"] = 0x0618DBdb3Be798346e6D9C08c3c84658f94aD09F.toBytes32();
        values[mainnet]["TreehouseRouter"] = 0xeFA3fa8e85D2b3CfdB250CdeA156c2c6C90628F5.toBytes32();
        values[mainnet]["tETH"] = 0xD11c452fc99cF405034ee446803b6F6c1F6d5ED8.toBytes32();
        values[mainnet]["tETH_wstETH_curve_pool"] = 0xA10d15538E09479186b4D3278BA5c979110dDdB1.toBytes32();
>>>>>>> e2ed49e7
    }

    function _addBaseValues() private {
        // Liquid Ecosystem
        values[base]["deployerAddress"] = 0x5F2F11ad8656439d5C14d9B351f8b09cDaC2A02d.toBytes32();
        values[base]["dev0Address"] = 0x0463E60C7cE10e57911AB7bD1667eaa21de3e79b.toBytes32();
        values[base]["dev1Address"] = 0xf8553c8552f906C19286F21711721E206EE4909E.toBytes32();
        values[base]["liquidPayoutAddress"] = 0xA9962a5BfBea6918E958DeE0647E99fD7863b95A.toBytes32();

        // DeFi Ecosystem
        values[base]["ETH"] = 0xEeeeeEeeeEeEeeEeEeEeeEEEeeeeEeeeeeeeEEeE.toBytes32();
        values[base]["uniswapV3NonFungiblePositionManager"] = 0x03a520b32C04BF3bEEf7BEb72E919cf822Ed34f1.toBytes32();

        values[base]["USDC"] = 0x833589fCD6eDb6E08f4c7C32D4f71b54bdA02913.toBytes32();
        values[base]["WETH"] = 0x4200000000000000000000000000000000000006.toBytes32();
        values[base]["WEETH"] = 0x04C0599Ae5A44757c0af6F9eC3b93da8976c150A.toBytes32();
        values[base]["WSTETH"] = 0xc1CBa3fCea344f92D9239c08C0568f6F2F0ee452.toBytes32();
        values[base]["AERO"] = 0x940181a94A35A4569E4529A3CDfB74e38FD98631.toBytes32();
        values[base]["CBETH"] = 0x2Ae3F1Ec7F1F5012CFEab0185bfc7aa3cf0DEc22.toBytes32();
        values[base]["AURA"] = 0x1509706a6c66CA549ff0cB464de88231DDBe213B.toBytes32();
        values[base]["BAL"] = 0x4158734D47Fc9692176B5085E0F52ee0Da5d47F1.toBytes32();
        values[base]["CRV"] = 0x8Ee73c484A26e0A5df2Ee2a4960B789967dd0415.toBytes32();
        values[base]["LINK"] = 0x88Fb150BDc53A65fe94Dea0c9BA0a6dAf8C6e196.toBytes32();
        values[base]["UNI"] = 0xc3De830EA07524a0761646a6a4e4be0e114a3C83.toBytes32();
        values[base]["RETH"] = 0xB6fe221Fe9EeF5aBa221c348bA20A1Bf5e73624c.toBytes32();
        values[base]["BSDETH"] = 0xCb327b99fF831bF8223cCEd12B1338FF3aA322Ff.toBytes32();
        values[base]["SFRXETH"] = 0x1f55a02A049033E3419a8E2975cF3F572F4e6E9A.toBytes32();
        values[base]["cbBTC"] = 0xcbB7C0000aB88B473b1f5aFd9ef808440eed33Bf.toBytes32();
        values[base]["tBTC"] = 0x236aa50979D5f3De3Bd1Eeb40E81137F22ab794b.toBytes32();
        values[base]["dlcBTC"] = 0x12418783e860997eb99e8aCf682DF952F721cF62.toBytes32();

        // Balancer vault
        values[base]["vault"] = 0xBA12222222228d8Ba445958a75a0704d566BF2C8.toBytes32();
        values[base]["balancerVault"] = 0xBA12222222228d8Ba445958a75a0704d566BF2C8.toBytes32();

        // Standard Bridge.
        values[base]["standardBridge"] = 0x4200000000000000000000000000000000000010.toBytes32();
        values[base]["crossDomainMessenger"] = 0x4200000000000000000000000000000000000007.toBytes32();

        // Lido Standard Bridge.
        values[base]["l2ERC20TokenBridge"] = 0xac9D11cD4D7eF6e54F14643a393F68Ca014287AB.toBytes32();

        values[base]["weETH_ETH_ExchangeRate"] = 0x35e9D7001819Ea3B39Da906aE6b06A62cfe2c181.toBytes32();

        // Aave V3
        values[base]["v3Pool"] = 0xA238Dd80C259a72e81d7e4664a9801593F98d1c5.toBytes32();

        // Merkl
        values[base]["merklDistributor"] = 0x3Ef3D8bA38EBe18DB133cEc108f4D14CE00Dd9Ae.toBytes32();

        // Aerodrome
        values[base]["aerodromeRouter"] = 0xcF77a3Ba9A5CA399B7c97c74d54e5b1Beb874E43.toBytes32();
        values[base]["aerodromeNonFungiblePositionManager"] = 0x827922686190790b37229fd06084350E74485b72.toBytes32();
        values[base]["aerodrome_Weth_Wsteth_v3_1_gauge"] = 0x2A1f7bf46bd975b5004b61c6040597E1B6117040.toBytes32();
        values[base]["aerodrome_Weth_Bsdeth_v3_1_gauge"] = 0x0b537aC41400433F09d97Cd370C1ea9CE78D8a74.toBytes32();
        values[base]["aerodrome_Cbeth_Weth_v3_1_gauge"] = 0xF5550F8F0331B8CAA165046667f4E6628E9E3Aac.toBytes32();
        values[base]["aerodrome_Weth_Wsteth_v2_30_gauge"] = 0xDf7c8F17Ab7D47702A4a4b6D951d2A4c90F99bf4.toBytes32();
        values[base]["aerodrome_Weth_Weeth_v2_30_gauge"] = 0xf8d47b641eD9DF1c924C0F7A6deEEA2803b9CfeF.toBytes32();
        values[base]["aerodrome_Weth_Reth_v2_05_gauge"] = 0xAa3D51d36BfE7C5C63299AF71bc19988BdBa0A06.toBytes32();
        values[base]["aerodrome_Sfrxeth_Wsteth_v2_30_gauge"] = 0xCe7Cb6260fCBf17485cd2439B89FdDf8B0Eb39cC.toBytes32();

        // MorphoBlue
        values[base]["morphoBlue"] = 0xBBBBBbbBBb9cC5e90e3b3Af64bdAF62C37EEFFCb.toBytes32();
        values[base]["weETH_wETH_915"] = 0x78d11c03944e0dc298398f0545dc8195ad201a18b0388cb8058b1bcb89440971;
        values[base]["wstETH_wETH_945"] = 0x3a4048c64ba1b375330d376b1ce40e4047d03b47ab4d48af484edec9fec801ba;
        values[base]["cbETH_wETH_965"] = 0x6600aae6c56d242fa6ba68bd527aff1a146e77813074413186828fd3f1cdca91;
        values[base]["cbETH_wETH_945"] = 0x84662b4f95b85d6b082b68d32cf71bb565b3f22f216a65509cc2ede7dccdfe8c;

        values[base]["uniV3Router"] = 0x2626664c2603336E57B271c5C0b26F421741e481.toBytes32();

        values[base]["aggregationRouterV5"] = 0x1111111254EEB25477B68fb85Ed929f73A960582.toBytes32();
        values[base]["oneInchExecutor"] = 0xE37e799D5077682FA0a244D46E5649F71457BD09.toBytes32();

        // Compound V3
        values[base]["cWETHV3"] = 0x46e6b214b524310239732D51387075E0e70970bf.toBytes32();
        values[base]["cometRewards"] = 0x123964802e6ABabBE1Bc9547D72Ef1B69B00A6b1.toBytes32();

        // Instadapp Fluid
        values[base]["fWETH"] = 0x9272D6153133175175Bc276512B2336BE3931CE9.toBytes32();
        values[base]["fWSTETH"] = 0x896E39f0E9af61ECA9dD2938E14543506ef2c2b5.toBytes32();
    }

    function _addArbitrumValues() private {
        // Liquid Ecosystem
        values[arbitrum]["deployerAddress"] = 0x5F2F11ad8656439d5C14d9B351f8b09cDaC2A02d.toBytes32();
        values[arbitrum]["dev0Address"] = 0x0463E60C7cE10e57911AB7bD1667eaa21de3e79b.toBytes32();
        values[arbitrum]["dev1Address"] = 0xf8553c8552f906C19286F21711721E206EE4909E.toBytes32();
        values[arbitrum]["liquidPayoutAddress"] = 0xA9962a5BfBea6918E958DeE0647E99fD7863b95A.toBytes32();

        // DeFi Ecosystem
        values[arbitrum]["ETH"] = 0xEeeeeEeeeEeEeeEeEeEeeEEEeeeeEeeeeeeeEEeE.toBytes32();
        values[arbitrum]["uniV3Router"] = 0xE592427A0AEce92De3Edee1F18E0157C05861564.toBytes32();
        values[arbitrum]["uniV2Router"] = 0x7a250d5630B4cF539739dF2C5dAcb4c659F2488D.toBytes32();
        values[arbitrum]["uniswapV3NonFungiblePositionManager"] = 0xC36442b4a4522E871399CD717aBDD847Ab11FE88.toBytes32();
        values[arbitrum]["ccipRouter"] = 0x141fa059441E0ca23ce184B6A78bafD2A517DdE8.toBytes32();
        values[arbitrum]["vault"] = 0xBA12222222228d8Ba445958a75a0704d566BF2C8.toBytes32();

        values[arbitrum]["USDC"] = 0xaf88d065e77c8cC2239327C5EDb3A432268e5831.toBytes32();
        values[arbitrum]["USDCe"] = 0xFF970A61A04b1cA14834A43f5dE4533eBDDB5CC8.toBytes32();
        values[arbitrum]["WETH"] = 0x82aF49447D8a07e3bd95BD0d56f35241523fBab1.toBytes32();
        values[arbitrum]["WBTC"] = 0x2f2a2543B76A4166549F7aaB2e75Bef0aefC5B0f.toBytes32();
        values[arbitrum]["USDT"] = 0xFd086bC7CD5C481DCC9C85ebE478A1C0b69FCbb9.toBytes32();
        values[arbitrum]["DAI"] = 0xDA10009cBd5D07dd0CeCc66161FC93D7c9000da1.toBytes32();
        values[arbitrum]["WSTETH"] = 0x5979D7b546E38E414F7E9822514be443A4800529.toBytes32();
        values[arbitrum]["FRAX"] = 0x17FC002b466eEc40DaE837Fc4bE5c67993ddBd6F.toBytes32();
        values[arbitrum]["BAL"] = 0x040d1EdC9569d4Bab2D15287Dc5A4F10F56a56B8.toBytes32();
        values[arbitrum]["COMP"] = 0x354A6dA3fcde098F8389cad84b0182725c6C91dE.toBytes32();
        values[arbitrum]["LINK"] = 0xf97f4df75117a78c1A5a0DBb814Af92458539FB4.toBytes32();
        values[arbitrum]["rETH"] = 0xEC70Dcb4A1EFa46b8F2D97C310C9c4790ba5ffA8.toBytes32();
        values[arbitrum]["RETH"] = 0xEC70Dcb4A1EFa46b8F2D97C310C9c4790ba5ffA8.toBytes32();
        values[arbitrum]["cbETH"] = 0x1DEBd73E752bEaF79865Fd6446b0c970EaE7732f.toBytes32();
        values[arbitrum]["LUSD"] = 0x93b346b6BC2548dA6A1E7d98E9a421B42541425b.toBytes32();
        values[arbitrum]["UNI"] = 0xFa7F8980b0f1E64A2062791cc3b0871572f1F7f0.toBytes32();
        values[arbitrum]["CRV"] = 0x11cDb42B0EB46D95f990BeDD4695A6e3fA034978.toBytes32();
        values[arbitrum]["FRXETH"] = 0x178412e79c25968a32e89b11f63B33F733770c2A.toBytes32();
        values[arbitrum]["SFRXETH"] = 0x95aB45875cFFdba1E5f451B950bC2E42c0053f39.toBytes32();
        values[arbitrum]["ARB"] = 0x912CE59144191C1204E64559FE8253a0e49E6548.toBytes32();
        values[arbitrum]["WEETH"] = 0x35751007a407ca6FEFfE80b3cB397736D2cf4dbe.toBytes32();
        values[arbitrum]["USDE"] = 0x5d3a1Ff2b6BAb83b63cd9AD0787074081a52ef34.toBytes32();
        values[arbitrum]["AURA"] = 0x1509706a6c66CA549ff0cB464de88231DDBe213B.toBytes32();
        values[arbitrum]["PENDLE"] = 0x0c880f6761F1af8d9Aa9C466984b80DAb9a8c9e8.toBytes32();
        values[arbitrum]["RSR"] = 0xCa5Ca9083702c56b481D1eec86F1776FDbd2e594.toBytes32();
        values[arbitrum]["CBETH"] = 0x1DEBd73E752bEaF79865Fd6446b0c970EaE7732f.toBytes32();
        values[arbitrum]["OSETH"] = 0xf7d4e7273E5015C96728A6b02f31C505eE184603.toBytes32();
        values[arbitrum]["RSETH"] = 0x4186BFC76E2E237523CBC30FD220FE055156b41F.toBytes32();
        values[arbitrum]["GRAIL"] = 0x3d9907F9a368ad0a51Be60f7Da3b97cf940982D8.toBytes32();

        // Aave V3
        values[arbitrum]["v3Pool"] = 0x794a61358D6845594F94dc1DB02A252b5b4814aD.toBytes32();

        // 1Inch
        values[arbitrum]["aggregationRouterV5"] = 0x1111111254EEB25477B68fb85Ed929f73A960582.toBytes32();
        values[arbitrum]["oneInchExecutor"] = 0xE37e799D5077682FA0a244D46E5649F71457BD09.toBytes32();

        values[arbitrum]["balancerVault"] = 0xBA12222222228d8Ba445958a75a0704d566BF2C8.toBytes32();
        // TODO This Balancer on L2s use a different minting logic so minter is not used
        // but the merkle tree should be refactored for L2s
        values[arbitrum]["minter"] = address(1).toBytes32();

        // Arbitrum native bridging.
        values[arbitrum]["arbitrumL2GatewayRouter"] = 0x5288c571Fd7aD117beA99bF60FE0846C4E84F933.toBytes32();
        values[arbitrum]["arbitrumSys"] = 0x0000000000000000000000000000000000000064.toBytes32();
        values[arbitrum]["arbitrumRetryableTx"] = 0x000000000000000000000000000000000000006E.toBytes32();
        values[arbitrum]["arbitrumL2Sender"] = 0x09e9222E96E7B4AE2a407B98d48e330053351EEe.toBytes32();

        // Pendle
        values[arbitrum]["pendleMarketFactory"] = 0x2FCb47B58350cD377f94d3821e7373Df60bD9Ced.toBytes32();
        values[arbitrum]["pendleRouter"] = 0x888888888889758F76e7103c6CbF23ABbF58F946.toBytes32();
        values[arbitrum]["pendleLimitOrderRouter"] = 0x000000000000c9B3E2C3Ec88B1B4c0cD853f4321.toBytes32();
        values[arbitrum]["pendleWeETHMarketSeptember"] = 0xf9F9779d8fF604732EBA9AD345E6A27EF5c2a9d6.toBytes32();
        values[arbitrum]["pendle_weETH_market_12_25_24"] = 0x6b92feB89ED16AA971B096e247Fe234dB4Aaa262.toBytes32();

        // Gearbox
        values[arbitrum]["dWETHV3"] = 0x04419d3509f13054f60d253E0c79491d9E683399.toBytes32();
        values[arbitrum]["sdWETHV3"] = 0xf3b7994e4dA53E04155057Fd61dc501599d57877.toBytes32();
        values[arbitrum]["dUSDCV3"] = 0x890A69EF363C9c7BdD5E36eb95Ceb569F63ACbF6.toBytes32();
        values[arbitrum]["sdUSDCV3"] = 0xD0181a36B0566a8645B7eECFf2148adE7Ecf2BE9.toBytes32();
        values[arbitrum]["dUSDCeV3"] = 0xa76c604145D7394DEc36C49Af494C144Ff327861.toBytes32();
        values[arbitrum]["sdUSDCeV3"] = 0x608F9e2E8933Ce6b39A8CddBc34a1e3E8D21cE75.toBytes32();

        // Uniswap V3 pools
        values[arbitrum]["wstETH_wETH_01"] = 0x35218a1cbaC5Bbc3E57fd9Bd38219D37571b3537.toBytes32();
        values[arbitrum]["wstETH_wETH_05"] = 0xb93F8a075509e71325c1c2fc8FA6a75f2d536A13.toBytes32();
        values[arbitrum]["PENDLE_wETH_30"] = 0xdbaeB7f0DFe3a0AAFD798CCECB5b22E708f7852c.toBytes32();
        values[arbitrum]["wETH_weETH_30"] = 0xA169d1aB5c948555954D38700a6cDAA7A4E0c3A0.toBytes32();
        values[arbitrum]["wETH_weETH_05"] = 0xd90660A0b8Ad757e7C1d660CE633776a0862b087.toBytes32();
        values[arbitrum]["wETH_weETH_01"] = 0x14353445c8329Df76e6f15e9EAD18fA2D45A8BB6.toBytes32();

        // Chainlink feeds
        values[arbitrum]["weETH_ETH_ExchangeRate"] = 0x20bAe7e1De9c596f5F7615aeaa1342Ba99294e12.toBytes32();

        // Fluid fTokens
        values[arbitrum]["fUSDC"] = 0x1A996cb54bb95462040408C06122D45D6Cdb6096.toBytes32();
        values[arbitrum]["fUSDT"] = 0x4A03F37e7d3fC243e3f99341d36f4b829BEe5E03.toBytes32();
        values[arbitrum]["fWETH"] = 0x45Df0656F8aDf017590009d2f1898eeca4F0a205.toBytes32();
        values[arbitrum]["fWSTETH"] = 0x66C25Cd75EBdAA7E04816F643d8E46cecd3183c9.toBytes32();

        // Merkl
        values[arbitrum]["merklDistributor"] = 0x3Ef3D8bA38EBe18DB133cEc108f4D14CE00Dd9Ae.toBytes32();

        // Vault Craft
        values[arbitrum]["compoundV3Weth"] = 0xC4bBbbAF12B1bE472E6E7B1A76d2756d5C763F95.toBytes32();
        values[arbitrum]["compoundV3WethGauge"] = 0x5E6A9859Dc1b393a82a5874F9cBA22E92d9fbBd2.toBytes32();

        // Camelot
        values[arbitrum]["camelotRouterV2"] = 0xc873fEcbd354f5A56E00E710B90EF4201db2448d.toBytes32();
        values[arbitrum]["camelotRouterV3"] = 0x1F721E2E82F6676FCE4eA07A5958cF098D339e18.toBytes32();
        values[arbitrum]["camelotNonFungiblePositionManager"] = 0x00c7f3082833e796A5b3e4Bd59f6642FF44DCD15.toBytes32();

        // Compound V3
        values[arbitrum]["cWETHV3"] = 0x6f7D514bbD4aFf3BcD1140B7344b32f063dEe486.toBytes32();
        values[arbitrum]["cometRewards"] = 0x88730d254A2f7e6AC8388c3198aFd694bA9f7fae.toBytes32();

        // Balancer
        values[arbitrum]["rsETH_wETH_BPT"] = 0x90e6CB5249f5e1572afBF8A96D8A1ca6aCFFd739.toBytes32();
        values[arbitrum]["rsETH_wETH_Id"] = 0x90e6cb5249f5e1572afbf8a96d8a1ca6acffd73900000000000000000000055c;
        values[arbitrum]["rsETH_wETH_Gauge"] = 0x59907f88C360D576Aa38dba84F26578367F96b6C.toBytes32();
        values[arbitrum]["aura_rsETH_wETH"] = 0x90cedFDb5284a274720f1dB339eEe9798f4fa29d.toBytes32();
        values[arbitrum]["wstETH_sfrxETH_BPT"] = 0xc2598280bFeA1Fe18dFcaBD21C7165c40c6859d3.toBytes32();
        values[arbitrum]["wstETH_sfrxETH_Id"] = 0xc2598280bfea1fe18dfcabd21c7165c40c6859d30000000000000000000004f3;
        values[arbitrum]["wstETH_sfrxETH_Gauge"] = 0x06eaf7bAabEac962301eE21296e711B3052F2c0d.toBytes32();
        values[arbitrum]["aura_wstETH_sfrxETH"] = 0x83D37cbA332ffd53A4336Ee06f3c301B8929E684.toBytes32();
        values[arbitrum]["wstETH_wETH_Gyro_BPT"] = 0x7967FA58B9501600D96bD843173b9334983EE6E6.toBytes32();
        values[arbitrum]["wstETH_wETH_Gyro_Id"] = 0x7967fa58b9501600d96bd843173b9334983ee6e600020000000000000000056e;
        values[arbitrum]["wstETH_wETH_Gyro_Gauge"] = 0x96d7C70c80518Ee189CB6ba672FbD22E4fDD9c19.toBytes32();
        values[arbitrum]["aura_wstETH_wETH_Gyro"] = 0x93e567b423ED470562911078b4d7A902d4E0BEea.toBytes32();
        values[arbitrum]["weETH_wstETH_Gyro_BPT"] = 0xCDCef9765D369954a4A936064535710f7235110A.toBytes32();
        values[arbitrum]["weETH_wstETH_Gyro_Id"] = 0xcdcef9765d369954a4a936064535710f7235110a000200000000000000000558;
        values[arbitrum]["weETH_wstETH_Gyro_Gauge"] = 0xdB66fFFf713B1FA758E348e69E2f2e24595111cF.toBytes32();
        values[arbitrum]["aura_weETH_wstETH_Gyro"] = 0x40bF10900a55c69c9dADdc3dC52465e01AcEF4A4.toBytes32();
        values[arbitrum]["osETH_wETH_BPT"] = 0x42f7Cfc38DD1583fFdA2E4f047F4F6FA06CEFc7c.toBytes32();
        values[arbitrum]["osETH_wETH_Id"] = 0x42f7cfc38dd1583ffda2e4f047f4f6fa06cefc7c000000000000000000000553;
        values[arbitrum]["osETH_wETH_Gauge"] = 0x5DA32F4724373c91Fdc657E0AD7B1836c70A4E52.toBytes32();
    }

    function _addOptimismValues() private {
        values[optimism]["deployerAddress"] = 0x5F2F11ad8656439d5C14d9B351f8b09cDaC2A02d.toBytes32();
        values[optimism]["dev0Address"] = 0x0463E60C7cE10e57911AB7bD1667eaa21de3e79b.toBytes32();
        values[optimism]["dev1Address"] = 0xf8553c8552f906C19286F21711721E206EE4909E.toBytes32();
        values[optimism]["liquidPayoutAddress"] = 0xA9962a5BfBea6918E958DeE0647E99fD7863b95A.toBytes32();
        values[optimism]["uniV3Router"] = 0xE592427A0AEce92De3Edee1F18E0157C05861564.toBytes32();
        values[optimism]["aggregationRouterV5"] = 0x1111111254EEB25477B68fb85Ed929f73A960582.toBytes32();
        values[optimism]["oneInchExecutor"] = 0xE37e799D5077682FA0a244D46E5649F71457BD09.toBytes32();

        values[optimism]["WETH"] = 0x4200000000000000000000000000000000000006.toBytes32();
        values[optimism]["WEETH"] = 0x346e03F8Cce9fE01dCB3d0Da3e9D00dC2c0E08f0.toBytes32();
        values[optimism]["WSTETH"] = 0x1F32b1c2345538c0c6f582fCB022739c4A194Ebb.toBytes32();
        values[optimism]["RETH"] = 0x9Bcef72be871e61ED4fBbc7630889beE758eb81D.toBytes32();
        values[optimism]["WEETH_OFT"] = 0x5A7fACB970D094B6C7FF1df0eA68D99E6e73CBFF.toBytes32();
        values[optimism]["OP"] = 0x4200000000000000000000000000000000000042.toBytes32();
        values[optimism]["CRV"] = 0x0994206dfE8De6Ec6920FF4D779B0d950605Fb53.toBytes32();
        values[optimism]["AURA"] = 0x1509706a6c66CA549ff0cB464de88231DDBe213B.toBytes32();
        values[optimism]["BAL"] = 0xFE8B128bA8C78aabC59d4c64cEE7fF28e9379921.toBytes32();
        values[optimism]["UNI"] = 0x6fd9d7AD17242c41f7131d257212c54A0e816691.toBytes32();
        values[optimism]["CBETH"] = 0xadDb6A0412DE1BA0F936DCaeb8Aaa24578dcF3B2.toBytes32();

        values[optimism]["vault"] = 0xBA12222222228d8Ba445958a75a0704d566BF2C8.toBytes32();
        values[optimism]["balancerVault"] = 0xBA12222222228d8Ba445958a75a0704d566BF2C8.toBytes32();
        values[optimism]["minter"] = 0x239e55F427D44C3cc793f49bFB507ebe76638a2b.toBytes32();

        values[optimism]["uniswapV3NonFungiblePositionManager"] = 0xC36442b4a4522E871399CD717aBDD847Ab11FE88.toBytes32();
        values[optimism]["ccipRouter"] = 0x3206695CaE29952f4b0c22a169725a865bc8Ce0f.toBytes32();
        values[optimism]["weETH_ETH_ExchangeRate"] = 0x72EC6bF88effEd88290C66DCF1bE2321d80502f5.toBytes32();

        // Gearbox
        values[optimism]["dWETHV3"] = 0x42dB77B3103c71059F4b997d6441cFB299FD0d94.toBytes32();
        values[optimism]["sdWETHV3"] = 0x704c4C9F0d29257E5b0E526b20b48EfFC8f758b2.toBytes32();

        // Standard Bridge
        values[optimism]["standardBridge"] = 0x4200000000000000000000000000000000000010.toBytes32();
        values[optimism]["crossDomainMessenger"] = 0x4200000000000000000000000000000000000007.toBytes32();

        // Aave V3
        values[optimism]["v3Pool"] = 0x794a61358D6845594F94dc1DB02A252b5b4814aD.toBytes32();

        // Merkl
        values[optimism]["merklDistributor"] = 0x3Ef3D8bA38EBe18DB133cEc108f4D14CE00Dd9Ae.toBytes32();

        // Beethoven
        values[optimism]["wstETH_weETH_BPT"] = 0x2Bb4712247D5F451063b5E4f6948abDfb925d93D.toBytes32();
        values[optimism]["wstETH_weETH_Id"] = 0x2bb4712247d5f451063b5e4f6948abdfb925d93d000000000000000000000136;
        values[optimism]["wstETH_weETH_Gauge"] = 0xF3B314B1D2bd7d9afa8eC637716A9Bb81dBc79e5.toBytes32();
        values[optimism]["aura_wstETH_weETH"] = 0xe351a69EB84a22E113E92A4C683391C95448d7d4.toBytes32();

        // Velodrome
        values[optimism]["velodromeRouter"] = 0xa062aE8A9c5e11aaA026fc2670B0D65cCc8B2858.toBytes32();
        values[optimism]["velodromeNonFungiblePositionManager"] = 0x416b433906b1B72FA758e166e239c43d68dC6F29.toBytes32();
        values[optimism]["velodrome_Weth_Wsteth_v3_1_gauge"] = 0xb2218A2cFeF38Ca30AE8C88B41f2E2BdD9347E3e.toBytes32();

        // Compound V3
        values[optimism]["cWETHV3"] = 0xE36A30D249f7761327fd973001A32010b521b6Fd.toBytes32();
        values[optimism]["cometRewards"] = 0x443EA0340cb75a160F31A440722dec7b5bc3C2E9.toBytes32();
    }

    function _addHoleskyValues() private {
        // ERC20
        values[holesky]["WSTETH"] = 0x8d09a4502Cc8Cf1547aD300E066060D043f6982D.toBytes32();

        // Symbiotic
        values[holesky]["wstETHSymbioticVault"] = 0x89D62D1d89d8636367fc94998b3bE095a3d9c2f9.toBytes32();
    }

    function _addMantleValues() private {
        values[mantle]["deployerAddress"] = 0x5F2F11ad8656439d5C14d9B351f8b09cDaC2A02d.toBytes32();
        values[mantle]["dev0Address"] = 0x0463E60C7cE10e57911AB7bD1667eaa21de3e79b.toBytes32();
        values[mantle]["dev1Address"] = 0xf8553c8552f906C19286F21711721E206EE4909E.toBytes32();
        values[mantle]["liquidPayoutAddress"] = 0xA9962a5BfBea6918E958DeE0647E99fD7863b95A.toBytes32();
        values[mantle]["balancerVault"] = address(1).toBytes32();

        // ERC20
        values[mantle]["WETH"] = 0xdEAddEaDdeadDEadDEADDEAddEADDEAddead1111.toBytes32();
        values[mantle]["USDC"] = 0x09Bc4E0D864854c6aFB6eB9A9cdF58aC190D0dF9.toBytes32();
        values[mantle]["METH"] = 0xcDA86A272531e8640cD7F1a92c01839911B90bb0.toBytes32();

        // Standard Bridge.
        values[mantle]["standardBridge"] = 0x4200000000000000000000000000000000000010.toBytes32();
        values[mantle]["crossDomainMessenger"] = 0x4200000000000000000000000000000000000007.toBytes32();
    }

    function _addZircuitValues() private {
        values[zircuit]["deployerAddress"] = 0xFD65ADF7d2f9ea09287543520a703522E0a360C9.toBytes32();
        values[zircuit]["dev0Address"] = 0x0463E60C7cE10e57911AB7bD1667eaa21de3e79b.toBytes32();
        values[zircuit]["dev1Address"] = 0xf8553c8552f906C19286F21711721E206EE4909E.toBytes32();
        values[zircuit]["liquidPayoutAddress"] = 0xA9962a5BfBea6918E958DeE0647E99fD7863b95A.toBytes32();
        values[zircuit]["balancerVault"] = address(1).toBytes32();

        values[zircuit]["WETH"] = 0x4200000000000000000000000000000000000006.toBytes32();
        values[zircuit]["METH"] = 0x91a0F6EBdCa0B4945FbF63ED4a95189d2b57163D.toBytes32();

        // Standard Bridge.
        values[zircuit]["standardBridge"] = 0x4200000000000000000000000000000000000010.toBytes32();
        values[zircuit]["crossDomainMessenger"] = 0x4200000000000000000000000000000000000007.toBytes32();
    }

    function _addLineaValues() private {
        values[linea]["deployerAddress"] = 0x5F2F11ad8656439d5C14d9B351f8b09cDaC2A02d.toBytes32();
        values[linea]["dev0Address"] = 0x0463E60C7cE10e57911AB7bD1667eaa21de3e79b.toBytes32();
        values[linea]["dev1Address"] = 0xf8553c8552f906C19286F21711721E206EE4909E.toBytes32();
        values[linea]["liquidPayoutAddress"] = 0xA9962a5BfBea6918E958DeE0647E99fD7863b95A.toBytes32();
        values[linea]["balancerVault"] = address(1).toBytes32();
        // ERC20
        values[linea]["DAI"] = 0x4AF15ec2A0BD43Db75dd04E62FAA3B8EF36b00d5.toBytes32();
        values[linea]["WETH"] = 0xe5D7C2a44FfDDf6b295A15c148167daaAf5Cf34f.toBytes32();
        values[linea]["WEETH"] = 0x1Bf74C010E6320bab11e2e5A532b5AC15e0b8aA6.toBytes32();

        // Linea Bridge.
        values[linea]["tokenBridge"] = 0x353012dc4a9A6cF55c941bADC267f82004A8ceB9.toBytes32(); //approve, also bridge token
        values[linea]["lineaMessageService"] = 0x508Ca82Df566dCD1B0DE8296e70a96332cD644ec.toBytes32(); // claim message, sendMessage
    }

    function _addScrollValues() private {
        values[scroll]["deployerAddress"] = 0x5F2F11ad8656439d5C14d9B351f8b09cDaC2A02d.toBytes32();
        values[scroll]["dev0Address"] = 0x0463E60C7cE10e57911AB7bD1667eaa21de3e79b.toBytes32();
        values[scroll]["dev1Address"] = 0xf8553c8552f906C19286F21711721E206EE4909E.toBytes32();
        values[scroll]["liquidPayoutAddress"] = 0xA9962a5BfBea6918E958DeE0647E99fD7863b95A.toBytes32();
        values[scroll]["balancerVault"] = address(1).toBytes32();
        // ERC20
        values[scroll]["DAI"] = 0xcA77eB3fEFe3725Dc33bccB54eDEFc3D9f764f97.toBytes32();
        values[scroll]["WETH"] = 0x5300000000000000000000000000000000000004.toBytes32();
        values[scroll]["WEETH"] = 0x01f0a31698C4d065659b9bdC21B3610292a1c506.toBytes32();

        // Scroll Bridge.
        values[scroll]["scrollGatewayRouter"] = 0x4C0926FF5252A435FD19e10ED15e5a249Ba19d79.toBytes32(); // withdrawERC20
        values[scroll]["scrollMessenger"] = 0x781e90f1c8Fc4611c9b7497C3B47F99Ef6969CbC.toBytes32(); // sendMessage
        values[scroll]["scrollCustomERC20Gateway"] = 0xaC78dff3A87b5b534e366A93E785a0ce8fA6Cc62.toBytes32(); // sendMessage
    }

    function _addFraxtalValues() private {
        values[fraxtal]["deployerAddress"] = 0x5F2F11ad8656439d5C14d9B351f8b09cDaC2A02d.toBytes32();
        values[fraxtal]["dev0Address"] = 0x0463E60C7cE10e57911AB7bD1667eaa21de3e79b.toBytes32();
        values[fraxtal]["dev1Address"] = 0xf8553c8552f906C19286F21711721E206EE4909E.toBytes32();
        values[fraxtal]["liquidPayoutAddress"] = 0xA9962a5BfBea6918E958DeE0647E99fD7863b95A.toBytes32();
        values[fraxtal]["balancerVault"] = address(1).toBytes32();
        // ERC20
        values[fraxtal]["wfrxETH"] = 0xFC00000000000000000000000000000000000006.toBytes32();

        // Standard Bridge.
        // values[fraxtal]["standardBridge"] = 0x4200000000000000000000000000000000000010.toBytes32();
        // values[fraxtal]["crossDomainMessenger"] = 0x4200000000000000000000000000000000000007.toBytes32();
    }
}<|MERGE_RESOLUTION|>--- conflicted
+++ resolved
@@ -803,10 +803,9 @@
         // Syrup
         values[mainnet]["syrupRouter"] = 0x134cCaaA4F1e4552eC8aEcb9E4A2360dDcF8df76.toBytes32();
 
-<<<<<<< HEAD
         // Satlayer
         values[mainnet]["satlayerPool"] = 0x42a856dbEBB97AbC1269EAB32f3bb40C15102819.toBytes32();
-=======
+
         // corn
         values[mainnet]["cornSilo"] = 0x8bc93498b861fd98277c3b51d240e7E56E48F23c.toBytes32();
 
@@ -815,7 +814,6 @@
         values[mainnet]["TreehouseRouter"] = 0xeFA3fa8e85D2b3CfdB250CdeA156c2c6C90628F5.toBytes32();
         values[mainnet]["tETH"] = 0xD11c452fc99cF405034ee446803b6F6c1F6d5ED8.toBytes32();
         values[mainnet]["tETH_wstETH_curve_pool"] = 0xA10d15538E09479186b4D3278BA5c979110dDdB1.toBytes32();
->>>>>>> e2ed49e7
     }
 
     function _addBaseValues() private {
