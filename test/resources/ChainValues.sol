--- conflicted
+++ resolved
@@ -2467,10 +2467,6 @@
         // LayerZero
         values[unichain]["LayerZeroEndPoint"] = 0x6F475642a6e85809B1c36Fa62763669b1b48DD5B.toBytes32();
 
-<<<<<<< HEAD
-        // Morpho
-        values[unichain]["morphoBlue"] = 0x8f5ae9CddB9f68de460C77730b018Ae7E04a140A.toBytes32();
-=======
         values[unichain]["eulerwstETHmarket"] = 0x54ff502df96CD9B9585094EaCd86AAfCe902d06A.toBytes32();
         values[unichain]["ethereumVaultConnector"] = 0x2A1176964F5D7caE5406B627Bf6166664FE83c60.toBytes32();
 
@@ -2478,7 +2474,6 @@
         values[unichain]["morphoBlue"] = 0x8f5ae9CddB9f68de460C77730b018Ae7E04a140A.toBytes32();
         values[unichain]["morphowstETHmarket"] = 0x665c97ec413f4371e1c30c71153757e9b9144dfbe4284a3e910f85dedba6527d;
         values[unichain]["morphoSmokehouseWSTETH"] = 0x9E111aCef0CF3bd8C38715B88e78BE31C1109F8a.toBytes32();
->>>>>>> cb727155
     }
 
     function _addHyperEVMValues() internal {
