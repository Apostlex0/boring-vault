// SPDX-License-Identifier: UNLICENSED
pragma solidity 0.8.21;

import {ERC20} from "@solmate/tokens/ERC20.sol";
import {AddressToBytes32Lib} from "src/helper/AddressToBytes32Lib.sol";

contract ChainValues {
    using AddressToBytes32Lib for address;
    using AddressToBytes32Lib for bytes32;

    string public constant mainnet = "mainnet";
    string public constant polygon = "polygon";
    string public constant bsc = "bsc";
    string public constant avalanche = "avalanche";
    string public constant arbitrum = "arbitrum";
    string public constant optimism = "optimism";
    string public constant base = "base";
    string public constant zircuit = "zircuit";
    string public constant mantle = "mantle";
    string public constant linea = "linea";
    string public constant scroll = "scroll";
    string public constant fraxtal = "fraxtal";
    string public constant corn = "corn";
    string public constant swell = "swell";
    string public constant sonicMainnet = "sonicMainnet";
    string public constant berachain = "berachain";
    string public constant holesky = "holesky";
    string public constant sepolia = "sepolia";
    string public constant sonicTestnet = "sonicTestnet";
    string public constant sonicBlaze = "sonicBlaze";
    string public constant berachainTestnet = "berachainTestnet";
    string public constant bartio = "bartio";

    // Bridging constants.
    uint64 public constant ccipArbitrumChainSelector = 4949039107694359620;
    uint64 public constant ccipMainnetChainSelector = 5009297550715157269;
    uint64 public constant ccipBaseChainSelector = 15971525489660198786;
    uint64 public constant ccipBscChainSelector = 11344663589394136015;
    uint32 public constant layerZeroBaseEndpointId = 30184;
    uint32 public constant layerZeroMainnetEndpointId = 30101;
    uint32 public constant layerZeroOptimismEndpointId = 30111;
    uint32 public constant layerZeroArbitrumEndpointId = 30110;
    uint32 public constant layerZeroLineaEndpointId = 30183;
    uint32 public constant layerZeroScrollEndpointId = 30214;
    uint32 public constant layerZeroCornEndpointId = 30331;
    uint32 public constant layerZeroSwellEndpointId = 30335;
    uint32 public constant layerZeroSonicMainnetEndpointId = 30332;
    uint32 public constant layerZeroSepoliaEndpointId = 40161;
    uint32 public constant layerZeroSonicBlazeEndpointId = 40349;
    uint32 public constant hyperlaneMainnetEndpointId = 1;
    uint32 public constant hyperlaneEclipseEndpointId = 1408864445;

    error ChainValues__ZeroAddress(string chainName, string valueName);
    error ChainValues__ZeroBytes32(string chainName, string valueName);
    error ChainValues__ValueAlreadySet(string chainName, string valueName);

    mapping(string => mapping(string => bytes32)) public values;

    function getAddress(string memory chainName, string memory valueName) public view returns (address a) {
        a = values[chainName][valueName].toAddress();
        if (a == address(0)) {
            revert ChainValues__ZeroAddress(chainName, valueName);
        }
    }

    function getERC20(string memory chainName, string memory valueName) public view returns (ERC20 erc20) {
        address a = getAddress(chainName, valueName);
        erc20 = ERC20(a);
    }

    function getBytes32(string memory chainName, string memory valueName) public view returns (bytes32 b) {
        b = values[chainName][valueName];
        if (b == bytes32(0)) {
            revert ChainValues__ZeroBytes32(chainName, valueName);
        }
    }

    function setValue(bool overrideOk, string memory chainName, string memory valueName, bytes32 value) public {
        if (!overrideOk && values[chainName][valueName] != bytes32(0)) {
            revert ChainValues__ValueAlreadySet(chainName, valueName);
        }
        values[chainName][valueName] = value;
    }

    function setAddress(bool overrideOk, string memory chainName, string memory valueName, address value) public {
        setValue(overrideOk, chainName, valueName, value.toBytes32());
    }

    constructor() {
        // Add mainnet values
        _addMainnetValues();
        _addBaseValues();
        _addArbitrumValues();
        _addOptimismValues();
        _addMantleValues();
        _addZircuitValues();
        _addLineaValues();
        _addScrollValues();
        _addFraxtalValues();
        _addBscValues();
        _addCornValues();
        _addSwellValues();
        _addSonicMainnetValues();
        _addBerachainValues();
        // Add testnet values
        _addHoleskyValues();
        _addSepoliaValues();
        _addSonicTestnetValues();
        _addSonicBlazeValues();
        _addBerachainTestnetValues();
        _addBartioValues();
    }

    function _addMainnetValues() private {
        values[mainnet]["boringDeployerContract"] = 0xFD65ADF7d2f9ea09287543520a703522E0a360C9.toBytes32();
        // Liquid Ecosystem
        values[mainnet]["deployerAddress"] = 0x5F2F11ad8656439d5C14d9B351f8b09cDaC2A02d.toBytes32();
        values[mainnet]["dev0Address"] = 0x0463E60C7cE10e57911AB7bD1667eaa21de3e79b.toBytes32();
        values[mainnet]["dev1Address"] = 0xf8553c8552f906C19286F21711721E206EE4909E.toBytes32();
        values[mainnet]["liquidV1PriceRouter"] = 0x693799805B502264f9365440B93C113D86a4fFF5.toBytes32();
        values[mainnet]["liquidPayoutAddress"] = 0xA9962a5BfBea6918E958DeE0647E99fD7863b95A.toBytes32();
        values[mainnet]["liquidMultisig"] = 0xCEA8039076E35a825854c5C2f85659430b06ec96.toBytes32();
        values[mainnet]["liquidEth"] = 0xf0bb20865277aBd641a307eCe5Ee04E79073416C.toBytes32();
        values[mainnet]["liquidEthStrategist"] = 0x41DFc53B13932a2690C9790527C1967d8579a6ae.toBytes32();
        values[mainnet]["liquidEthManager"] = 0x227975088C28DBBb4b421c6d96781a53578f19a8.toBytes32();
        values[mainnet]["liquidEthDelayedWithdraw"] = 0xA1177Bc62E42eF2f9225a6cBF1CfE5CbC360C33A.toBytes32();
        values[mainnet]["superSymbiotic"] = 0x917ceE801a67f933F2e6b33fC0cD1ED2d5909D88.toBytes32();
        values[mainnet]["superSymbioticTeller"] = 0x99dE9e5a3eC2750a6983C8732E6e795A35e7B861.toBytes32();
        values[mainnet]["weETHs"] = 0x917ceE801a67f933F2e6b33fC0cD1ED2d5909D88.toBytes32();
        values[mainnet]["txBundlerAddress"] = 0x47Cec90FACc9364D7C21A8ab5e2aD9F1f75D740C.toBytes32();
        values[mainnet]["eBTCVault"] = 0x657e8C867D8B37dCC18fA4Caead9C45EB088C642.toBytes32();
        values[mainnet]["eBTCDelayedWithdraw"] = 0x75E3f26Ceff44258CE8cB451D7d2cC8966Ef3554.toBytes32();
        values[mainnet]["eBTCOnChainQueue"] = 0x74EC75fb641ec17B04007733d9efBE2D1dA5CA2C.toBytes32();
        values[mainnet]["eBTCTeller"] = 0x6Ee3aaCcf9f2321E49063C4F8da775DdBd407268.toBytes32();

        // Tellers
        values[mainnet]["eBTCTeller"] = 0x6Ee3aaCcf9f2321E49063C4F8da775DdBd407268.toBytes32();
        values[mainnet]["liquidBeraBTCTeller"] = 0x07951756b68427e7554AB4c9091344cB8De1Ad5a.toBytes32();

        // DeFi Ecosystem
        values[mainnet]["ETH"] = 0xEeeeeEeeeEeEeeEeEeEeeEEEeeeeEeeeeeeeEEeE.toBytes32();
        values[mainnet]["uniV3Router"] = 0xE592427A0AEce92De3Edee1F18E0157C05861564.toBytes32();
        values[mainnet]["uniV2Router"] = 0x7a250d5630B4cF539739dF2C5dAcb4c659F2488D.toBytes32();
        values[mainnet]["uniV2Factory"] = 0x5C69bEe701ef814a2B6a3EDD4B1652CB9cc5aA6f.toBytes32();

        // ERC20s
        values[mainnet]["USDC"] = 0xA0b86991c6218b36c1d19D4a2e9Eb0cE3606eB48.toBytes32();
        values[mainnet]["WETH"] = 0xC02aaA39b223FE8D0A0e5C4F27eAD9083C756Cc2.toBytes32();
        values[mainnet]["WBTC"] = 0x2260FAC5E5542a773Aa44fBCfeDf7C193bc2C599.toBytes32();
        values[mainnet]["USDT"] = 0xdAC17F958D2ee523a2206206994597C13D831ec7.toBytes32();
        values[mainnet]["TUSD"] = 0x0000000000085d4780B73119b644AE5ecd22b376.toBytes32();
        values[mainnet]["DAI"] = 0x6B175474E89094C44Da98b954EedeAC495271d0F.toBytes32();
        values[mainnet]["WSTETH"] = 0x7f39C581F595B53c5cb19bD0b3f8dA6c935E2Ca0.toBytes32();
        values[mainnet]["STETH"] = 0xae7ab96520DE3A18E5e111B5EaAb095312D7fE84.toBytes32();
        values[mainnet]["FRAX"] = 0x853d955aCEf822Db058eb8505911ED77F175b99e.toBytes32();
        values[mainnet]["BAL"] = 0xba100000625a3754423978a60c9317c58a424e3D.toBytes32();
        values[mainnet]["COMP"] = 0xc00e94Cb662C3520282E6f5717214004A7f26888.toBytes32();
        values[mainnet]["LINK"] = 0x514910771AF9Ca656af840dff83E8264EcF986CA.toBytes32();
        values[mainnet]["rETH"] = 0xae78736Cd615f374D3085123A210448E74Fc6393.toBytes32();
        values[mainnet]["RETH"] = 0xae78736Cd615f374D3085123A210448E74Fc6393.toBytes32();
        values[mainnet]["cbETH"] = 0xBe9895146f7AF43049ca1c1AE358B0541Ea49704.toBytes32();
        values[mainnet]["RPL"] = 0xD33526068D116cE69F19A9ee46F0bd304F21A51f.toBytes32();
        values[mainnet]["BOND"] = 0x0391D2021f89DC339F60Fff84546EA23E337750f.toBytes32();
        values[mainnet]["SWETH"] = 0xf951E335afb289353dc249e82926178EaC7DEd78.toBytes32();
        values[mainnet]["AURA"] = 0xC0c293ce456fF0ED870ADd98a0828Dd4d2903DBF.toBytes32();
        values[mainnet]["GHO"] = 0x40D16FC0246aD3160Ccc09B8D0D3A2cD28aE6C2f.toBytes32();
        values[mainnet]["LUSD"] = 0x5f98805A4E8be255a32880FDeC7F6728C6568bA0.toBytes32();
        values[mainnet]["OHM"] = 0x64aa3364F17a4D01c6f1751Fd97C2BD3D7e7f1D5.toBytes32();
        values[mainnet]["MKR"] = 0x9f8F72aA9304c8B593d555F12eF6589cC3A579A2.toBytes32();
        values[mainnet]["APE"] = 0x4d224452801ACEd8B2F0aebE155379bb5D594381.toBytes32();
        values[mainnet]["UNI"] = 0x1f9840a85d5aF5bf1D1762F925BDADdC4201F984.toBytes32();
        values[mainnet]["CRV"] = 0xD533a949740bb3306d119CC777fa900bA034cd52.toBytes32();
        values[mainnet]["CVX"] = 0x4e3FBD56CD56c3e72c1403e103b45Db9da5B9D2B.toBytes32();
        values[mainnet]["FRXETH"] = 0x5E8422345238F34275888049021821E8E08CAa1f.toBytes32();
        values[mainnet]["CRVUSD"] = 0xf939E0A03FB07F59A73314E73794Be0E57ac1b4E.toBytes32();
        values[mainnet]["OETH"] = 0x856c4Efb76C1D1AE02e20CEB03A2A6a08b0b8dC3.toBytes32();
        values[mainnet]["MKUSD"] = 0x4591DBfF62656E7859Afe5e45f6f47D3669fBB28.toBytes32();
        values[mainnet]["YETH"] = 0x1BED97CBC3c24A4fb5C069C6E311a967386131f7.toBytes32();
        values[mainnet]["ETHX"] = 0xA35b1B31Ce002FBF2058D22F30f95D405200A15b.toBytes32();
        values[mainnet]["weETH"] = 0xCd5fE23C85820F7B72D0926FC9b05b43E359b7ee.toBytes32();
        values[mainnet]["WEETH"] = 0xCd5fE23C85820F7B72D0926FC9b05b43E359b7ee.toBytes32();
        values[mainnet]["EETH"] = 0x35fA164735182de50811E8e2E824cFb9B6118ac2.toBytes32();
        values[mainnet]["EZETH"] = 0xbf5495Efe5DB9ce00f80364C8B423567e58d2110.toBytes32();
        values[mainnet]["RSETH"] = 0xA1290d69c65A6Fe4DF752f95823fae25cB99e5A7.toBytes32();
        values[mainnet]["OSETH"] = 0xf1C9acDc66974dFB6dEcB12aA385b9cD01190E38.toBytes32();
        values[mainnet]["RSWETH"] = 0xFAe103DC9cf190eD75350761e95403b7b8aFa6c0.toBytes32();
        values[mainnet]["PENDLE"] = 0x808507121B80c02388fAd14726482e061B8da827.toBytes32();
        values[mainnet]["SUSDE"] = 0x9D39A5DE30e57443BfF2A8307A4256c8797A3497.toBytes32();
        values[mainnet]["USDE"] = 0x4c9EDD5852cd905f086C759E8383e09bff1E68B3.toBytes32();
        values[mainnet]["GEAR"] = 0xBa3335588D9403515223F109EdC4eB7269a9Ab5D.toBytes32();
        values[mainnet]["SDAI"] = 0x83F20F44975D03b1b09e64809B757c47f942BEeA.toBytes32();
        values[mainnet]["PYUSD"] = 0x6c3ea9036406852006290770BEdFcAbA0e23A0e8.toBytes32();
        values[mainnet]["METH"] = 0xd5F7838F5C461fefF7FE49ea5ebaF7728bB0ADfa.toBytes32();
        values[mainnet]["TBTC"] = 0x18084fbA666a33d37592fA2633fD49a74DD93a88.toBytes32();
        values[mainnet]["INST"] = 0x6f40d4A6237C257fff2dB00FA0510DeEECd303eb.toBytes32();
        values[mainnet]["LBTC"] = 0x8236a87084f8B84306f72007F36F2618A5634494.toBytes32();
        values[mainnet]["RSR"] = 0x320623b8E4fF03373931769A31Fc52A4E78B5d70.toBytes32();
        values[mainnet]["SFRXETH"] = 0xac3E018457B222d93114458476f3E3416Abbe38F.toBytes32();
        values[mainnet]["WBETH"] = 0xa2E3356610840701BDf5611a53974510Ae27E2e1.toBytes32();
        values[mainnet]["UNIETH"] = 0xF1376bceF0f78459C0Ed0ba5ddce976F1ddF51F4.toBytes32();
        values[mainnet]["CBETH"] = 0xBe9895146f7AF43049ca1c1AE358B0541Ea49704.toBytes32();
        values[mainnet]["USD0"] = 0x73A15FeD60Bf67631dC6cd7Bc5B6e8da8190aCF5.toBytes32();
        values[mainnet]["USD0_plus"] = 0x35D8949372D46B7a3D5A56006AE77B215fc69bC0.toBytes32();
        values[mainnet]["deUSD"] = 0x15700B564Ca08D9439C58cA5053166E8317aa138.toBytes32();
        values[mainnet]["sdeUSD"] = 0x5C5b196aBE0d54485975D1Ec29617D42D9198326.toBytes32();
        values[mainnet]["pumpBTC"] = 0xF469fBD2abcd6B9de8E169d128226C0Fc90a012e.toBytes32();
        values[mainnet]["CAKE"] = 0x152649eA73beAb28c5b49B26eb48f7EAD6d4c898.toBytes32();
        values[mainnet]["cbBTC"] = 0xcbB7C0000aB88B473b1f5aFd9ef808440eed33Bf.toBytes32();
        values[mainnet]["fBTC"] = 0xC96dE26018A54D51c097160568752c4E3BD6C364.toBytes32();
        values[mainnet]["EIGEN"] = 0xec53bF9167f50cDEB3Ae105f56099aaaB9061F83.toBytes32();
        values[mainnet]["wcUSDCv3"] = 0x27F2f159Fe990Ba83D57f39Fd69661764BEbf37a.toBytes32();
        values[mainnet]["ZRO"] = 0x6985884C4392D348587B19cb9eAAf157F13271cd.toBytes32();
        values[mainnet]["eBTC"] = 0x657e8C867D8B37dCC18fA4Caead9C45EB088C642.toBytes32();
        values[mainnet]["USDS"] = 0xdC035D45d973E3EC169d2276DDab16f1e407384F.toBytes32();
        values[mainnet]["uniBTC"] = 0x004E9C3EF86bc1ca1f0bB5C7662861Ee93350568.toBytes32();
        values[mainnet]["BTCN"] = 0x386E7A3a0c0919c9d53c3b04FF67E73Ff9e45Fb6.toBytes32();
        values[mainnet]["sUSDs"] = 0xa3931d71877C0E7a3148CB7Eb4463524FEc27fbD.toBytes32();
        values[mainnet]["USUAL"] = 0xC4441c2BE5d8fA8126822B9929CA0b81Ea0DE38E.toBytes32();
        values[mainnet]["MORPHO"] = 0x58D97B57BB95320F9a05dC918Aef65434969c2B2.toBytes32();
        values[mainnet]["ETHFI"] = 0xFe0c30065B384F05761f15d0CC899D4F9F9Cc0eB.toBytes32();

        // Rate providers
        values[mainnet]["WEETH_RATE_PROVIDER"] = 0xCd5fE23C85820F7B72D0926FC9b05b43E359b7ee.toBytes32();
        values[mainnet]["ETHX_RATE_PROVIDER"] = 0xAAE054B9b822554dd1D9d1F48f892B4585D3bbf0.toBytes32();
        values[mainnet]["UNIETH_RATE_PROVIDER"] = 0x2c3b8c5e98A6e89AAAF21Deebf5FF9d08c4A9FF7.toBytes32();

        // Chainlink Datafeeds
        values[mainnet]["WETH_USD_FEED"] = 0x5f4eC3Df9cbd43714FE2740f5E3616155c5b8419.toBytes32();
        values[mainnet]["USDC_USD_FEED"] = 0x8fFfFfd4AfB6115b954Bd326cbe7B4BA576818f6.toBytes32();
        values[mainnet]["WBTC_USD_FEED"] = 0xF4030086522a5bEEa4988F8cA5B36dbC97BeE88c.toBytes32();
        values[mainnet]["TUSD_USD_FEED"] = 0xec746eCF986E2927Abd291a2A1716c940100f8Ba.toBytes32();
        values[mainnet]["STETH_USD_FEED"] = 0xCfE54B5cD566aB89272946F602D76Ea879CAb4a8.toBytes32();
        values[mainnet]["DAI_USD_FEED"] = 0xAed0c38402a5d19df6E4c03F4E2DceD6e29c1ee9.toBytes32();
        values[mainnet]["USDT_USD_FEED"] = 0x3E7d1eAB13ad0104d2750B8863b489D65364e32D.toBytes32();
        values[mainnet]["COMP_USD_FEED"] = 0xdbd020CAeF83eFd542f4De03e3cF0C28A4428bd5.toBytes32();
        values[mainnet]["fastGasFeed"] = 0x169E633A2D1E6c10dD91238Ba11c4A708dfEF37C.toBytes32();
        values[mainnet]["FRAX_USD_FEED"] = 0xB9E1E3A9feFf48998E45Fa90847ed4D467E8BcfD.toBytes32();
        values[mainnet]["RETH_ETH_FEED"] = 0x536218f9E9Eb48863970252233c8F271f554C2d0.toBytes32();
        values[mainnet]["BOND_ETH_FEED"] = 0xdd22A54e05410D8d1007c38b5c7A3eD74b855281.toBytes32();
        values[mainnet]["CBETH_ETH_FEED"] = 0xF017fcB346A1885194689bA23Eff2fE6fA5C483b.toBytes32();
        values[mainnet]["STETH_ETH_FEED"] = 0x86392dC19c0b719886221c78AB11eb8Cf5c52812.toBytes32();
        values[mainnet]["BAL_USD_FEED"] = 0xdF2917806E30300537aEB49A7663062F4d1F2b5F.toBytes32();
        values[mainnet]["GHO_USD_FEED"] = 0x3f12643D3f6f874d39C2a4c9f2Cd6f2DbAC877FC.toBytes32();
        values[mainnet]["LUSD_USD_FEED"] = 0x3D7aE7E594f2f2091Ad8798313450130d0Aba3a0.toBytes32();
        values[mainnet]["OHM_ETH_FEED"] = 0x9a72298ae3886221820B1c878d12D872087D3a23.toBytes32();
        values[mainnet]["MKR_USD_FEED"] = 0xec1D1B3b0443256cc3860e24a46F108e699484Aa.toBytes32();
        values[mainnet]["UNI_ETH_FEED"] = 0xD6aA3D25116d8dA79Ea0246c4826EB951872e02e.toBytes32();
        values[mainnet]["APE_USD_FEED"] = 0xD10aBbC76679a20055E167BB80A24ac851b37056.toBytes32();
        values[mainnet]["CRV_USD_FEED"] = 0xCd627aA160A6fA45Eb793D19Ef54f5062F20f33f.toBytes32();
        values[mainnet]["CVX_USD_FEED"] = 0xd962fC30A72A84cE50161031391756Bf2876Af5D.toBytes32();
        values[mainnet]["CVX_ETH_FEED"] = 0xC9CbF687f43176B302F03f5e58470b77D07c61c6.toBytes32();
        values[mainnet]["CRVUSD_USD_FEED"] = 0xEEf0C605546958c1f899b6fB336C20671f9cD49F.toBytes32();
        values[mainnet]["LINK_USD_FEED"] = 0x2c1d072e956AFFC0D435Cb7AC38EF18d24d9127c.toBytes32();

        // Aave V2 Tokens
        values[mainnet]["aV2WETH"] = 0x030bA81f1c18d280636F32af80b9AAd02Cf0854e.toBytes32();
        values[mainnet]["aV2USDC"] = 0xBcca60bB61934080951369a648Fb03DF4F96263C.toBytes32();
        values[mainnet]["dV2USDC"] = 0x619beb58998eD2278e08620f97007e1116D5D25b.toBytes32();
        values[mainnet]["dV2WETH"] = 0xF63B34710400CAd3e044cFfDcAb00a0f32E33eCf.toBytes32();
        values[mainnet]["aV2WBTC"] = 0x9ff58f4fFB29fA2266Ab25e75e2A8b3503311656.toBytes32();
        values[mainnet]["aV2TUSD"] = 0x101cc05f4A51C0319f570d5E146a8C625198e636.toBytes32();
        values[mainnet]["aV2STETH"] = 0x1982b2F5814301d4e9a8b0201555376e62F82428.toBytes32();
        values[mainnet]["aV2DAI"] = 0x028171bCA77440897B824Ca71D1c56caC55b68A3.toBytes32();
        values[mainnet]["dV2DAI"] = 0x6C3c78838c761c6Ac7bE9F59fe808ea2A6E4379d.toBytes32();
        values[mainnet]["aV2USDT"] = 0x3Ed3B47Dd13EC9a98b44e6204A523E766B225811.toBytes32();
        values[mainnet]["dV2USDT"] = 0x531842cEbbdD378f8ee36D171d6cC9C4fcf475Ec.toBytes32();

        // Aave V3 Tokens
        values[mainnet]["aV3WETH"] = 0x4d5F47FA6A74757f35C14fD3a6Ef8E3C9BC514E8.toBytes32();
        values[mainnet]["aV3USDC"] = 0x98C23E9d8f34FEFb1B7BD6a91B7FF122F4e16F5c.toBytes32();
        values[mainnet]["dV3USDC"] = 0x72E95b8931767C79bA4EeE721354d6E99a61D004.toBytes32();
        values[mainnet]["aV3DAI"] = 0x018008bfb33d285247A21d44E50697654f754e63.toBytes32();
        values[mainnet]["dV3DAI"] = 0xcF8d0c70c850859266f5C338b38F9D663181C314.toBytes32();
        values[mainnet]["dV3WETH"] = 0xeA51d7853EEFb32b6ee06b1C12E6dcCA88Be0fFE.toBytes32();
        values[mainnet]["aV3WBTC"] = 0x5Ee5bf7ae06D1Be5997A1A72006FE6C607eC6DE8.toBytes32();
        values[mainnet]["aV3USDT"] = 0x23878914EFE38d27C4D67Ab83ed1b93A74D4086a.toBytes32();
        values[mainnet]["dV3USDT"] = 0x6df1C1E379bC5a00a7b4C6e67A203333772f45A8.toBytes32();
        values[mainnet]["aV3sDAI"] = 0x4C612E3B15b96Ff9A6faED838F8d07d479a8dD4c.toBytes32();
        values[mainnet]["aV3CrvUsd"] = 0xb82fa9f31612989525992FCfBB09AB22Eff5c85A.toBytes32();
        values[mainnet]["dV3CrvUsd"] = 0x028f7886F3e937f8479efaD64f31B3fE1119857a.toBytes32();
        values[mainnet]["aV3WeETH"] = 0xBdfa7b7893081B35Fb54027489e2Bc7A38275129.toBytes32();

        // Balancer V2 Addresses
        values[mainnet]["BB_A_USD"] = 0xfeBb0bbf162E64fb9D0dfe186E517d84C395f016.toBytes32();
        values[mainnet]["BB_A_USD_V3"] = 0xc443C15033FCB6Cf72cC24f1BDA0Db070DdD9786.toBytes32();
        values[mainnet]["vanillaUsdcDaiUsdt"] = 0x79c58f70905F734641735BC61e45c19dD9Ad60bC.toBytes32();
        values[mainnet]["BB_A_WETH"] = 0x60D604890feaa0b5460B28A424407c24fe89374a.toBytes32();
        values[mainnet]["wstETH_bbaWETH"] = 0xE0fCBf4d98F0aD982DB260f86cf28b49845403C5.toBytes32();
        values[mainnet]["new_wstETH_bbaWETH"] = 0x41503C9D499ddbd1dCdf818a1b05e9774203Bf46.toBytes32();
        values[mainnet]["GHO_LUSD_BPT"] = 0x3FA8C89704e5d07565444009e5d9e624B40Be813.toBytes32();
        values[mainnet]["swETH_bbaWETH"] = 0xaE8535c23afeDdA9304B03c68a3563B75fc8f92b.toBytes32();
        values[mainnet]["swETH_wETH"] = 0x02D928E68D8F10C0358566152677Db51E1e2Dc8C.toBytes32();
        values[mainnet]["deUSD_sdeUSD_ECLP"] = 0x41FDbea2E52790c0a1Dc374F07b628741f2E062D.toBytes32();
        values[mainnet]["deUSD_sdeUSD_ECLP_Gauge"] = 0xA00DB7d9c465e95e4AA814A9340B9A161364470a.toBytes32();
        values[mainnet]["deUSD_sdeUSD_ECLP_id"] = 0x41fdbea2e52790c0a1dc374f07b628741f2e062d0002000000000000000006be;
        values[mainnet]["aura_deUSD_sdeUSD_ECLP"] = 0x7405Bf405185391525Ab06fABcdFf51fdc656A46.toBytes32();

        values[mainnet]["rETH_weETH_id"] = 0x05ff47afada98a98982113758878f9a8b9fdda0a000000000000000000000645;
        values[mainnet]["rETH_weETH"] = 0x05ff47AFADa98a98982113758878F9A8B9FddA0a.toBytes32();
        values[mainnet]["rETH_weETH_gauge"] = 0xC859BF9d7B8C557bBd229565124c2C09269F3aEF.toBytes32();
        values[mainnet]["aura_reth_weeth"] = 0x07A319A023859BbD49CC9C38ee891c3EA9283Cc5.toBytes32();

        values[mainnet]["ezETH_wETH"] = 0x596192bB6e41802428Ac943D2f1476C1Af25CC0E.toBytes32();
        values[mainnet]["ezETH_wETH_gauge"] = 0xa8B309a75f0D64ED632d45A003c68A30e59A1D8b.toBytes32();
        values[mainnet]["aura_ezETH_wETH"] = 0x95eC73Baa0eCF8159b4EE897D973E41f51978E50.toBytes32();

        values[mainnet]["rsETH_ETHx"] = 0x7761b6E0Daa04E70637D81f1Da7d186C205C2aDE.toBytes32();
        values[mainnet]["rsETH_ETHx_gauge"] = 0x0BcDb6d9b27Bd62d3De605393902C7d1a2c71Aab.toBytes32();
        values[mainnet]["aura_rsETH_ETHx"] = 0xf618102462Ff3cf7edbA4c067316F1C3AbdbA193.toBytes32();

        values[mainnet]["rETH_wETH_id"] = 0x1e19cf2d73a72ef1332c882f20534b6519be0276000200000000000000000112;
        values[mainnet]["rETH_wETH"] = 0x1E19CF2D73a72Ef1332C882F20534B6519Be0276.toBytes32();
        values[mainnet]["rETH_wETH_gauge"] = 0x79eF6103A513951a3b25743DB509E267685726B7.toBytes32();
        values[mainnet]["aura_reth_weth"] = 0xDd1fE5AD401D4777cE89959b7fa587e569Bf125D.toBytes32();

        values[mainnet]["rsETH_wETH_id"] = 0x58aadfb1afac0ad7fca1148f3cde6aedf5236b6d00000000000000000000067f;
        values[mainnet]["rsETH_wETH"] = 0x58AAdFB1Afac0ad7fca1148f3cdE6aEDF5236B6D.toBytes32();
        values[mainnet]["rsETH_wETH_gauge"] = 0xdf04E3a7ab9857a16FB97174e0f1001aa44380AF.toBytes32();
        values[mainnet]["aura_rsETH_wETH"] = 0xB5FdB4f75C26798A62302ee4959E4281667557E0.toBytes32();

        values[mainnet]["ezETH_weETH_rswETH"] = 0x848a5564158d84b8A8fb68ab5D004Fae11619A54.toBytes32();
        values[mainnet]["ezETH_weETH_rswETH_gauge"] = 0x253ED65fff980AEE7E94a0dC57BE304426048b35.toBytes32();
        values[mainnet]["aura_ezETH_weETH_rswETH"] = 0xce98eb8b2Fb98049b3F2dB0A212Ba7ca3Efd63b0.toBytes32();

        values[mainnet]["BAL_wETH"] = 0x5c6Ee304399DBdB9C8Ef030aB642B10820DB8F56.toBytes32();
        values[mainnet]["PENDLE_wETH"] = 0xFD1Cf6FD41F229Ca86ada0584c63C49C3d66BbC9.toBytes32();
        values[mainnet]["wETH_AURA"] = 0xCfCA23cA9CA720B6E98E3Eb9B6aa0fFC4a5C08B9.toBytes32();

        // values[mainnet]["ezETH_wETH"] = 0x596192bB6e41802428Ac943D2f1476C1Af25CC0E.toBytes32();
        // values[mainnet]["ezETH_wETH_gauge"] = 0xa8B309a75f0D64ED632d45A003c68A30e59A1D8b.toBytes32();
        // values[mainnet]["aura_ezETH_wETH"] = 0x95eC73Baa0eCF8159b4EE897D973E41f51978E50.toBytes32();

        // Linear Pools.
        values[mainnet]["bb_a_dai"] = 0x6667c6fa9f2b3Fc1Cc8D85320b62703d938E4385.toBytes32();
        values[mainnet]["bb_a_usdt"] = 0xA1697F9Af0875B63DdC472d6EeBADa8C1fAB8568.toBytes32();
        values[mainnet]["bb_a_usdc"] = 0xcbFA4532D8B2ade2C261D3DD5ef2A2284f792692.toBytes32();

        values[mainnet]["BB_A_USD_GAUGE"] = 0x0052688295413b32626D226a205b95cDB337DE86.toBytes32(); // query subgraph for gauges wrt to poolId: https://docs.balancer.fi/reference/vebal-and-gauges/gauges.html#query-gauge-by-l2-sidechain-pool:~:text=%23-,Query%20Pending%20Tokens%20for%20a%20Given%20Pool,-The%20process%20differs
        values[mainnet]["BB_A_USD_GAUGE_ADDRESS"] = 0x0052688295413b32626D226a205b95cDB337DE86.toBytes32();
        values[mainnet]["wstETH_bbaWETH_GAUGE_ADDRESS"] = 0x5f838591A5A8048F0E4C4c7fCca8fD9A25BF0590.toBytes32();

        // Mainnet Balancer Specific Addresses
        values[mainnet]["vault"] = 0xBA12222222228d8Ba445958a75a0704d566BF2C8.toBytes32();
        values[mainnet]["balancerVault"] = 0xBA12222222228d8Ba445958a75a0704d566BF2C8.toBytes32();
        values[mainnet]["relayer"] = 0xfeA793Aa415061C483D2390414275AD314B3F621.toBytes32();
        values[mainnet]["minter"] = 0x239e55F427D44C3cc793f49bFB507ebe76638a2b.toBytes32();
        values[mainnet]["USDC_DAI_USDT_BPT"] = 0x79c58f70905F734641735BC61e45c19dD9Ad60bC.toBytes32();
        values[mainnet]["rETH_wETH_BPT"] = 0x1E19CF2D73a72Ef1332C882F20534B6519Be0276.toBytes32();
        values[mainnet]["wstETH_wETH_BPT"] = 0x32296969Ef14EB0c6d29669C550D4a0449130230.toBytes32();
        values[mainnet]["wstETH_cbETH_BPT"] = 0x9c6d47Ff73e0F5E51BE5FD53236e3F595C5793F2.toBytes32();
        values[mainnet]["bb_a_USD_BPT"] = 0xfeBb0bbf162E64fb9D0dfe186E517d84C395f016.toBytes32();
        values[mainnet]["bb_a_USDC_BPT"] = 0xcbFA4532D8B2ade2C261D3DD5ef2A2284f792692.toBytes32();
        values[mainnet]["bb_a_DAI_BPT"] = 0x6667c6fa9f2b3Fc1Cc8D85320b62703d938E4385.toBytes32();
        values[mainnet]["bb_a_USDT_BPT"] = 0xA1697F9Af0875B63DdC472d6EeBADa8C1fAB8568.toBytes32();
        values[mainnet]["aura_rETH_wETH_BPT"] = 0xDd1fE5AD401D4777cE89959b7fa587e569Bf125D.toBytes32();
        values[mainnet]["GHO_bb_a_USD_BPT"] = 0xc2B021133D1b0cF07dba696fd5DD89338428225B.toBytes32();

        values[mainnet]["wstETH_wETH_BPT"] = 0x93d199263632a4EF4Bb438F1feB99e57b4b5f0BD.toBytes32();
        values[mainnet]["wstETH_wETH_Id"] = 0x93d199263632a4ef4bb438f1feb99e57b4b5f0bd0000000000000000000005c2;
        values[mainnet]["wstETH_wETH_Gauge"] = 0x5C0F23A5c1be65Fa710d385814a7Fd1Bda480b1C.toBytes32();
        values[mainnet]["aura_wstETH_wETH"] = 0x2a14dB8D09dB0542f6A371c0cB308A768227D67D.toBytes32();

        // Rate Providers
        values[mainnet]["cbethRateProvider"] = 0x7311E4BB8a72e7B300c5B8BDE4de6CdaA822a5b1.toBytes32();
        values[mainnet]["rethRateProvider"] = 0x1a8F81c256aee9C640e14bB0453ce247ea0DFE6F.toBytes32();
        values[mainnet]["sDaiRateProvider"] = 0xc7177B6E18c1Abd725F5b75792e5F7A3bA5DBC2c.toBytes32();
        values[mainnet]["rsETHRateProvider"] = 0x746df66bc1Bb361b9E8E2a794C299c3427976e6C.toBytes32();

        // Compound V2
        // Cvalues[mainnet]["cDAI"] = C0x5d3a536E4D6DbD6114cc1Ead35777bAB948E3643.toBytes32();
        // Cvalues[mainnet]["cUSDC"] = C0x39AA39c021dfbaE8faC545936693aC917d5E7563.toBytes32();
        // Cvalues[mainnet]["cTUSD"] = C0x12392F67bdf24faE0AF363c24aC620a2f67DAd86.toBytes32();

        // Chainlink Automation Registry
        values[mainnet]["automationRegistry"] = 0x02777053d6764996e594c3E88AF1D58D5363a2e6.toBytes32();
        values[mainnet]["automationRegistryV2"] = 0x6593c7De001fC8542bB1703532EE1E5aA0D458fD.toBytes32();
        values[mainnet]["automationRegistrarV2"] = 0x6B0B234fB2f380309D47A7E9391E29E9a179395a.toBytes32();

        // FraxLend Pairs
        values[mainnet]["FXS_FRAX_PAIR"] = 0xDbe88DBAc39263c47629ebbA02b3eF4cf0752A72.toBytes32();
        values[mainnet]["FPI_FRAX_PAIR"] = 0x74F82Bd9D0390A4180DaaEc92D64cf0708751759.toBytes32();
        values[mainnet]["SFRXETH_FRAX_PAIR"] = 0x78bB3aEC3d855431bd9289fD98dA13F9ebB7ef15.toBytes32();
        values[mainnet]["CRV_FRAX_PAIR"] = 0x3835a58CA93Cdb5f912519ad366826aC9a752510.toBytes32(); // FraxlendV1
        values[mainnet]["WBTC_FRAX_PAIR"] = 0x32467a5fc2d72D21E8DCe990906547A2b012f382.toBytes32(); // FraxlendV1
        values[mainnet]["WETH_FRAX_PAIR"] = 0x794F6B13FBd7EB7ef10d1ED205c9a416910207Ff.toBytes32(); // FraxlendV1
        values[mainnet]["CVX_FRAX_PAIR"] = 0xa1D100a5bf6BFd2736837c97248853D989a9ED84.toBytes32(); // FraxlendV1
        values[mainnet]["MKR_FRAX_PAIR"] = 0x82Ec28636B77661a95f021090F6bE0C8d379DD5D.toBytes32(); // FraxlendV2
        values[mainnet]["APE_FRAX_PAIR"] = 0x3a25B9aB8c07FfEFEe614531C75905E810d8A239.toBytes32(); // FraxlendV2
        values[mainnet]["UNI_FRAX_PAIR"] = 0xc6CadA314389430d396C7b0C70c6281e99ca7fe8.toBytes32(); // FraxlendV2

        /// From Crispy's curve tests

        // Curve Pools and Tokens
        values[mainnet]["TriCryptoPool"] = 0xD51a44d3FaE010294C616388b506AcdA1bfAAE46.toBytes32();
        values[mainnet]["CRV_3_CRYPTO"] = 0xc4AD29ba4B3c580e6D59105FFf484999997675Ff.toBytes32();
        values[mainnet]["daiUsdcUsdtPool"] = 0xbEbc44782C7dB0a1A60Cb6fe97d0b483032FF1C7.toBytes32();
        values[mainnet]["CRV_DAI_USDC_USDT"] = 0x6c3F90f043a72FA612cbac8115EE7e52BDe6E490.toBytes32();
        values[mainnet]["frax3CrvPool"] = 0xd632f22692FaC7611d2AA1C0D552930D43CAEd3B.toBytes32();
        values[mainnet]["CRV_FRAX_3CRV"] = 0xd632f22692FaC7611d2AA1C0D552930D43CAEd3B.toBytes32();
        values[mainnet]["wethCrvPool"] = 0x8301AE4fc9c624d1D396cbDAa1ed877821D7C511.toBytes32();
        values[mainnet]["CRV_WETH_CRV"] = 0xEd4064f376cB8d68F770FB1Ff088a3d0F3FF5c4d.toBytes32();
        values[mainnet]["aave3Pool"] = 0xDeBF20617708857ebe4F679508E7b7863a8A8EeE.toBytes32();
        values[mainnet]["CRV_AAVE_3CRV"] = 0xFd2a8fA60Abd58Efe3EeE34dd494cD491dC14900.toBytes32();
        values[mainnet]["stETHWethNg"] = 0x21E27a5E5513D6e65C4f830167390997aA84843a.toBytes32();
        values[mainnet]["EthFrxEthCurvePool"] = 0xa1F8A6807c402E4A15ef4EBa36528A3FED24E577.toBytes32();
        values[mainnet]["triCrypto2"] = 0xD51a44d3FaE010294C616388b506AcdA1bfAAE46.toBytes32();
        values[mainnet]["weETH_wETH_ng"] = 0xDB74dfDD3BB46bE8Ce6C33dC9D82777BCFc3dEd5.toBytes32();
        values[mainnet]["weETH_wETH_ng_gauge"] = 0x053df3e4D0CeD9a3Bf0494F97E83CE1f13BdC0E2.toBytes32();
        values[mainnet]["USD0_USD0++_CurvePool"] = 0x1d08E7adC263CfC70b1BaBe6dC5Bb339c16Eec52.toBytes32();
        values[mainnet]["USD0_USD0++_CurveGauge"] = 0x5C00817B67b40f3b347bD4275B4BBA4840c8127a.toBytes32();

        values[mainnet]["UsdcCrvUsdPool"] = 0x4DEcE678ceceb27446b35C672dC7d61F30bAD69E.toBytes32();
        values[mainnet]["UsdcCrvUsdToken"] = 0x4DEcE678ceceb27446b35C672dC7d61F30bAD69E.toBytes32();
        values[mainnet]["UsdcCrvUsdGauge"] = 0x95f00391cB5EebCd190EB58728B4CE23DbFa6ac1.toBytes32();
        values[mainnet]["WethRethPool"] = 0x0f3159811670c117c372428D4E69AC32325e4D0F.toBytes32();
        values[mainnet]["WethRethToken"] = 0x6c38cE8984a890F5e46e6dF6117C26b3F1EcfC9C.toBytes32();
        values[mainnet]["WethRethGauge"] = 0x9d4D981d8a9066f5db8532A5816543dE8819d4A8.toBytes32();
        values[mainnet]["UsdtCrvUsdPool"] = 0x390f3595bCa2Df7d23783dFd126427CCeb997BF4.toBytes32();
        values[mainnet]["UsdtCrvUsdToken"] = 0x390f3595bCa2Df7d23783dFd126427CCeb997BF4.toBytes32();
        values[mainnet]["UsdtCrvUsdGauge"] = 0x4e6bB6B7447B7B2Aa268C16AB87F4Bb48BF57939.toBytes32();
        values[mainnet]["EthStethPool"] = 0xDC24316b9AE028F1497c275EB9192a3Ea0f67022.toBytes32();
        values[mainnet]["EthStethToken"] = 0x06325440D014e39736583c165C2963BA99fAf14E.toBytes32();
        values[mainnet]["EthStethGauge"] = 0x182B723a58739a9c974cFDB385ceaDb237453c28.toBytes32();
        values[mainnet]["FraxUsdcPool"] = 0xDcEF968d416a41Cdac0ED8702fAC8128A64241A2.toBytes32();
        values[mainnet]["FraxUsdcToken"] = 0x3175Df0976dFA876431C2E9eE6Bc45b65d3473CC.toBytes32();
        values[mainnet]["FraxUsdcGauge"] = 0xCFc25170633581Bf896CB6CDeE170e3E3Aa59503.toBytes32();
        values[mainnet]["WethFrxethPool"] = 0x9c3B46C0Ceb5B9e304FCd6D88Fc50f7DD24B31Bc.toBytes32();
        values[mainnet]["WethFrxethToken"] = 0x9c3B46C0Ceb5B9e304FCd6D88Fc50f7DD24B31Bc.toBytes32();
        values[mainnet]["WethFrxethGauge"] = 0x4E21418095d32d15c6e2B96A9910772613A50d50.toBytes32();
        values[mainnet]["EthFrxethPool"] = 0xa1F8A6807c402E4A15ef4EBa36528A3FED24E577.toBytes32();
        values[mainnet]["EthFrxethToken"] = 0xf43211935C781D5ca1a41d2041F397B8A7366C7A.toBytes32();
        values[mainnet]["EthFrxethGauge"] = 0x2932a86df44Fe8D2A706d8e9c5d51c24883423F5.toBytes32();
        values[mainnet]["StethFrxethPool"] = 0x4d9f9D15101EEC665F77210cB999639f760F831E.toBytes32();
        values[mainnet]["StethFrxethToken"] = 0x4d9f9D15101EEC665F77210cB999639f760F831E.toBytes32();
        values[mainnet]["StethFrxethGauge"] = 0x821529Bb07c83803C9CC7763e5974386e9eFEdC7.toBytes32();
        values[mainnet]["WethCvxPool"] = 0xB576491F1E6e5E62f1d8F26062Ee822B40B0E0d4.toBytes32();
        values[mainnet]["WethCvxToken"] = 0x3A283D9c08E8b55966afb64C515f5143cf907611.toBytes32();
        values[mainnet]["WethCvxGauge"] = 0x7E1444BA99dcdFfE8fBdb42C02F0005D14f13BE1.toBytes32();
        values[mainnet]["EthStethNgPool"] = 0x21E27a5E5513D6e65C4f830167390997aA84843a.toBytes32();
        values[mainnet]["EthStethNgToken"] = 0x21E27a5E5513D6e65C4f830167390997aA84843a.toBytes32();
        values[mainnet]["EthStethNgGauge"] = 0x79F21BC30632cd40d2aF8134B469a0EB4C9574AA.toBytes32();
        values[mainnet]["EthOethPool"] = 0x94B17476A93b3262d87B9a326965D1E91f9c13E7.toBytes32();
        values[mainnet]["EthOethToken"] = 0x94B17476A93b3262d87B9a326965D1E91f9c13E7.toBytes32();
        values[mainnet]["EthOethGauge"] = 0xd03BE91b1932715709e18021734fcB91BB431715.toBytes32();
        values[mainnet]["FraxCrvUsdPool"] = 0x0CD6f267b2086bea681E922E19D40512511BE538.toBytes32();
        values[mainnet]["FraxCrvUsdToken"] = 0x0CD6f267b2086bea681E922E19D40512511BE538.toBytes32();
        values[mainnet]["FraxCrvUsdGauge"] = 0x96424E6b5eaafe0c3B36CA82068d574D44BE4e3c.toBytes32();
        values[mainnet]["mkUsdFraxUsdcPool"] = 0x0CFe5C777A7438C9Dd8Add53ed671cEc7A5FAeE5.toBytes32();
        values[mainnet]["mkUsdFraxUsdcToken"] = 0x0CFe5C777A7438C9Dd8Add53ed671cEc7A5FAeE5.toBytes32();
        values[mainnet]["mkUsdFraxUsdcGauge"] = 0xF184d80915Ba7d835D941BA70cDdf93DE36517ee.toBytes32();
        values[mainnet]["WethYethPool"] = 0x69ACcb968B19a53790f43e57558F5E443A91aF22.toBytes32();
        values[mainnet]["WethYethToken"] = 0x69ACcb968B19a53790f43e57558F5E443A91aF22.toBytes32();
        values[mainnet]["WethYethGauge"] = 0x138cC21D15b7A06F929Fc6CFC88d2b830796F4f1.toBytes32();
        values[mainnet]["EthEthxPool"] = 0x59Ab5a5b5d617E478a2479B0cAD80DA7e2831492.toBytes32();
        values[mainnet]["EthEthxToken"] = 0x59Ab5a5b5d617E478a2479B0cAD80DA7e2831492.toBytes32();
        values[mainnet]["EthEthxGauge"] = 0x7671299eA7B4bbE4f3fD305A994e6443b4be680E.toBytes32();
        values[mainnet]["CrvUsdSdaiPool"] = 0x1539c2461d7432cc114b0903f1824079BfCA2C92.toBytes32();
        values[mainnet]["CrvUsdSdaiToken"] = 0x1539c2461d7432cc114b0903f1824079BfCA2C92.toBytes32();
        values[mainnet]["CrvUsdSdaiGauge"] = 0x2B5a5e182768a18C70EDd265240578a72Ca475ae.toBytes32();
        values[mainnet]["CrvUsdSfraxPool"] = 0xfEF79304C80A694dFd9e603D624567D470e1a0e7.toBytes32();
        values[mainnet]["CrvUsdSfraxToken"] = 0xfEF79304C80A694dFd9e603D624567D470e1a0e7.toBytes32();
        values[mainnet]["CrvUsdSfraxGauge"] = 0x62B8DA8f1546a092500c457452fC2d45fa1777c4.toBytes32();
        values[mainnet]["LusdCrvUsdPool"] = 0x9978c6B08d28d3B74437c917c5dD7C026df9d55C.toBytes32();
        values[mainnet]["LusdCrvUsdToken"] = 0x9978c6B08d28d3B74437c917c5dD7C026df9d55C.toBytes32();
        values[mainnet]["LusdCrvUsdGauge"] = 0x66F65323bdE835B109A92045Aa7c655559dbf863.toBytes32();
        values[mainnet]["WstethEthXPool"] = 0x14756A5eD229265F86990e749285bDD39Fe0334F.toBytes32();
        values[mainnet]["WstethEthXToken"] = 0xfffAE954601cFF1195a8E20342db7EE66d56436B.toBytes32();
        values[mainnet]["WstethEthXGauge"] = 0xc1394d6c89cf8F553da8c8256674C778ccFf3E80.toBytes32();
        values[mainnet]["EthEthXPool"] = 0x59Ab5a5b5d617E478a2479B0cAD80DA7e2831492.toBytes32();
        values[mainnet]["EthEthXToken"] = 0x59Ab5a5b5d617E478a2479B0cAD80DA7e2831492.toBytes32();
        values[mainnet]["EthEthXGauge"] = 0x7671299eA7B4bbE4f3fD305A994e6443b4be680E.toBytes32();
        values[mainnet]["weETH_wETH_Curve_LP"] = 0x13947303F63b363876868D070F14dc865C36463b.toBytes32();
        values[mainnet]["weETH_wETH_Curve_Gauge"] = 0x1CAC1a0Ed47E2e0A313c712b2dcF85994021a365.toBytes32();
        values[mainnet]["weETH_wETH_Convex_Reward"] = 0x2D159E01A5cEe7498F84Be68276a5266b3cb3774.toBytes32();

        values[mainnet]["weETH_wETH_Pool"] = 0x13947303F63b363876868D070F14dc865C36463b.toBytes32();
        values[mainnet]["weETH_wETH_NG_Pool"] = 0xDB74dfDD3BB46bE8Ce6C33dC9D82777BCFc3dEd5.toBytes32();
        values[mainnet]["weETH_wETH_NG_Convex_Reward"] = 0x5411CC583f0b51104fA523eEF9FC77A29DF80F58.toBytes32();

        values[mainnet]["pyUsd_Usdc_Curve_Pool"] = 0x383E6b4437b59fff47B619CBA855CA29342A8559.toBytes32();
        values[mainnet]["pyUsd_Usdc_Convex_Id"] = address(270).toBytes32();
        values[mainnet]["frax_Usdc_Curve_Pool"] = 0xDcEF968d416a41Cdac0ED8702fAC8128A64241A2.toBytes32();
        values[mainnet]["frax_Usdc_Convex_Id"] = address(100).toBytes32();
        values[mainnet]["usdc_CrvUsd_Curve_Pool"] = 0x4DEcE678ceceb27446b35C672dC7d61F30bAD69E.toBytes32();
        values[mainnet]["usdc_CrvUsd_Convex_Id"] = address(182).toBytes32();
        values[mainnet]["sDai_sUsde_Curve_Pool"] = 0x167478921b907422F8E88B43C4Af2B8BEa278d3A.toBytes32();
        values[mainnet]["sDai_sUsde_Curve_Gauge"] = 0x330Cfd12e0E97B0aDF46158D2A81E8Bd2985c6cB.toBytes32();

        values[mainnet]["ezETH_wETH_Curve_Pool"] = 0x85dE3ADd465a219EE25E04d22c39aB027cF5C12E.toBytes32();
        values[mainnet]["weETH_rswETH_Curve_Pool"] = 0x278cfB6f06B1EFc09d34fC7127d6060C61d629Db.toBytes32();
        values[mainnet]["rswETH_wETH_Curve_Pool"] = 0xeE04382c4cA6c450213923fE0f0daB19b0ff3939.toBytes32();
        values[mainnet]["USDe_USDC_Curve_Pool"] = 0x02950460E2b9529D0E00284A5fA2d7bDF3fA4d72.toBytes32();
        values[mainnet]["USDe_DAI_Curve_Pool"] = 0xF36a4BA50C603204c3FC6d2dA8b78A7b69CBC67d.toBytes32();
        values[mainnet]["sDAI_sUSDe_Curve_Pool"] = 0x167478921b907422F8E88B43C4Af2B8BEa278d3A.toBytes32();
        values[mainnet]["deUSD_USDC_Curve_Pool"] = 0x5F6c431AC417f0f430B84A666a563FAbe681Da94.toBytes32();
        values[mainnet]["deUSD_USDT_Curve_Pool"] = 0x7C4e143B23D72E6938E06291f705B5ae3D5c7c7C.toBytes32();
        values[mainnet]["deUSD_DAI_Curve_Pool"] = 0xb478Bf40dD622086E0d0889eeBbAdCb63806ADde.toBytes32();
        values[mainnet]["deUSD_FRAX_Curve_Pool"] = 0x88DFb9370fE350aA51ADE31C32549d4d3A24fAf2.toBytes32();
        values[mainnet]["deUSD_FRAX_Curve_Gauge"] = 0x7C634909DDbfd5C6EEd7Ccf3611e8C4f3643635d.toBytes32();
        values[mainnet]["eBTC_LBTC_WBTC_Curve_Pool"] = 0xabaf76590478F2fE0b396996f55F0b61101e9502.toBytes32();
        values[mainnet]["eBTC_LBTC_WBTC_Curve_Gauge"] = 0x8D666daED20B502e5Cf692B101028fc0058a5d4E.toBytes32();

        values[mainnet]["lBTC_wBTC_Curve_Pool"] = 0x2f3bC4c27A4437AeCA13dE0e37cdf1028f3706F0.toBytes32();

        values[mainnet]["WethMkUsdPool"] = 0xc89570207c5BA1B0E3cD372172cCaEFB173DB270.toBytes32();

        // Convex-Curve Platform Specifics
        values[mainnet]["convexCurveMainnetBooster"] = 0xF403C135812408BFbE8713b5A23a04b3D48AAE31.toBytes32();

        values[mainnet]["ethFrxethBaseRewardPool"] = 0xbD5445402B0a287cbC77cb67B2a52e2FC635dce4.toBytes32();
        values[mainnet]["ethStethNgBaseRewardPool"] = 0x6B27D7BC63F1999D14fF9bA900069ee516669ee8.toBytes32();
        values[mainnet]["fraxCrvUsdBaseRewardPool"] = 0x3CfB4B26dc96B124D15A6f360503d028cF2a3c00.toBytes32();
        values[mainnet]["mkUsdFraxUsdcBaseRewardPool"] = 0x35FbE5520E70768DCD6E3215Ed54E14CBccA10D2.toBytes32();
        values[mainnet]["wethYethBaseRewardPool"] = 0xB0867ADE998641Ab1Ff04cF5cA5e5773fA92AaE3.toBytes32();
        values[mainnet]["ethEthxBaseRewardPool"] = 0x399e111c7209a741B06F8F86Ef0Fdd88fC198D20.toBytes32();
        values[mainnet]["crvUsdSFraxBaseRewardPool"] = 0x73eA73C3a191bd05F3266eB2414609dC5Fe777a2.toBytes32();
        values[mainnet]["usdtCrvUsdBaseRewardPool"] = 0xD1DdB0a0815fD28932fBb194C84003683AF8a824.toBytes32();
        values[mainnet]["lusdCrvUsdBaseRewardPool"] = 0x633D3B227696B3FacF628a197f982eF68d26c7b5.toBytes32();
        values[mainnet]["wstethEthxBaseRewardPool"] = 0x85b118e0Fa5706d99b270be43d782FBE429aD409.toBytes32();

        // Uniswap V3
        values[mainnet]["WSTETH_WETH_100"] = 0x109830a1AAaD605BbF02a9dFA7B0B92EC2FB7dAa.toBytes32();
        values[mainnet]["WSTETH_WETH_500"] = 0xD340B57AAcDD10F96FC1CF10e15921936F41E29c.toBytes32();
        values[mainnet]["DAI_USDC_100"] = 0x5777d92f208679DB4b9778590Fa3CAB3aC9e2168.toBytes32();
        values[mainnet]["uniswapV3NonFungiblePositionManager"] = 0xC36442b4a4522E871399CD717aBDD847Ab11FE88.toBytes32();

        // Redstone
        values[mainnet]["swEthAdapter"] = 0x68ba9602B2AeE30847412109D2eE89063bf08Ec2.toBytes32();
        values[mainnet]["swEthDataFeedId"] = 0x5357455448000000000000000000000000000000000000000000000000000000;
        values[mainnet]["swEthEthDataFeedId"] = 0x53574554482f4554480000000000000000000000000000000000000000000000;

        values[mainnet]["ethXEthAdapter"] = 0xc799194cAa24E2874Efa89b4Bf5c92a530B047FF.toBytes32();
        values[mainnet]["ethXEthDataFeedId"] = 0x455448782f455448000000000000000000000000000000000000000000000000;

        values[mainnet]["ethXAdapter"] = 0xF3eB387Ac1317fBc7E2EFD82214eE1E148f0Fe00.toBytes32();
        values[mainnet]["ethXUsdDataFeedId"] = 0x4554487800000000000000000000000000000000000000000000000000000000;

        values[mainnet]["weEthEthAdapter"] = 0x8751F736E94F6CD167e8C5B97E245680FbD9CC36.toBytes32();
        values[mainnet]["weEthDataFeedId"] = 0x77654554482f4554480000000000000000000000000000000000000000000000;
        values[mainnet]["weethAdapter"] = 0xdDb6F90fFb4d3257dd666b69178e5B3c5Bf41136.toBytes32();
        values[mainnet]["weethUsdDataFeedId"] = 0x7765455448000000000000000000000000000000000000000000000000000000;

        values[mainnet]["osEthEthAdapter"] = 0x66ac817f997Efd114EDFcccdce99F3268557B32C.toBytes32();
        values[mainnet]["osEthEthDataFeedId"] = 0x6f734554482f4554480000000000000000000000000000000000000000000000;

        values[mainnet]["rsEthEthAdapter"] = 0xA736eAe8805dDeFFba40cAB8c99bCB309dEaBd9B.toBytes32();
        values[mainnet]["rsEthEthDataFeedId"] = 0x72734554482f4554480000000000000000000000000000000000000000000000;

        values[mainnet]["ezEthEthAdapter"] = 0xF4a3e183F59D2599ee3DF213ff78b1B3b1923696.toBytes32();
        values[mainnet]["ezEthEthDataFeedId"] = 0x657a4554482f4554480000000000000000000000000000000000000000000000;

        // Maker
        values[mainnet]["dsrManager"] = 0x373238337Bfe1146fb49989fc222523f83081dDb.toBytes32();

        // Maker
        values[mainnet]["savingsDaiAddress"] = 0x83F20F44975D03b1b09e64809B757c47f942BEeA.toBytes32();
        values[mainnet]["sDAI"] = 0x83F20F44975D03b1b09e64809B757c47f942BEeA.toBytes32();

        // Frax
        values[mainnet]["sFRAX"] = 0xA663B02CF0a4b149d2aD41910CB81e23e1c41c32.toBytes32();

        // Lido
        values[mainnet]["unstETH"] = 0x889edC2eDab5f40e902b864aD4d7AdE8E412F9B1.toBytes32();

        // Stader
        values[mainnet]["stakePoolManagerAddress"] = 0xcf5EA1b38380f6aF39068375516Daf40Ed70D299.toBytes32();
        values[mainnet]["userWithdrawManagerAddress"] = 0x9F0491B32DBce587c50c4C43AB303b06478193A7.toBytes32();
        values[mainnet]["staderConfig"] = 0x4ABEF2263d5A5ED582FC9A9789a41D85b68d69DB.toBytes32();

        // Etherfi
        values[mainnet]["EETH_LIQUIDITY_POOL"] = 0x308861A430be4cce5502d0A12724771Fc6DaF216.toBytes32();
        values[mainnet]["withdrawalRequestNft"] = 0x7d5706f6ef3F89B3951E23e557CDFBC3239D4E2c.toBytes32();

        // Renzo
        values[mainnet]["restakeManager"] = 0x74a09653A083691711cF8215a6ab074BB4e99ef5.toBytes32();

        // Kelp DAO
        values[mainnet]["lrtDepositPool"] = 0x036676389e48133B63a802f8635AD39E752D375D.toBytes32();
        // Compound V3
        values[mainnet]["cUSDCV3"] = 0xc3d688B66703497DAA19211EEdff47f25384cdc3.toBytes32();
        values[mainnet]["cUSDTV3"] = 0x3Afdc9BCA9213A35503b077a6072F3D0d5AB0840.toBytes32();
        values[mainnet]["cWETHV3"] = 0xA17581A9E3356d9A858b789D68B4d866e593aE94.toBytes32();
        values[mainnet]["cometRewards"] = 0x1B0e765F6224C21223AeA2af16c1C46E38885a40.toBytes32();
        // Morpho Blue
        values[mainnet]["morphoBlue"] = 0xBBBBBbbBBb9cC5e90e3b3Af64bdAF62C37EEFFCb.toBytes32();
        values[mainnet]["ezEthOracle"] = 0x61025e2B0122ac8bE4e37365A4003d87ad888Cc3.toBytes32();
        values[mainnet]["ezEthIrm"] = 0x870aC11D48B15DB9a138Cf899d20F13F79Ba00BC.toBytes32();
        values[mainnet]["weETH_wETH_86_market"] = 0x698fe98247a40c5771537b5786b2f3f9d78eb487b4ce4d75533cd0e94d88a115;
        values[mainnet]["LBTC_WBTC_945"] = 0xf6a056627a51e511ec7f48332421432ea6971fc148d8f3c451e14ea108026549;
        values[mainnet]["sUSDePT03_USDC_915"] = 0x346afa2b6d528222a2f9721ded6e7e2c40ac94877a598f5dae5013c651d2a462;
        values[mainnet]["USD0_plusPT03_USDC_915"] = 0x8411eeb07c8e32de0b3784b6b967346a45593bfd8baeb291cc209dc195c7b3ad;
        values[mainnet]["sUSDePT_03_27_DAI_915"] = 0x5e3e6b1e01c5708055548d82d01db741e37d03b948a7ef9f3d4b962648bcbfa7;

        values[mainnet]["WBTC_USDC_86"] = 0x3a85e619751152991742810df6ec69ce473daef99e28a64ab2340d7b7ccfee49;
        values[mainnet]["WBTC_USDT_86"] = 0xa921ef34e2fc7a27ccc50ae7e4b154e16c9799d3387076c421423ef52ac4df99;
        values[mainnet]["Corn_eBTC_PT03_LBTC_915"] = 0x17af0be1f59e3eb8e3de2ed7655ed544c9465d089f21b89c465874a6447f2590;
        values[mainnet]["LBTC_PT03_LBTC_915"] = 0x3170feb9e3c0172beb9901f6035e4e005f42177c5c14e8c0538c27078864654e;
        values[mainnet]["LBTC_PT03_WBTC_915"] = 0xa39263bf7275f772863c464ef4e9e972aaa0f1a6a1bf2a47f92bf57a542d2458;
        values[mainnet]["LBTC_PT03_WBTC_86"] = 0x198132864e7974fb451dfebeb098b3b7e7e65566667fb1cf1116db4fb2ad23f9;

        // MetaMorpho
        values[mainnet]["usualBoostedUSDC"] = 0xd63070114470f685b75B74D60EEc7c1113d33a3D.toBytes32();
        values[mainnet]["gauntletUSDCcore"] = 0x8eB67A509616cd6A7c1B3c8C21D48FF57df3d458.toBytes32();
        values[mainnet]["gauntletUSDCprime"] = 0xdd0f28e19C1780eb6396170735D45153D261490d.toBytes32();
        values[mainnet]["steakhouseUSDC"] = 0xBEEF01735c132Ada46AA9aA4c54623cAA92A64CB.toBytes32();
        values[mainnet]["smokehouseUSDC"] = 0xBEeFFF209270748ddd194831b3fa287a5386f5bC.toBytes32();
        values[mainnet]["steakhouseUSDCRWA"] = 0x6D4e530B8431a52FFDA4516BA4Aadc0951897F8C.toBytes32();
        values[mainnet]["gauntletWBTCcore"] = 0x443df5eEE3196e9b2Dd77CaBd3eA76C3dee8f9b2.toBytes32();
        values[mainnet]["Re7WBTC"] = 0xE0C98605f279e4D7946d25B75869c69802823763.toBytes32();
        values[mainnet]["MCwBTC"] = 0x1c530D6de70c05A81bF1670157b9d928e9699089.toBytes32();
        values[mainnet]["Re7cbBTC"] = 0xA02F5E93f783baF150Aa1F8b341Ae90fe0a772f7.toBytes32();
        values[mainnet]["gauntletCbBTCcore"] = 0xF587f2e8AfF7D76618d3B6B4626621860FbD54e3.toBytes32();
        values[mainnet]["MCcbBTC"] = 0x98cF0B67Da0F16E1F8f1a1D23ad8Dc64c0c70E0b.toBytes32();
        values[mainnet]["gauntletLBTCcore"] = 0xdC94785959B73F7A168452b3654E44fEc6A750e4.toBytes32();
        values[mainnet]["gauntletWETHPrime"] = 0x2371e134e3455e0593363cBF89d3b6cf53740618.toBytes32();
        values[mainnet]["gauntletWETHCore"] = 0x4881Ef0BF6d2365D3dd6499ccd7532bcdBCE0658.toBytes32();
        values[mainnet]["mevCapitalwWeth"] = 0x9a8bC3B04b7f3D87cfC09ba407dCED575f2d61D8.toBytes32();
        values[mainnet]["Re7WETH"] = 0x78Fc2c2eD1A4cDb5402365934aE5648aDAd094d0.toBytes32();
        values[mainnet]["PendleWBTC"] = 0x2f1aBb81ed86Be95bcf8178bA62C8e72D6834775.toBytes32();

        values[mainnet]["uniswapV3PositionManager"] = 0xC36442b4a4522E871399CD717aBDD847Ab11FE88.toBytes32();

        // 1Inch
        values[mainnet]["aggregationRouterV5"] = 0x1111111254EEB25477B68fb85Ed929f73A960582.toBytes32();
        values[mainnet]["oneInchExecutor"] = 0x5141B82f5fFDa4c6fE1E372978F1C5427640a190.toBytes32();
        values[mainnet]["wETHweETH5bps"] = 0x7A415B19932c0105c82FDB6b720bb01B0CC2CAe3.toBytes32();

        // Gearbox
        values[mainnet]["dWETHV3"] = 0xda0002859B2d05F66a753d8241fCDE8623f26F4f.toBytes32();
        values[mainnet]["sdWETHV3"] = 0x0418fEB7d0B25C411EB77cD654305d29FcbFf685.toBytes32();
        values[mainnet]["dUSDCV3"] = 0xda00000035fef4082F78dEF6A8903bee419FbF8E.toBytes32();
        values[mainnet]["sdUSDCV3"] = 0x9ef444a6d7F4A5adcd68FD5329aA5240C90E14d2.toBytes32();
        values[mainnet]["dDAIV3"] = 0xe7146F53dBcae9D6Fa3555FE502648deb0B2F823.toBytes32();
        values[mainnet]["sdDAIV3"] = 0xC853E4DA38d9Bd1d01675355b8c8f3BBC1451973.toBytes32();
        values[mainnet]["dUSDTV3"] = 0x05A811275fE9b4DE503B3311F51edF6A856D936e.toBytes32();
        values[mainnet]["sdUSDTV3"] = 0x16adAb68bDEcE3089D4f1626Bb5AEDD0d02471aD.toBytes32();
        values[mainnet]["dWBTCV3"] = 0xda00010eDA646913F273E10E7A5d1F659242757d.toBytes32();
        values[mainnet]["sdWBTCV3"] = 0xA8cE662E45E825DAF178DA2c8d5Fae97696A788A.toBytes32();

        // Pendle
        values[mainnet]["pendleMarketFactory"] = 0x1A6fCc85557BC4fB7B534ed835a03EF056552D52.toBytes32();
        values[mainnet]["pendleRouter"] = 0x888888888889758F76e7103c6CbF23ABbF58F946.toBytes32();
        values[mainnet]["pendleOracle"] = 0x66a1096C6366b2529274dF4f5D8247827fe4CEA8.toBytes32();
        values[mainnet]["pendleLimitOrderRouter"] = 0x000000000000c9B3E2C3Ec88B1B4c0cD853f4321.toBytes32();

        values[mainnet]["pendleWeETHMarket"] = 0xF32e58F92e60f4b0A37A69b95d642A471365EAe8.toBytes32();
        values[mainnet]["pendleWeethSy"] = 0xAC0047886a985071476a1186bE89222659970d65.toBytes32();
        values[mainnet]["pendleEethPt"] = 0xc69Ad9baB1dEE23F4605a82b3354F8E40d1E5966.toBytes32();
        values[mainnet]["pendleEethYt"] = 0xfb35Fd0095dD1096b1Ca49AD44d8C5812A201677.toBytes32();

        values[mainnet]["pendleZircuitWeETHMarket"] = 0xe26D7f9409581f606242300fbFE63f56789F2169.toBytes32();
        values[mainnet]["pendleZircuitWeethSy"] = 0xD7DF7E085214743530afF339aFC420c7c720BFa7.toBytes32();
        values[mainnet]["pendleZircuitEethPt"] = 0x4AE5411F3863CdB640309e84CEDf4B08B8b33FfF.toBytes32();
        values[mainnet]["pendleZircuitEethYt"] = 0x7C2D26182adeEf96976035986cF56474feC03bDa.toBytes32();

        values[mainnet]["pendleUSDeMarket"] = 0x19588F29f9402Bb508007FeADd415c875Ee3f19F.toBytes32();
        values[mainnet]["pendleUSDeSy"] = 0x42862F48eAdE25661558AFE0A630b132038553D0.toBytes32();
        values[mainnet]["pendleUSDePt"] = 0xa0021EF8970104c2d008F38D92f115ad56a9B8e1.toBytes32();
        values[mainnet]["pendleUSDeYt"] = 0x1e3d13932C31d7355fCb3FEc680b0cD159dC1A07.toBytes32();

        values[mainnet]["pendleZircuitUSDeMarket"] = 0x90c98ab215498B72Abfec04c651e2e496bA364C0.toBytes32();
        values[mainnet]["pendleZircuitUSDeSy"] = 0x293C6937D8D82e05B01335F7B33FBA0c8e256E30.toBytes32();
        values[mainnet]["pendleZircuitUSDePt"] = 0x3d4F535539A33FEAd4D76D7b3B7A9cB5B21C73f1.toBytes32();
        values[mainnet]["pendleZircuitUSDeYt"] = 0x40357b9f22B4DfF0Bf56A90661b8eC106C259d29.toBytes32();

        values[mainnet]["pendleSUSDeMarketSeptember"] = 0xd1D7D99764f8a52Aff007b7831cc02748b2013b5.toBytes32();
        values[mainnet]["pendleSUSDeMarketJuly"] = 0x107a2e3cD2BB9a32B9eE2E4d51143149F8367eBa.toBytes32();
        values[mainnet]["pendleKarakSUSDeMarket"] = 0xB1f587B354a4a363f5332e88effbbC2E4961250A.toBytes32();
        values[mainnet]["pendleKarakUSDeMarket"] = 0x1BCBDB8c8652345A5ACF04e6E74f70086c68FEfC.toBytes32();

        values[mainnet]["pendleWeETHMarketSeptember"] = 0xC8eDd52D0502Aa8b4D5C77361D4B3D300e8fC81c.toBytes32();
        values[mainnet]["pendleWeethSySeptember"] = 0xAC0047886a985071476a1186bE89222659970d65.toBytes32();
        values[mainnet]["pendleEethPtSeptember"] = 0x1c085195437738d73d75DC64bC5A3E098b7f93b1.toBytes32();
        values[mainnet]["pendleEethYtSeptember"] = 0xA54Df645A042D24121a737dAA89a57EbF8E0b71c.toBytes32();

        values[mainnet]["pendleWeETHMarketDecember"] = 0x7d372819240D14fB477f17b964f95F33BeB4c704.toBytes32();
        values[mainnet]["pendleWeethSyDecember"] = 0xAC0047886a985071476a1186bE89222659970d65.toBytes32();
        values[mainnet]["pendleEethPtDecember"] = 0x6ee2b5E19ECBa773a352E5B21415Dc419A700d1d.toBytes32();
        values[mainnet]["pendleEethYtDecember"] = 0x129e6B5DBC0Ecc12F9e486C5BC9cDF1a6A80bc6A.toBytes32();

        values[mainnet]["pendleUSDeZircuitMarketAugust"] = 0xF148a0B15712f5BfeefAdb4E6eF9739239F88b07.toBytes32();
        values[mainnet]["pendleKarakWeETHMarketSeptember"] = 0x18bAFcaBf2d5898956AE6AC31543d9657a604165.toBytes32();
        values[mainnet]["pendleKarakWeETHMarketDecember"] = 0xFF694CC3f74E080637008B3792a9D7760cB456Ca.toBytes32();

        values[mainnet]["pendleSwethMarket"] = 0x0e1C5509B503358eA1Dac119C1D413e28Cc4b303.toBytes32();

        values[mainnet]["pendleZircuitWeETHMarketAugust"] = 0x6c269DFc142259c52773430b3c78503CC994a93E.toBytes32();
        values[mainnet]["pendleWeETHMarketJuly"] = 0xe1F19CBDa26b6418B0C8E1EE978a533184496066.toBytes32();
        values[mainnet]["pendleWeETHkSeptember"] = 0x905A5a4792A0C27a2AdB2777f98C577D320079EF.toBytes32();
        values[mainnet]["pendleWeETHkDecember"] = 0x792b9eDe7a18C26b814f87Eb5E0c8D26AD189780.toBytes32();

        values[mainnet]["pendle_sUSDe_08_23_24"] = 0xbBf399db59A845066aAFce9AE55e68c505FA97B7.toBytes32();
        values[mainnet]["pendle_sUSDe_12_25_24"] = 0xa0ab94DeBB3cC9A7eA77f3205ba4AB23276feD08.toBytes32();
        values[mainnet]["pendle_USDe_08_23_24"] = 0x3d1E7312dE9b8fC246ddEd971EE7547B0a80592A.toBytes32();
        values[mainnet]["pendle_USDe_12_25_24"] = 0x8a49f2AC2730ba15AB7EA832EdaC7f6BA22289f8.toBytes32();
        values[mainnet]["pendle_sUSDe_03_26_25"] = 0xcDd26Eb5EB2Ce0f203a84553853667aE69Ca29Ce.toBytes32();
        values[mainnet]["pendle_sUSDe_karak_01_29_25"] = 0xDbE4D359D4E48087586Ec04b93809bA647343548.toBytes32();
        values[mainnet]["pendle_USDe_karak_01_29_25"] = 0x6C06bBFa3B63eD344ceb3312Df795eDC8d29BDD5.toBytes32();
        values[mainnet]["pendle_USDe_03_26_25"] = 0xB451A36c8B6b2EAc77AD0737BA732818143A0E25.toBytes32();
        values[mainnet]["pendle_sUSDe_05_28_25"] = 0xB162B764044697cf03617C2EFbcB1f42e31E4766.toBytes32();

        values[mainnet]["pendle_weETHs_market_08_28_24"] = 0xcAa8ABB72A75C623BECe1f4D5c218F425d47A0D0.toBytes32();
        values[mainnet]["pendle_weETHs_sy_08_28_24"] = 0x9e8f10574ACc2c62C6e5d19500CEd39163Da37A9.toBytes32();
        values[mainnet]["pendle_weETHs_pt_08_28_24"] = 0xda6530EfaFD63A42d7b9a0a5a60A03839CDb813A.toBytes32();
        values[mainnet]["pendle_weETHs_yt_08_28_24"] = 0x28cE264D0938C1051687FEbDCeFacc2242BA9E0E.toBytes32();
        values[mainnet]["pendle_weETHs_market_12_25_24"] = 0x40789E8536C668c6A249aF61c81b9dfaC3EB8F32.toBytes32();

        values[mainnet]["pendleUSD0PlusMarketOctober"] = 0x00b321D89A8C36B3929f20B7955080baeD706D1B.toBytes32();
        values[mainnet]["pendle_USD0Plus_market_01_29_2025"] = 0x64506968E80C9ed07bFF60C8D9d57474EFfFF2c9.toBytes32();
        values[mainnet]["pendle_USD0Plus_market_02_26_2025"] = 0x22a72B0C504cBb7f8245208f84D8f035c311aDec.toBytes32();
        values[mainnet]["pendle_USD0Plus_market_03_26_2025"] = 0xaFDC922d0059147486cC1F0f32e3A2354b0d35CC.toBytes32();
        values[mainnet]["pendle_USD0++_market_01_29_25"] = 0x64506968E80C9ed07bFF60C8D9d57474EFfFF2c9.toBytes32();
        values[mainnet]["pendle_USD0++_market_06_25_25"] = 0x048680F64d6DFf1748ba6D9a01F578433787e24B.toBytes32();
        values[mainnet]["pendle_USD0Plus_market_04_23_2025"] = 0x81f3a11dB1DE16f4F9ba8Bf46B71D2B168c64899.toBytes32();
        values[mainnet]["pendle_USD0Plus_market_06_25_2025"] = 0x048680F64d6DFf1748ba6D9a01F578433787e24B.toBytes32();

        values[mainnet]["pendle_eBTC_market_12_26_24"] = 0x36d3ca43ae7939645C306E26603ce16e39A89192.toBytes32();
        values[mainnet]["pendle_LBTC_corn_market_12_26_24"] = 0xCaE62858DB831272A03768f5844cbe1B40bB381f.toBytes32();
        values[mainnet]["pendle_LBTC_market_03_26_25"] = 0x70B70Ac0445C3eF04E314DFdA6caafd825428221.toBytes32();
        values[mainnet]["pendle_LBTC_corn_market_02_26_25"] = 0xC118635bcde024c5B01C6be2B0569a2608A8032C.toBytes32();
        values[mainnet]["pendle_eBTC_corn_market_3_26_25"] = 0x2C71Ead7ac9AE53D05F8664e77031d4F9ebA064B.toBytes32();
        values[mainnet]["pendle_LBTC_concrete_market_04_09_25"] = 0x83916356556f51dcBcB226202c3efeEfc88d5eaA.toBytes32();
        values[mainnet]["pendle_WBTC_concrete_market_04_09_25"] = 0x9471d9c5B57b59d42B739b00389a6d520c33A7a9.toBytes32();
        values[mainnet]["pendle_eBTC_market_6_25_25"] = 0x523f9441853467477b4dDE653c554942f8E17162.toBytes32();

        values[mainnet]["pendle_pumpBTC_market_03_26_25"] = 0x8098B48a1c4e4080b30A43a7eBc0c87b52F17222.toBytes32();
        values[mainnet]["pendle_corn_pumpBTC_market_12_25_24"] = 0xf8208fB52BA80075aF09840A683143C22DC5B4dd.toBytes32();

        values[mainnet]["pendle_uniBTC_market_03_26_25"] = 0x380C751BD0412f47Ca560B6AFeB566d88dc18630.toBytes32();
        values[mainnet]["pendle_corn_uniBTC_market_12_26_24"] = 0x40dEAE18c3CE932Fdd5Df1f44b54D8Cf3902787B.toBytes32();
        values[mainnet]["pendle_sUSDs_market_03_26_25"] = 0x21D85Ff3BEDFF031EF466C7d5295240C8AB2a2b8.toBytes32();

        values[mainnet]["pendle_liquid_bera_eth_04_09_25"] = 0x46E6b4A950Eb1AbBa159517DEA956Afd01ea9497.toBytes32();
        values[mainnet]["pendle_liquidBeraBTC_04_09_25"] = 0xEbf5c58b74A836F1e51d08e9C909c4A4530AFD41.toBytes32();

        // Aave V3 Core
        values[mainnet]["v3Pool"] = 0x87870Bca3F3fD6335C3F4ce8392D69350B4fA4E2.toBytes32();
        values[mainnet]["v3RewardsController"] = 0x8164Cc65827dcFe994AB23944CBC90e0aa80bFcb.toBytes32();

        //Aave v3 Prime
        values[mainnet]["v3PrimePool"] = 0x4e033931ad43597d96D6bcc25c280717730B58B1.toBytes32();

        // Aave V3 Lido
        values[mainnet]["v3LidoPool"] = 0x4e033931ad43597d96D6bcc25c280717730B58B1.toBytes32();

        // SparkLend
        values[mainnet]["sparkLendPool"] = 0xC13e21B648A5Ee794902342038FF3aDAB66BE987.toBytes32();

        // Uniswap V3 Pools
        values[mainnet]["wETH_weETH_05"] = 0x7A415B19932c0105c82FDB6b720bb01B0CC2CAe3.toBytes32();
        values[mainnet]["wstETH_wETH_01"] = 0x109830a1AAaD605BbF02a9dFA7B0B92EC2FB7dAa.toBytes32();
        values[mainnet]["rETH_wETH_01"] = 0x553e9C493678d8606d6a5ba284643dB2110Df823.toBytes32();
        values[mainnet]["rETH_wETH_05"] = 0xa4e0faA58465A2D369aa21B3e42d43374c6F9613.toBytes32();
        values[mainnet]["wstETH_rETH_05"] = 0x18319135E02Aa6E02D412C98cCb16af3a0a9CB57.toBytes32();
        values[mainnet]["wETH_rswETH_05"] = 0xC410573Af188f56062Ee744cC3D6F2843f5bC13b.toBytes32();
        values[mainnet]["wETH_rswETH_30"] = 0xE62627326d7794E20bB7261B24985294de1579FE.toBytes32();
        values[mainnet]["ezETH_wETH_01"] = 0xBE80225f09645f172B079394312220637C440A63.toBytes32();
        values[mainnet]["PENDLE_wETH_30"] = 0x57aF956d3E2cCa3B86f3D8C6772C03ddca3eAacB.toBytes32();
        values[mainnet]["USDe_USDT_01"] = 0x435664008F38B0650fBC1C9fc971D0A3Bc2f1e47.toBytes32();
        values[mainnet]["USDe_USDC_01"] = 0xE6D7EbB9f1a9519dc06D557e03C522d53520e76A.toBytes32();
        values[mainnet]["USDe_DAI_01"] = 0x5B3a0f1acBE8594a079FaFeB1c84DEA9372A5Aad.toBytes32();
        values[mainnet]["sUSDe_USDT_05"] = 0x867B321132B18B5BF3775c0D9040D1872979422E.toBytes32();
        values[mainnet]["GEAR_wETH_100"] = 0xaEf52f72583E6c4478B220Da82321a6a023eEE50.toBytes32();
        values[mainnet]["GEAR_USDT_30"] = 0x349eE001D80f896F24571616932f54cBD66B18C9.toBytes32();
        values[mainnet]["DAI_USDC_01"] = 0x5777d92f208679DB4b9778590Fa3CAB3aC9e2168.toBytes32();
        values[mainnet]["DAI_USDC_05"] = 0x6c6Bc977E13Df9b0de53b251522280BB72383700.toBytes32();
        values[mainnet]["USDC_USDT_01"] = 0x3416cF6C708Da44DB2624D63ea0AAef7113527C6.toBytes32();
        values[mainnet]["USDC_USDT_05"] = 0x7858E59e0C01EA06Df3aF3D20aC7B0003275D4Bf.toBytes32();
        values[mainnet]["USDC_wETH_05"] = 0x88e6A0c2dDD26FEEb64F039a2c41296FcB3f5640.toBytes32();
        values[mainnet]["FRAX_USDC_05"] = 0xc63B0708E2F7e69CB8A1df0e1389A98C35A76D52.toBytes32();
        values[mainnet]["FRAX_USDC_01"] = 0x9A834b70C07C81a9fcD6F22E842BF002fBfFbe4D.toBytes32();
        values[mainnet]["DAI_FRAX_05"] = 0x97e7d56A0408570bA1a7852De36350f7713906ec.toBytes32();
        values[mainnet]["FRAX_USDT_05"] = 0xc2A856c3afF2110c1171B8f942256d40E980C726.toBytes32();
        values[mainnet]["PYUSD_USDC_01"] = 0x13394005C1012e708fCe1EB974F1130fDc73a5Ce.toBytes32();

        // EigenLayer
        values[mainnet]["strategyManager"] = 0x858646372CC42E1A627fcE94aa7A7033e7CF075A.toBytes32();
        values[mainnet]["delegationManager"] = 0x39053D51B77DC0d36036Fc1fCc8Cb819df8Ef37A.toBytes32();
        values[mainnet]["mETHStrategy"] = 0x298aFB19A105D59E74658C4C334Ff360BadE6dd2.toBytes32();
        values[mainnet]["USDeStrategy"] = 0x298aFB19A105D59E74658C4C334Ff360BadE6dd2.toBytes32();
        values[mainnet]["testOperator"] = 0xDbEd88D83176316fc46797B43aDeE927Dc2ff2F5.toBytes32();
        values[mainnet]["eigenStrategy"] = 0xaCB55C530Acdb2849e6d4f36992Cd8c9D50ED8F7.toBytes32();
        values[mainnet]["eEigenOperator"] = 0xDcAE4FAf7C7d0f4A78abe147244c6e9d60cFD202.toBytes32();
        values[mainnet]["eigenRewards"] = 0x7750d328b314EfFa365A0402CcfD489B80B0adda.toBytes32();

        // Swell
        values[mainnet]["swellSimpleStaking"] = 0x38D43a6Cb8DA0E855A42fB6b0733A0498531d774.toBytes32();
        values[mainnet]["swEXIT"] = 0x48C11b86807627AF70a34662D4865cF854251663.toBytes32();
        values[mainnet]["accessControlManager"] = 0x625087d72c762254a72CB22cC2ECa40da6b95EAC.toBytes32();
        values[mainnet]["depositManager"] = 0xb3D9cf8E163bbc840195a97E81F8A34E295B8f39.toBytes32();

        // Frax
        values[mainnet]["frxETHMinter"] = 0xbAFA44EFE7901E04E39Dad13167D089C559c1138.toBytes32();
        values[mainnet]["frxETHRedemptionTicket"] = 0x82bA8da44Cd5261762e629dd5c605b17715727bd.toBytes32();

        // Zircuit
        values[mainnet]["zircuitSimpleStaking"] = 0xF047ab4c75cebf0eB9ed34Ae2c186f3611aEAfa6.toBytes32();

        // Mantle
        values[mainnet]["mantleLspStaking"] = 0xe3cBd06D7dadB3F4e6557bAb7EdD924CD1489E8f.toBytes32();

        // Fluid
        values[mainnet]["fUSDT"] = 0x5C20B550819128074FD538Edf79791733ccEdd18.toBytes32();
        values[mainnet]["fUSDTStakingRewards"] = 0x490681095ed277B45377d28cA15Ac41d64583048.toBytes32();
        values[mainnet]["fUSDC"] = 0x9Fb7b4477576Fe5B32be4C1843aFB1e55F251B33.toBytes32();
        values[mainnet]["fWETH"] = 0x90551c1795392094FE6D29B758EcCD233cFAa260.toBytes32();
        values[mainnet]["fWSTETH"] = 0x2411802D8BEA09be0aF8fD8D08314a63e706b29C.toBytes32();
        values[mainnet]["fGHO"] = 0x6A29A46E21C730DcA1d8b23d637c101cec605C5B.toBytes32();

        // Fluid Dex
        values[mainnet]["WeETHDexUSDC-USDT"] = 0x01F0D07fdE184614216e76782c6b7dF663F5375e.toBytes32();
        values[mainnet]["wBTC-cbBTCDex-USDT"] = 0xf7FA55D14C71241e3c970E30C509Ff58b5f5D557.toBytes32();
        values[mainnet]["weETH_ETHDex_wstETH"] = 0xb4a15526d427f4d20b0dAdaF3baB4177C85A699A.toBytes32();

        // Symbiotic
        values[mainnet]["wstETHDefaultCollateral"] = 0xC329400492c6ff2438472D4651Ad17389fCb843a.toBytes32();
        values[mainnet]["cbETHDefaultCollateral"] = 0xB26ff591F44b04E78de18f43B46f8b70C6676984.toBytes32();
        values[mainnet]["wBETHDefaultCollateral"] = 0x422F5acCC812C396600010f224b320a743695f85.toBytes32();
        values[mainnet]["rETHDefaultCollateral"] = 0x03Bf48b8A1B37FBeAd1EcAbcF15B98B924ffA5AC.toBytes32();
        values[mainnet]["mETHDefaultCollateral"] = 0x475D3Eb031d250070B63Fa145F0fCFC5D97c304a.toBytes32();
        values[mainnet]["swETHDefaultCollateral"] = 0x38B86004842D3FA4596f0b7A0b53DE90745Ab654.toBytes32();
        values[mainnet]["sfrxETHDefaultCollateral"] = 0x5198CB44D7B2E993ebDDa9cAd3b9a0eAa32769D2.toBytes32();
        values[mainnet]["ETHxDefaultCollateral"] = 0xBdea8e677F9f7C294A4556005c640Ee505bE6925.toBytes32();
        values[mainnet]["uniETHDefaultCollateral"] = 0x1C57ea879dd3e8C9fefa8224fdD1fa20dd54211E.toBytes32();
        values[mainnet]["sUSDeDefaultCollateral"] = 0x19d0D8e6294B7a04a2733FE433444704B791939A.toBytes32();
        values[mainnet]["wBTCDefaultCollateral"] = 0x971e5b5D4baa5607863f3748FeBf287C7bf82618.toBytes32();
        values[mainnet]["tBTCDefaultCollateral"] = 0x0C969ceC0729487d264716e55F232B404299032c.toBytes32();
        values[mainnet]["ethfiDefaultCollateral"] = 0x21DbBA985eEA6ba7F27534a72CCB292eBA1D2c7c.toBytes32();
        values[mainnet]["LBTCDefaultCollateral"] = 0x9C0823D3A1172F9DdF672d438dec79c39a64f448.toBytes32();

        values[mainnet]["wstETHSymbioticVault"] = 0xBecfad885d8A89A0d2f0E099f66297b0C296Ea21.toBytes32();
        values[mainnet]["wstETHSymbioticVaultRewards"] = 0xe34DcEA5aB7c4f3c4AD2F5f144Fc7fc3D5b0137C.toBytes32();
        values[mainnet]["EtherFi_LBTCSymbioticVault"] = 0xd4E20ECA1f996Dab35883dC0AD5E3428AF888D45.toBytes32();
        values[mainnet]["EtherFi_wstETHSymbioticVault"] = 0x450a90fdEa8B87a6448Ca1C87c88Ff65676aC45b.toBytes32();

        // Karak
        values[mainnet]["vaultSupervisor"] = 0x54e44DbB92dBA848ACe27F44c0CB4268981eF1CC.toBytes32();
        values[mainnet]["delegationSupervisor"] = 0xAfa904152E04aBFf56701223118Be2832A4449E0.toBytes32();

        values[mainnet]["kmETH"] = 0x7C22725d1E0871f0043397c9761AD99A86ffD498.toBytes32();
        values[mainnet]["kweETH"] = 0x2DABcea55a12d73191AeCe59F508b191Fb68AdaC.toBytes32();
        values[mainnet]["kwstETH"] = 0xa3726beDFD1a8AA696b9B4581277240028c4314b.toBytes32();
        values[mainnet]["krETH"] = 0x8E475A4F7820A4b6c0FF229f74fB4762f0813C47.toBytes32();
        values[mainnet]["kcbETH"] = 0xbD32b8aA6ff34BEDc447e503195Fb2524c72658f.toBytes32();
        values[mainnet]["kwBETH"] = 0x04BB50329A1B7D943E7fD2368288b674c8180d5E.toBytes32();
        values[mainnet]["kswETH"] = 0xc585DF3a8C9ca0c614D023A812624bE36161502B.toBytes32();
        values[mainnet]["kETHx"] = 0x989Ab830C6e2BdF3f28214fF54C9B7415C349a3F.toBytes32();
        values[mainnet]["ksfrxETH"] = 0x1751e1e4d2c9Fa99479C0c5574136F0dbD8f3EB8.toBytes32();
        values[mainnet]["krswETH"] = 0x1B4d88f5f38988BEA334C79f48aa69BEEeFE2e1e.toBytes32();
        values[mainnet]["krsETH"] = 0x9a23e79a8E6D77F940F2C30eb3d9282Af2E4036c.toBytes32();
        values[mainnet]["kETHFI"] = 0xB26bD8D1FD5415eED4C99f9fB6A278A42E7d1BA8.toBytes32();
        values[mainnet]["ksUSDe"] = 0xDe5Bff0755F192C333B126A449FF944Ee2B69681.toBytes32();
        values[mainnet]["kUSDe"] = 0xBE3cA34D0E877A1Fc889BD5231D65477779AFf4e.toBytes32();
        values[mainnet]["kWBTC"] = 0x126d4dBf752AaF61f3eAaDa24Ab0dB84FEcf6891.toBytes32();
        values[mainnet]["kFBTC"] = 0x40328669Bc9e3780dFa0141dBC87450a4af6EA11.toBytes32();
        values[mainnet]["kLBTC"] = 0x468c34703F6c648CCf39DBaB11305D17C70ba011.toBytes32();

        // CCIP token transfers.
        values[mainnet]["ccipRouter"] = 0x80226fc0Ee2b096224EeAc085Bb9a8cba1146f7D.toBytes32();

        // PancakeSwap V3
        values[mainnet]["pancakeSwapV3NonFungiblePositionManager"] =
            0x46A15B0b27311cedF172AB29E4f4766fbE7F4364.toBytes32();
        values[mainnet]["pancakeSwapV3MasterChefV3"] = 0x556B9306565093C855AEA9AE92A594704c2Cd59e.toBytes32();
        values[mainnet]["pancakeSwapV3Router"] = 0x13f4EA83D0bd40E75C8222255bc855a974568Dd4.toBytes32();
        // Arbitrum Bridge
        values[mainnet]["arbitrumDelayedInbox"] = 0x4Dbd4fc535Ac27206064B68FfCf827b0A60BAB3f.toBytes32();
        values[mainnet]["arbitrumOutbox"] = 0x0B9857ae2D4A3DBe74ffE1d7DF045bb7F96E4840.toBytes32();
        values[mainnet]["arbitrumL1GatewayRouter"] = 0x72Ce9c846789fdB6fC1f34aC4AD25Dd9ef7031ef.toBytes32();
        values[mainnet]["arbitrumL1ERC20Gateway"] = 0xa3A7B6F88361F48403514059F1F16C8E78d60EeC.toBytes32();
        values[mainnet]["arbitrumWethGateway"] = 0xd92023E9d9911199a6711321D1277285e6d4e2db.toBytes32();

        // Base Standard Bridge.
        values[mainnet]["baseStandardBridge"] = 0x3154Cf16ccdb4C6d922629664174b904d80F2C35.toBytes32();
        values[mainnet]["basePortal"] = 0x49048044D57e1C92A77f79988d21Fa8fAF74E97e.toBytes32();
        values[mainnet]["baseResolvedDelegate"] = 0x866E82a600A1414e583f7F13623F1aC5d58b0Afa.toBytes32();

        // Optimism Standard Bridge.
        values[mainnet]["optimismStandardBridge"] = 0x99C9fc46f92E8a1c0deC1b1747d010903E884bE1.toBytes32();
        values[mainnet]["optimismPortal"] = 0xbEb5Fc579115071764c7423A4f12eDde41f106Ed.toBytes32();
        values[mainnet]["optimismResolvedDelegate"] = 0x25ace71c97B33Cc4729CF772ae268934F7ab5fA1.toBytes32();

        // Mantle Standard Bridge.
        values[mainnet]["mantleStandardBridge"] = 0x95fC37A27a2f68e3A647CDc081F0A89bb47c3012.toBytes32();
        values[mainnet]["mantlePortal"] = 0xc54cb22944F2bE476E02dECfCD7e3E7d3e15A8Fb.toBytes32();
        values[mainnet]["mantleResolvedDelegate"] = 0x676A795fe6E43C17c668de16730c3F690FEB7120.toBytes32(); // TODO update this.

        // Zircuit Standard Bridge.
        values[mainnet]["zircuitStandardBridge"] = 0x386B76D9cA5F5Fb150B6BFB35CF5379B22B26dd8.toBytes32();
        values[mainnet]["zircuitPortal"] = 0x17bfAfA932d2e23Bd9B909Fd5B4D2e2a27043fb1.toBytes32();
        values[mainnet]["zircuitResolvedDelegate"] = 0x2a721cBE81a128be0F01040e3353c3805A5EA091.toBytes32();

        // Fraxtal Standard Bridge.
        values[mainnet]["fraxtalStandardBridge"] = 0x34C0bD5877A5Ee7099D0f5688D65F4bB9158BDE2.toBytes32();
        values[mainnet]["fraxtalPortal"] = 0x36cb65c1967A0Fb0EEE11569C51C2f2aA1Ca6f6D.toBytes32();
        values[mainnet]["fraxtalResolvedDelegate"] = 0x2a721cBE81a128be0F01040e3353c3805A5EA091.toBytes32(); // TODO update this

        // Lido Base Standard Bridge.
        values[mainnet]["lidoBaseStandardBridge"] = 0x9de443AdC5A411E83F1878Ef24C3F52C61571e72.toBytes32();
        values[mainnet]["lidoBasePortal"] = 0x49048044D57e1C92A77f79988d21Fa8fAF74E97e.toBytes32();
        values[mainnet]["lidoBaseResolvedDelegate"] = 0x866E82a600A1414e583f7F13623F1aC5d58b0Afa.toBytes32();

        // Layer Zero.
        values[mainnet]["LayerZeroEndPoint"] = 0x1a44076050125825900e736c501f859c50fE728c.toBytes32();
        values[mainnet]["EtherFiOFTAdapter"] = 0xcd2eb13D6831d4602D80E5db9230A57596CDCA63.toBytes32();

        // Merkl
        values[mainnet]["merklDistributor"] = 0x3Ef3D8bA38EBe18DB133cEc108f4D14CE00Dd9Ae.toBytes32();

        // Pump Staking
        values[mainnet]["pumpStaking"] = 0x1fCca65fb6Ae3b2758b9b2B394CB227eAE404e1E.toBytes32();

        // Linea Bridging
        values[mainnet]["tokenBridge"] = 0x051F1D88f0aF5763fB888eC4378b4D8B29ea3319.toBytes32(); // approve, bridge token
        values[mainnet]["lineaMessageService"] = 0xd19d4B5d358258f05D7B411E21A1460D11B0876F.toBytes32(); // claim message, sendMessage

        // Scroll Bridging
        values[mainnet]["scrollGatewayRouter"] = 0xF8B1378579659D8F7EE5f3C929c2f3E332E41Fd6.toBytes32(); // approve, depositERC20
        values[mainnet]["scrollMessenger"] = 0x6774Bcbd5ceCeF1336b5300fb5186a12DDD8b367.toBytes32(); // sendMessage
        values[mainnet]["scrollCustomERC20Gateway"] = 0x67260A8B73C5B77B55c1805218A42A7A6F98F515.toBytes32(); // sendMessage

        // Syrup
        values[mainnet]["syrupRouter"] = 0x134cCaaA4F1e4552eC8aEcb9E4A2360dDcF8df76.toBytes32();

        // Satlayer
        values[mainnet]["satlayerPool"] = 0x42a856dbEBB97AbC1269EAB32f3bb40C15102819.toBytes32();

        // corn
        values[mainnet]["cornSilo"] = 0x8bc93498b861fd98277c3b51d240e7E56E48F23c.toBytes32();

        // Treehouse
        values[mainnet]["TreehouseRedemption"] = 0x0618DBdb3Be798346e6D9C08c3c84658f94aD09F.toBytes32();
        values[mainnet]["TreehouseRouter"] = 0xeFA3fa8e85D2b3CfdB250CdeA156c2c6C90628F5.toBytes32();
        values[mainnet]["tETH"] = 0xD11c452fc99cF405034ee446803b6F6c1F6d5ED8.toBytes32();
        values[mainnet]["tETH_wstETH_curve_pool"] = 0xA10d15538E09479186b4D3278BA5c979110dDdB1.toBytes32();

        // Term Finance
        values[mainnet]["termAuctionOfferLocker"] = 0xa557a6099d1a85d7569EA4B6d8ad59a94a8162CC.toBytes32();
        values[mainnet]["termRepoLocker"] = 0xFD9033C9A97Bc3Ec8a44439Cb6512516c5053076.toBytes32();
        values[mainnet]["termRepoServicer"] = 0xaD2401Dd7518Fac6C868c86442922E2236797e32.toBytes32();
        values[mainnet]["termRepoToken"] = 0x3A1427da14F8A57CEe76a5E85fB465ed72De8EC7.toBytes32();

        // Hyperlane
        values[mainnet]["hyperlaneUsdcRouter"] = 0xe1De9910fe71cC216490AC7FCF019e13a34481D7.toBytes32();
        values[mainnet]["hyperlaneTestRecipient"] = 0xfb53392bf4a0590a317ca716c28c29ace7c448bc132d7f8188ca234f595aa121;

        // Euler
        values[mainnet]["ethereumVaultConnector"] = 0x0C9a3dd6b8F28529d72d7f9cE918D493519EE383.toBytes32();
        values[mainnet]["evkWEETH"] = 0xe846ca062aB869b66aE8DcD811973f628BA82eAf.toBytes32();
        values[mainnet]["eulerPrimeWETH"] = 0xD8b27CF359b7D15710a5BE299AF6e7Bf904984C2.toBytes32();
        values[mainnet]["evkUSDC"] = 0x797DD80692c3b2dAdabCe8e30C07fDE5307D48a9.toBytes32();
        values[mainnet]["evkLBTC"] = 0xbC35161043EE2D74816d421EfD6a45fDa73B050A.toBytes32(); //Euler Prime
        values[mainnet]["evkDAI"] = 0x83C266bdf990574a05EE62831a266a3891817B5B.toBytes32();
        values[mainnet]["evkDAIDebt"] = 0x1796526a7705cBBe76dEdd4b13959A48c674A6cD.toBytes32();

        // Royco
        values[mainnet]["vaultMarketHub"] = 0xa97eCc6Bfda40baf2fdd096dD33e88bd8e769280.toBytes32();
        values[mainnet]["recipeMarketHub"] = 0x783251f103555068c1E9D755f69458f39eD937c0.toBytes32();
        values[mainnet]["supplyUSDCAaveWrappedVault"] = 0x2120ADcdCF8e0ed9D6dd3Df683F076402B79E3bd.toBytes32();

        // Usual
        values[mainnet]["usualSwapperEngine"] = 0xB969B0d14F7682bAF37ba7c364b351B830a812B2.toBytes32();

        // Sky
        values[mainnet]["daiConverter"] = 0x3225737a9Bbb6473CB4a45b7244ACa2BeFdB276A.toBytes32(); //converts dai to USDS
        values[mainnet]["usdsLitePsmUsdc"] = 0xA188EEC8F81263234dA3622A406892F3D630f98c.toBytes32();
        values[mainnet]["daiLitePsmUsdc"] = 0xf6e72Db5454dd049d0788e411b06CfAF16853042.toBytes32();

        //Sonic Gateway
        values[mainnet]["sonicGateway"] = 0xa1E2481a9CD0Cb0447EeB1cbc26F1b3fff3bec20.toBytes32();

        // Incentives Distributors
        values[mainnet]["beraUsual_incentives_distributor"] = 0x4a610757352d63D45B0a1680e95158887955582C.toBytes32();

        // Morpho Rewards
        values[mainnet]["morphoRewardsWrapper"] = 0x9D03bb2092270648d7480049d0E58d2FcF0E5123.toBytes32();
        values[mainnet]["legacyMorpho"] = 0x9994E35Db50125E0DF82e4c2dde62496CE330999.toBytes32();
        values[mainnet]["newMorpho"] = 0x58D97B57BB95320F9a05dC918Aef65434969c2B2.toBytes32();
    }

    function _addBaseValues() private {
        // Liquid Ecosystem
        values[base]["deployerAddress"] = 0x5F2F11ad8656439d5C14d9B351f8b09cDaC2A02d.toBytes32();
        values[base]["dev0Address"] = 0x0463E60C7cE10e57911AB7bD1667eaa21de3e79b.toBytes32();
        values[base]["dev1Address"] = 0xf8553c8552f906C19286F21711721E206EE4909E.toBytes32();
        values[base]["liquidPayoutAddress"] = 0xA9962a5BfBea6918E958DeE0647E99fD7863b95A.toBytes32();

        // DeFi Ecosystem
        values[base]["ETH"] = 0xEeeeeEeeeEeEeeEeEeEeeEEEeeeeEeeeeeeeEEeE.toBytes32();
        values[base]["uniswapV3NonFungiblePositionManager"] = 0x03a520b32C04BF3bEEf7BEb72E919cf822Ed34f1.toBytes32();

        values[base]["USDC"] = 0x833589fCD6eDb6E08f4c7C32D4f71b54bdA02913.toBytes32();
        values[base]["WETH"] = 0x4200000000000000000000000000000000000006.toBytes32();
        values[base]["WEETH"] = 0x04C0599Ae5A44757c0af6F9eC3b93da8976c150A.toBytes32();
        values[base]["WSTETH"] = 0xc1CBa3fCea344f92D9239c08C0568f6F2F0ee452.toBytes32();
        values[base]["AERO"] = 0x940181a94A35A4569E4529A3CDfB74e38FD98631.toBytes32();
        values[base]["CBETH"] = 0x2Ae3F1Ec7F1F5012CFEab0185bfc7aa3cf0DEc22.toBytes32();
        values[base]["AURA"] = 0x1509706a6c66CA549ff0cB464de88231DDBe213B.toBytes32();
        values[base]["BAL"] = 0x4158734D47Fc9692176B5085E0F52ee0Da5d47F1.toBytes32();
        values[base]["CRV"] = 0x8Ee73c484A26e0A5df2Ee2a4960B789967dd0415.toBytes32();
        values[base]["LINK"] = 0x88Fb150BDc53A65fe94Dea0c9BA0a6dAf8C6e196.toBytes32();
        values[base]["UNI"] = 0xc3De830EA07524a0761646a6a4e4be0e114a3C83.toBytes32();
        values[base]["RETH"] = 0xB6fe221Fe9EeF5aBa221c348bA20A1Bf5e73624c.toBytes32();
        values[base]["BSDETH"] = 0xCb327b99fF831bF8223cCEd12B1338FF3aA322Ff.toBytes32();
        values[base]["SFRXETH"] = 0x1f55a02A049033E3419a8E2975cF3F572F4e6E9A.toBytes32();
        values[base]["cbBTC"] = 0xcbB7C0000aB88B473b1f5aFd9ef808440eed33Bf.toBytes32();
        values[base]["tBTC"] = 0x236aa50979D5f3De3Bd1Eeb40E81137F22ab794b.toBytes32();
        values[base]["dlcBTC"] = 0x12418783e860997eb99e8aCf682DF952F721cF62.toBytes32();

        // Balancer vault
        values[base]["vault"] = 0xBA12222222228d8Ba445958a75a0704d566BF2C8.toBytes32();
        values[base]["balancerVault"] = 0xBA12222222228d8Ba445958a75a0704d566BF2C8.toBytes32();

        // Standard Bridge.
        values[base]["standardBridge"] = 0x4200000000000000000000000000000000000010.toBytes32();
        values[base]["crossDomainMessenger"] = 0x4200000000000000000000000000000000000007.toBytes32();

        // Lido Standard Bridge.
        values[base]["l2ERC20TokenBridge"] = 0xac9D11cD4D7eF6e54F14643a393F68Ca014287AB.toBytes32();

        values[base]["weETH_ETH_ExchangeRate"] = 0x35e9D7001819Ea3B39Da906aE6b06A62cfe2c181.toBytes32();

        // Aave V3
        values[base]["v3Pool"] = 0xA238Dd80C259a72e81d7e4664a9801593F98d1c5.toBytes32();

        // Merkl
        values[base]["merklDistributor"] = 0x3Ef3D8bA38EBe18DB133cEc108f4D14CE00Dd9Ae.toBytes32();

        // Aerodrome
        values[base]["aerodromeRouter"] = 0xcF77a3Ba9A5CA399B7c97c74d54e5b1Beb874E43.toBytes32();
        values[base]["aerodromeNonFungiblePositionManager"] = 0x827922686190790b37229fd06084350E74485b72.toBytes32();
        values[base]["aerodrome_Weth_Wsteth_v3_1_gauge"] = 0x2A1f7bf46bd975b5004b61c6040597E1B6117040.toBytes32();
        values[base]["aerodrome_Weth_Bsdeth_v3_1_gauge"] = 0x0b537aC41400433F09d97Cd370C1ea9CE78D8a74.toBytes32();
        values[base]["aerodrome_Cbeth_Weth_v3_1_gauge"] = 0xF5550F8F0331B8CAA165046667f4E6628E9E3Aac.toBytes32();
        values[base]["aerodrome_Weth_Wsteth_v2_30_gauge"] = 0xDf7c8F17Ab7D47702A4a4b6D951d2A4c90F99bf4.toBytes32();
        values[base]["aerodrome_Weth_Weeth_v2_30_gauge"] = 0xf8d47b641eD9DF1c924C0F7A6deEEA2803b9CfeF.toBytes32();
        values[base]["aerodrome_Weth_Reth_v2_05_gauge"] = 0xAa3D51d36BfE7C5C63299AF71bc19988BdBa0A06.toBytes32();
        values[base]["aerodrome_Sfrxeth_Wsteth_v2_30_gauge"] = 0xCe7Cb6260fCBf17485cd2439B89FdDf8B0Eb39cC.toBytes32();

        // MorphoBlue
        values[base]["morphoBlue"] = 0xBBBBBbbBBb9cC5e90e3b3Af64bdAF62C37EEFFCb.toBytes32();
        values[base]["weETH_wETH_915"] = 0x78d11c03944e0dc298398f0545dc8195ad201a18b0388cb8058b1bcb89440971;
        values[base]["wstETH_wETH_945"] = 0x3a4048c64ba1b375330d376b1ce40e4047d03b47ab4d48af484edec9fec801ba;
        values[base]["cbETH_wETH_965"] = 0x6600aae6c56d242fa6ba68bd527aff1a146e77813074413186828fd3f1cdca91;
        values[base]["cbETH_wETH_945"] = 0x84662b4f95b85d6b082b68d32cf71bb565b3f22f216a65509cc2ede7dccdfe8c;

        values[base]["uniV3Router"] = 0x2626664c2603336E57B271c5C0b26F421741e481.toBytes32();

        values[base]["aggregationRouterV5"] = 0x1111111254EEB25477B68fb85Ed929f73A960582.toBytes32();
        values[base]["oneInchExecutor"] = 0xE37e799D5077682FA0a244D46E5649F71457BD09.toBytes32();

        // Compound V3
        values[base]["cWETHV3"] = 0x46e6b214b524310239732D51387075E0e70970bf.toBytes32();
        values[base]["cometRewards"] = 0x123964802e6ABabBE1Bc9547D72Ef1B69B00A6b1.toBytes32();

        // Instadapp Fluid
        values[base]["fWETH"] = 0x9272D6153133175175Bc276512B2336BE3931CE9.toBytes32();
        values[base]["fWSTETH"] = 0x896E39f0E9af61ECA9dD2938E14543506ef2c2b5.toBytes32();
    }

    function _addArbitrumValues() private {
        // Liquid Ecosystem
        values[arbitrum]["deployerAddress"] = 0x5F2F11ad8656439d5C14d9B351f8b09cDaC2A02d.toBytes32();
        values[arbitrum]["dev0Address"] = 0x0463E60C7cE10e57911AB7bD1667eaa21de3e79b.toBytes32();
        values[arbitrum]["dev1Address"] = 0xf8553c8552f906C19286F21711721E206EE4909E.toBytes32();
        values[arbitrum]["liquidPayoutAddress"] = 0xA9962a5BfBea6918E958DeE0647E99fD7863b95A.toBytes32();
        values[arbitrum]["txBundlerAddress"] = 0x87D51666Da1b56332b216D456D1C2ba3Aed6089c.toBytes32();

        // DeFi Ecosystem
        values[arbitrum]["ETH"] = 0xEeeeeEeeeEeEeeEeEeEeeEEEeeeeEeeeeeeeEEeE.toBytes32();
        values[arbitrum]["uniV3Router"] = 0xE592427A0AEce92De3Edee1F18E0157C05861564.toBytes32();
        values[arbitrum]["uniV2Router"] = 0x7a250d5630B4cF539739dF2C5dAcb4c659F2488D.toBytes32();
        values[arbitrum]["uniswapV3NonFungiblePositionManager"] = 0xC36442b4a4522E871399CD717aBDD847Ab11FE88.toBytes32();
        values[arbitrum]["ccipRouter"] = 0x141fa059441E0ca23ce184B6A78bafD2A517DdE8.toBytes32();
        values[arbitrum]["vault"] = 0xBA12222222228d8Ba445958a75a0704d566BF2C8.toBytes32();

        values[arbitrum]["USDC"] = 0xaf88d065e77c8cC2239327C5EDb3A432268e5831.toBytes32();
        values[arbitrum]["USDCe"] = 0xFF970A61A04b1cA14834A43f5dE4533eBDDB5CC8.toBytes32();
        values[arbitrum]["WETH"] = 0x82aF49447D8a07e3bd95BD0d56f35241523fBab1.toBytes32();
        values[arbitrum]["WBTC"] = 0x2f2a2543B76A4166549F7aaB2e75Bef0aefC5B0f.toBytes32();
        values[arbitrum]["USDT"] = 0xFd086bC7CD5C481DCC9C85ebE478A1C0b69FCbb9.toBytes32();
        values[arbitrum]["DAI"] = 0xDA10009cBd5D07dd0CeCc66161FC93D7c9000da1.toBytes32();
        values[arbitrum]["WSTETH"] = 0x5979D7b546E38E414F7E9822514be443A4800529.toBytes32();
        values[arbitrum]["FRAX"] = 0x17FC002b466eEc40DaE837Fc4bE5c67993ddBd6F.toBytes32();
        values[arbitrum]["BAL"] = 0x040d1EdC9569d4Bab2D15287Dc5A4F10F56a56B8.toBytes32();
        values[arbitrum]["COMP"] = 0x354A6dA3fcde098F8389cad84b0182725c6C91dE.toBytes32();
        values[arbitrum]["LINK"] = 0xf97f4df75117a78c1A5a0DBb814Af92458539FB4.toBytes32();
        values[arbitrum]["rETH"] = 0xEC70Dcb4A1EFa46b8F2D97C310C9c4790ba5ffA8.toBytes32();
        values[arbitrum]["RETH"] = 0xEC70Dcb4A1EFa46b8F2D97C310C9c4790ba5ffA8.toBytes32();
        values[arbitrum]["cbETH"] = 0x1DEBd73E752bEaF79865Fd6446b0c970EaE7732f.toBytes32();
        values[arbitrum]["LUSD"] = 0x93b346b6BC2548dA6A1E7d98E9a421B42541425b.toBytes32();
        values[arbitrum]["UNI"] = 0xFa7F8980b0f1E64A2062791cc3b0871572f1F7f0.toBytes32();
        values[arbitrum]["CRV"] = 0x11cDb42B0EB46D95f990BeDD4695A6e3fA034978.toBytes32();
        values[arbitrum]["FRXETH"] = 0x178412e79c25968a32e89b11f63B33F733770c2A.toBytes32();
        values[arbitrum]["SFRXETH"] = 0x95aB45875cFFdba1E5f451B950bC2E42c0053f39.toBytes32();
        values[arbitrum]["ARB"] = 0x912CE59144191C1204E64559FE8253a0e49E6548.toBytes32();
        values[arbitrum]["WEETH"] = 0x35751007a407ca6FEFfE80b3cB397736D2cf4dbe.toBytes32();
        values[arbitrum]["USDE"] = 0x5d3a1Ff2b6BAb83b63cd9AD0787074081a52ef34.toBytes32();
        values[arbitrum]["AURA"] = 0x1509706a6c66CA549ff0cB464de88231DDBe213B.toBytes32();
        values[arbitrum]["PENDLE"] = 0x0c880f6761F1af8d9Aa9C466984b80DAb9a8c9e8.toBytes32();
        values[arbitrum]["RSR"] = 0xCa5Ca9083702c56b481D1eec86F1776FDbd2e594.toBytes32();
        values[arbitrum]["CBETH"] = 0x1DEBd73E752bEaF79865Fd6446b0c970EaE7732f.toBytes32();
        values[arbitrum]["OSETH"] = 0xf7d4e7273E5015C96728A6b02f31C505eE184603.toBytes32();
        values[arbitrum]["RSETH"] = 0x4186BFC76E2E237523CBC30FD220FE055156b41F.toBytes32();
        values[arbitrum]["GRAIL"] = 0x3d9907F9a368ad0a51Be60f7Da3b97cf940982D8.toBytes32();
        values[arbitrum]["cbBTC"] = 0xcbB7C0000aB88B473b1f5aFd9ef808440eed33Bf.toBytes32();

        // Aave V3
        values[arbitrum]["v3Pool"] = 0x794a61358D6845594F94dc1DB02A252b5b4814aD.toBytes32();

        // 1Inch
        values[arbitrum]["aggregationRouterV5"] = 0x1111111254EEB25477B68fb85Ed929f73A960582.toBytes32();
        values[arbitrum]["oneInchExecutor"] = 0xE37e799D5077682FA0a244D46E5649F71457BD09.toBytes32();

        values[arbitrum]["balancerVault"] = 0xBA12222222228d8Ba445958a75a0704d566BF2C8.toBytes32();
        // TODO This Balancer on L2s use a different minting logic so minter is not used
        // but the merkle tree should be refactored for L2s
        values[arbitrum]["minter"] = address(1).toBytes32();

        // Arbitrum native bridging.
        values[arbitrum]["arbitrumL2GatewayRouter"] = 0x5288c571Fd7aD117beA99bF60FE0846C4E84F933.toBytes32();
        values[arbitrum]["arbitrumSys"] = 0x0000000000000000000000000000000000000064.toBytes32();
        values[arbitrum]["arbitrumRetryableTx"] = 0x000000000000000000000000000000000000006E.toBytes32();
        values[arbitrum]["arbitrumL2Sender"] = 0x09e9222E96E7B4AE2a407B98d48e330053351EEe.toBytes32();

        // Pendle
        values[arbitrum]["pendleMarketFactory"] = 0x2FCb47B58350cD377f94d3821e7373Df60bD9Ced.toBytes32();
        values[arbitrum]["pendleRouter"] = 0x888888888889758F76e7103c6CbF23ABbF58F946.toBytes32();
        values[arbitrum]["pendleLimitOrderRouter"] = 0x000000000000c9B3E2C3Ec88B1B4c0cD853f4321.toBytes32();
        values[arbitrum]["pendleWeETHMarketSeptember"] = 0xf9F9779d8fF604732EBA9AD345E6A27EF5c2a9d6.toBytes32();
        values[arbitrum]["pendle_weETH_market_12_25_24"] = 0x6b92feB89ED16AA971B096e247Fe234dB4Aaa262.toBytes32();

        // Gearbox
        values[arbitrum]["dWETHV3"] = 0x04419d3509f13054f60d253E0c79491d9E683399.toBytes32();
        values[arbitrum]["sdWETHV3"] = 0xf3b7994e4dA53E04155057Fd61dc501599d57877.toBytes32();
        values[arbitrum]["dUSDCV3"] = 0x890A69EF363C9c7BdD5E36eb95Ceb569F63ACbF6.toBytes32();
        values[arbitrum]["sdUSDCV3"] = 0xD0181a36B0566a8645B7eECFf2148adE7Ecf2BE9.toBytes32();
        values[arbitrum]["dUSDCeV3"] = 0xa76c604145D7394DEc36C49Af494C144Ff327861.toBytes32();
        values[arbitrum]["sdUSDCeV3"] = 0x608F9e2E8933Ce6b39A8CddBc34a1e3E8D21cE75.toBytes32();

        // Uniswap V3 pools
        values[arbitrum]["wstETH_wETH_01"] = 0x35218a1cbaC5Bbc3E57fd9Bd38219D37571b3537.toBytes32();
        values[arbitrum]["wstETH_wETH_05"] = 0xb93F8a075509e71325c1c2fc8FA6a75f2d536A13.toBytes32();
        values[arbitrum]["PENDLE_wETH_30"] = 0xdbaeB7f0DFe3a0AAFD798CCECB5b22E708f7852c.toBytes32();
        values[arbitrum]["wETH_weETH_30"] = 0xA169d1aB5c948555954D38700a6cDAA7A4E0c3A0.toBytes32();
        values[arbitrum]["wETH_weETH_05"] = 0xd90660A0b8Ad757e7C1d660CE633776a0862b087.toBytes32();
        values[arbitrum]["wETH_weETH_01"] = 0x14353445c8329Df76e6f15e9EAD18fA2D45A8BB6.toBytes32();

        // Chainlink feeds
        values[arbitrum]["weETH_ETH_ExchangeRate"] = 0x20bAe7e1De9c596f5F7615aeaa1342Ba99294e12.toBytes32();

        // Fluid fTokens
        values[arbitrum]["fUSDC"] = 0x1A996cb54bb95462040408C06122D45D6Cdb6096.toBytes32();
        values[arbitrum]["fUSDT"] = 0x4A03F37e7d3fC243e3f99341d36f4b829BEe5E03.toBytes32();
        values[arbitrum]["fWETH"] = 0x45Df0656F8aDf017590009d2f1898eeca4F0a205.toBytes32();
        values[arbitrum]["fWSTETH"] = 0x66C25Cd75EBdAA7E04816F643d8E46cecd3183c9.toBytes32();

        // Merkl
        values[arbitrum]["merklDistributor"] = 0x3Ef3D8bA38EBe18DB133cEc108f4D14CE00Dd9Ae.toBytes32();

        // Vault Craft
        values[arbitrum]["compoundV3Weth"] = 0xC4bBbbAF12B1bE472E6E7B1A76d2756d5C763F95.toBytes32();
        values[arbitrum]["compoundV3WethGauge"] = 0x5E6A9859Dc1b393a82a5874F9cBA22E92d9fbBd2.toBytes32();

        // Camelot
        values[arbitrum]["camelotRouterV2"] = 0xc873fEcbd354f5A56E00E710B90EF4201db2448d.toBytes32();
        values[arbitrum]["camelotRouterV3"] = 0x1F721E2E82F6676FCE4eA07A5958cF098D339e18.toBytes32();
        values[arbitrum]["camelotNonFungiblePositionManager"] = 0x00c7f3082833e796A5b3e4Bd59f6642FF44DCD15.toBytes32();

        // Compound V3
        values[arbitrum]["cWETHV3"] = 0x6f7D514bbD4aFf3BcD1140B7344b32f063dEe486.toBytes32();
        values[arbitrum]["cometRewards"] = 0x88730d254A2f7e6AC8388c3198aFd694bA9f7fae.toBytes32();

        // Balancer
        values[arbitrum]["rsETH_wETH_BPT"] = 0x90e6CB5249f5e1572afBF8A96D8A1ca6aCFFd739.toBytes32();
        values[arbitrum]["rsETH_wETH_Id"] = 0x90e6cb5249f5e1572afbf8a96d8a1ca6acffd73900000000000000000000055c;
        values[arbitrum]["rsETH_wETH_Gauge"] = 0x59907f88C360D576Aa38dba84F26578367F96b6C.toBytes32();
        values[arbitrum]["aura_rsETH_wETH"] = 0x90cedFDb5284a274720f1dB339eEe9798f4fa29d.toBytes32();
        values[arbitrum]["wstETH_sfrxETH_BPT"] = 0xc2598280bFeA1Fe18dFcaBD21C7165c40c6859d3.toBytes32();
        values[arbitrum]["wstETH_sfrxETH_Id"] = 0xc2598280bfea1fe18dfcabd21c7165c40c6859d30000000000000000000004f3;
        values[arbitrum]["wstETH_sfrxETH_Gauge"] = 0x06eaf7bAabEac962301eE21296e711B3052F2c0d.toBytes32();
        values[arbitrum]["aura_wstETH_sfrxETH"] = 0x83D37cbA332ffd53A4336Ee06f3c301B8929E684.toBytes32();
        values[arbitrum]["wstETH_wETH_Gyro_BPT"] = 0x7967FA58B9501600D96bD843173b9334983EE6E6.toBytes32();
        values[arbitrum]["wstETH_wETH_Gyro_Id"] = 0x7967fa58b9501600d96bd843173b9334983ee6e600020000000000000000056e;
        values[arbitrum]["wstETH_wETH_Gyro_Gauge"] = 0x96d7C70c80518Ee189CB6ba672FbD22E4fDD9c19.toBytes32();
        values[arbitrum]["aura_wstETH_wETH_Gyro"] = 0x93e567b423ED470562911078b4d7A902d4E0BEea.toBytes32();
        values[arbitrum]["weETH_wstETH_Gyro_BPT"] = 0xCDCef9765D369954a4A936064535710f7235110A.toBytes32();
        values[arbitrum]["weETH_wstETH_Gyro_Id"] = 0xcdcef9765d369954a4a936064535710f7235110a000200000000000000000558;
        values[arbitrum]["weETH_wstETH_Gyro_Gauge"] = 0xdB66fFFf713B1FA758E348e69E2f2e24595111cF.toBytes32();
        values[arbitrum]["aura_weETH_wstETH_Gyro"] = 0x40bF10900a55c69c9dADdc3dC52465e01AcEF4A4.toBytes32();
        values[arbitrum]["osETH_wETH_BPT"] = 0x42f7Cfc38DD1583fFdA2E4f047F4F6FA06CEFc7c.toBytes32();
        values[arbitrum]["osETH_wETH_Id"] = 0x42f7cfc38dd1583ffda2e4f047f4f6fa06cefc7c000000000000000000000553;
        values[arbitrum]["osETH_wETH_Gauge"] = 0x5DA32F4724373c91Fdc657E0AD7B1836c70A4E52.toBytes32();

        // Karak
        values[arbitrum]["vaultSupervisor"] = 0x399f22ae52a18382a67542b3De9BeD52b7B9A4ad.toBytes32();
        values[arbitrum]["kETHFI"] = 0xc9A908402C7f0e343691cFB8c8Fc637449333ce0.toBytes32();

        // Dolomite
        values[arbitrum]["dolomiteMargin"] = 0x6Bd780E7fDf01D77e4d475c821f1e7AE05409072.toBytes32();
        values[arbitrum]["dolomiteDepositWithdrawRouter"] = 0xAdB9D68c613df4AA363B42161E1282117C7B9594.toBytes32();
        values[arbitrum]["dolomiteBorrowProxy"] = 0x38E49A617305101216eC6306e3a18065D14Bf3a7.toBytes32(); //V2
    }

    function _addOptimismValues() private {
        values[optimism]["deployerAddress"] = 0x5F2F11ad8656439d5C14d9B351f8b09cDaC2A02d.toBytes32();
        values[optimism]["dev0Address"] = 0x0463E60C7cE10e57911AB7bD1667eaa21de3e79b.toBytes32();
        values[optimism]["dev1Address"] = 0xf8553c8552f906C19286F21711721E206EE4909E.toBytes32();
        values[optimism]["liquidPayoutAddress"] = 0xA9962a5BfBea6918E958DeE0647E99fD7863b95A.toBytes32();
        values[optimism]["uniV3Router"] = 0xE592427A0AEce92De3Edee1F18E0157C05861564.toBytes32();
        values[optimism]["aggregationRouterV5"] = 0x1111111254EEB25477B68fb85Ed929f73A960582.toBytes32();
        values[optimism]["oneInchExecutor"] = 0xE37e799D5077682FA0a244D46E5649F71457BD09.toBytes32();

        values[optimism]["WETH"] = 0x4200000000000000000000000000000000000006.toBytes32();
        values[optimism]["WEETH"] = 0x346e03F8Cce9fE01dCB3d0Da3e9D00dC2c0E08f0.toBytes32();
        values[optimism]["WSTETH"] = 0x1F32b1c2345538c0c6f582fCB022739c4A194Ebb.toBytes32();
        values[optimism]["RETH"] = 0x9Bcef72be871e61ED4fBbc7630889beE758eb81D.toBytes32();
        values[optimism]["WEETH_OFT"] = 0x5A7fACB970D094B6C7FF1df0eA68D99E6e73CBFF.toBytes32();
        values[optimism]["OP"] = 0x4200000000000000000000000000000000000042.toBytes32();
        values[optimism]["CRV"] = 0x0994206dfE8De6Ec6920FF4D779B0d950605Fb53.toBytes32();
        values[optimism]["AURA"] = 0x1509706a6c66CA549ff0cB464de88231DDBe213B.toBytes32();
        values[optimism]["BAL"] = 0xFE8B128bA8C78aabC59d4c64cEE7fF28e9379921.toBytes32();
        values[optimism]["UNI"] = 0x6fd9d7AD17242c41f7131d257212c54A0e816691.toBytes32();
        values[optimism]["CBETH"] = 0xadDb6A0412DE1BA0F936DCaeb8Aaa24578dcF3B2.toBytes32();

        values[optimism]["vault"] = 0xBA12222222228d8Ba445958a75a0704d566BF2C8.toBytes32();
        values[optimism]["balancerVault"] = 0xBA12222222228d8Ba445958a75a0704d566BF2C8.toBytes32();
        values[optimism]["minter"] = 0x239e55F427D44C3cc793f49bFB507ebe76638a2b.toBytes32();

        values[optimism]["uniswapV3NonFungiblePositionManager"] = 0xC36442b4a4522E871399CD717aBDD847Ab11FE88.toBytes32();
        values[optimism]["ccipRouter"] = 0x3206695CaE29952f4b0c22a169725a865bc8Ce0f.toBytes32();
        values[optimism]["weETH_ETH_ExchangeRate"] = 0x72EC6bF88effEd88290C66DCF1bE2321d80502f5.toBytes32();

        // Gearbox
        values[optimism]["dWETHV3"] = 0x42dB77B3103c71059F4b997d6441cFB299FD0d94.toBytes32();
        values[optimism]["sdWETHV3"] = 0x704c4C9F0d29257E5b0E526b20b48EfFC8f758b2.toBytes32();

        // Standard Bridge
        values[optimism]["standardBridge"] = 0x4200000000000000000000000000000000000010.toBytes32();
        values[optimism]["crossDomainMessenger"] = 0x4200000000000000000000000000000000000007.toBytes32();

        // Aave V3
        values[optimism]["v3Pool"] = 0x794a61358D6845594F94dc1DB02A252b5b4814aD.toBytes32();

        // Merkl
        values[optimism]["merklDistributor"] = 0x3Ef3D8bA38EBe18DB133cEc108f4D14CE00Dd9Ae.toBytes32();

        // Beethoven
        values[optimism]["wstETH_weETH_BPT"] = 0x2Bb4712247D5F451063b5E4f6948abDfb925d93D.toBytes32();
        values[optimism]["wstETH_weETH_Id"] = 0x2bb4712247d5f451063b5e4f6948abdfb925d93d000000000000000000000136;
        values[optimism]["wstETH_weETH_Gauge"] = 0xF3B314B1D2bd7d9afa8eC637716A9Bb81dBc79e5.toBytes32();
        values[optimism]["aura_wstETH_weETH"] = 0xe351a69EB84a22E113E92A4C683391C95448d7d4.toBytes32();

        // Velodrome
        values[optimism]["velodromeRouter"] = 0xa062aE8A9c5e11aaA026fc2670B0D65cCc8B2858.toBytes32();
        values[optimism]["velodromeNonFungiblePositionManager"] = 0x416b433906b1B72FA758e166e239c43d68dC6F29.toBytes32();
        values[optimism]["velodrome_Weth_Wsteth_v3_1_gauge"] = 0xb2218A2cFeF38Ca30AE8C88B41f2E2BdD9347E3e.toBytes32();

        // Compound V3
        values[optimism]["cWETHV3"] = 0xE36A30D249f7761327fd973001A32010b521b6Fd.toBytes32();
        values[optimism]["cometRewards"] = 0x443EA0340cb75a160F31A440722dec7b5bc3C2E9.toBytes32();
    }

    function _addHoleskyValues() private {
        // ERC20
        values[holesky]["WSTETH"] = 0x8d09a4502Cc8Cf1547aD300E066060D043f6982D.toBytes32();

        // Symbiotic
        values[holesky]["wstETHSymbioticVault"] = 0xd88dDf98fE4d161a66FB836bee4Ca469eb0E4a75.toBytes32();
    }

    function _addMantleValues() private {
        values[mantle]["deployerAddress"] = 0x5F2F11ad8656439d5C14d9B351f8b09cDaC2A02d.toBytes32();
        values[mantle]["dev0Address"] = 0x0463E60C7cE10e57911AB7bD1667eaa21de3e79b.toBytes32();
        values[mantle]["dev1Address"] = 0xf8553c8552f906C19286F21711721E206EE4909E.toBytes32();
        values[mantle]["liquidPayoutAddress"] = 0xA9962a5BfBea6918E958DeE0647E99fD7863b95A.toBytes32();
        values[mantle]["balancerVault"] = address(1).toBytes32();

        // ERC20
        values[mantle]["WETH"] = 0xdEAddEaDdeadDEadDEADDEAddEADDEAddead1111.toBytes32();
        values[mantle]["USDC"] = 0x09Bc4E0D864854c6aFB6eB9A9cdF58aC190D0dF9.toBytes32();
        values[mantle]["METH"] = 0xcDA86A272531e8640cD7F1a92c01839911B90bb0.toBytes32();

        // Standard Bridge.
        values[mantle]["standardBridge"] = 0x4200000000000000000000000000000000000010.toBytes32();
        values[mantle]["crossDomainMessenger"] = 0x4200000000000000000000000000000000000007.toBytes32();
    }

    function _addZircuitValues() private {
        values[zircuit]["deployerAddress"] = 0xFD65ADF7d2f9ea09287543520a703522E0a360C9.toBytes32();
        values[zircuit]["dev0Address"] = 0x0463E60C7cE10e57911AB7bD1667eaa21de3e79b.toBytes32();
        values[zircuit]["dev1Address"] = 0xf8553c8552f906C19286F21711721E206EE4909E.toBytes32();
        values[zircuit]["liquidPayoutAddress"] = 0xA9962a5BfBea6918E958DeE0647E99fD7863b95A.toBytes32();
        values[zircuit]["balancerVault"] = address(1).toBytes32();

        values[zircuit]["WETH"] = 0x4200000000000000000000000000000000000006.toBytes32();
        values[zircuit]["METH"] = 0x91a0F6EBdCa0B4945FbF63ED4a95189d2b57163D.toBytes32();

        // Standard Bridge.
        values[zircuit]["standardBridge"] = 0x4200000000000000000000000000000000000010.toBytes32();
        values[zircuit]["crossDomainMessenger"] = 0x4200000000000000000000000000000000000007.toBytes32();
    }

    function _addLineaValues() private {
        values[linea]["deployerAddress"] = 0x5F2F11ad8656439d5C14d9B351f8b09cDaC2A02d.toBytes32();
        values[linea]["dev0Address"] = 0x0463E60C7cE10e57911AB7bD1667eaa21de3e79b.toBytes32();
        values[linea]["dev1Address"] = 0xf8553c8552f906C19286F21711721E206EE4909E.toBytes32();
        values[linea]["liquidPayoutAddress"] = 0xA9962a5BfBea6918E958DeE0647E99fD7863b95A.toBytes32();
        values[linea]["balancerVault"] = address(1).toBytes32();
        // ERC20
        values[linea]["DAI"] = 0x4AF15ec2A0BD43Db75dd04E62FAA3B8EF36b00d5.toBytes32();
        values[linea]["WETH"] = 0xe5D7C2a44FfDDf6b295A15c148167daaAf5Cf34f.toBytes32();
        values[linea]["WEETH"] = 0x1Bf74C010E6320bab11e2e5A532b5AC15e0b8aA6.toBytes32();

        // Linea Bridge.
        values[linea]["tokenBridge"] = 0x353012dc4a9A6cF55c941bADC267f82004A8ceB9.toBytes32(); //approve, also bridge token
        values[linea]["lineaMessageService"] = 0x508Ca82Df566dCD1B0DE8296e70a96332cD644ec.toBytes32(); // claim message, sendMessage
    }

    function _addScrollValues() private {
        values[scroll]["deployerAddress"] = 0x5F2F11ad8656439d5C14d9B351f8b09cDaC2A02d.toBytes32();
        values[scroll]["txBundlerAddress"] = 0x534b64608E601B581AB0cbF0b03ec9f4c65f3360.toBytes32();
        values[scroll]["dev0Address"] = 0x0463E60C7cE10e57911AB7bD1667eaa21de3e79b.toBytes32();
        values[scroll]["dev1Address"] = 0xf8553c8552f906C19286F21711721E206EE4909E.toBytes32();
        values[scroll]["liquidPayoutAddress"] = 0xA9962a5BfBea6918E958DeE0647E99fD7863b95A.toBytes32();
        values[scroll]["balancerVault"] = address(1).toBytes32();
        // ERC20
        values[scroll]["DAI"] = 0xcA77eB3fEFe3725Dc33bccB54eDEFc3D9f764f97.toBytes32();
        values[scroll]["WETH"] = 0x5300000000000000000000000000000000000004.toBytes32();
        values[scroll]["WEETH"] = 0x01f0a31698C4d065659b9bdC21B3610292a1c506.toBytes32();
        values[scroll]["WBTC"] = 0x3C1BCa5a656e69edCD0D4E36BEbb3FcDAcA60Cf1.toBytes32();
        values[scroll]["ZRO"] = address(1).toBytes32();

        // Layer Zero
        values[scroll]["LayerZeroEndPoint"] = 0x1a44076050125825900e736c501f859c50fE728c.toBytes32();

        // Scroll Bridge.
        values[scroll]["scrollGatewayRouter"] = 0x4C0926FF5252A435FD19e10ED15e5a249Ba19d79.toBytes32(); // withdrawERC20
        values[scroll]["scrollMessenger"] = 0x781e90f1c8Fc4611c9b7497C3B47F99Ef6969CbC.toBytes32(); // sendMessage
        values[scroll]["scrollCustomERC20Gateway"] = 0xaC78dff3A87b5b534e366A93E785a0ce8fA6Cc62.toBytes32(); // sendMessage
    }

    function _addFraxtalValues() private {
        values[fraxtal]["deployerAddress"] = 0x5F2F11ad8656439d5C14d9B351f8b09cDaC2A02d.toBytes32();
        values[fraxtal]["dev0Address"] = 0x0463E60C7cE10e57911AB7bD1667eaa21de3e79b.toBytes32();
        values[fraxtal]["dev1Address"] = 0xf8553c8552f906C19286F21711721E206EE4909E.toBytes32();
        values[fraxtal]["liquidPayoutAddress"] = 0xA9962a5BfBea6918E958DeE0647E99fD7863b95A.toBytes32();
        values[fraxtal]["balancerVault"] = address(1).toBytes32();
        // ERC20
        values[fraxtal]["wfrxETH"] = 0xFC00000000000000000000000000000000000006.toBytes32();

        // Standard Bridge.
        // values[fraxtal]["standardBridge"] = 0x4200000000000000000000000000000000000010.toBytes32();
        // values[fraxtal]["crossDomainMessenger"] = 0x4200000000000000000000000000000000000007.toBytes32();
    }

    function _addBscValues() private {
        values[bsc]["deployerAddress"] = 0x5F2F11ad8656439d5C14d9B351f8b09cDaC2A02d.toBytes32();
        values[bsc]["dev0Address"] = 0x0463E60C7cE10e57911AB7bD1667eaa21de3e79b.toBytes32();
        values[bsc]["dev1Address"] = 0xf8553c8552f906C19286F21711721E206EE4909E.toBytes32();

        values[bsc]["LBTC"] = 0xecAc9C5F704e954931349Da37F60E39f515c11c1.toBytes32();
        values[bsc]["WBTC"] = 0x0555E30da8f98308EdB960aa94C0Db47230d2B9c.toBytes32();
        values[bsc]["WBNB"] = 0xbb4CdB9CBd36B01bD1cBaEBF2De08d9173bc095c.toBytes32();
        values[bsc]["BTCB"] = 0x7130d2A12B9BCbFAe4f2634d864A1Ee1Ce3Ead9c.toBytes32();

        // 1Inch
        values[bsc]["aggregationRouterV5"] = 0x1111111254EEB25477B68fb85Ed929f73A960582.toBytes32();
        values[bsc]["oneInchExecutor"] = 0xde9e4FE32B049f821c7f3e9802381aa470FFCA73.toBytes32();

        // PancakeSwapV3
        values[bsc]["pancakeSwapV3NonFungiblePositionManager"] = 0x46A15B0b27311cedF172AB29E4f4766fbE7F4364.toBytes32();
        values[bsc]["pancakeSwapV3MasterChefV3"] = 0x556B9306565093C855AEA9AE92A594704c2Cd59e.toBytes32();
        values[bsc]["pancakeSwapV3Router"] = 0x13f4EA83D0bd40E75C8222255bc855a974568Dd4.toBytes32();
    }

    function _addCornValues() private {
        values[corn]["deployerAddress"] = 0x5F2F11ad8656439d5C14d9B351f8b09cDaC2A02d.toBytes32();
        values[corn]["txBundlerAddress"] = 0x5F2F11ad8656439d5C14d9B351f8b09cDaC2A02d.toBytes32();
        values[corn]["dev0Address"] = 0x0463E60C7cE10e57911AB7bD1667eaa21de3e79b.toBytes32();
        values[corn]["dev1Address"] = 0xf8553c8552f906C19286F21711721E206EE4909E.toBytes32();

        // Tokens
        values[corn]["WBTCN"] = 0xda5dDd7270381A7C2717aD10D1c0ecB19e3CDFb2.toBytes32();
        values[corn]["LBTC"] = 0xecAc9C5F704e954931349Da37F60E39f515c11c1.toBytes32();

        values[corn]["balancerVault"] = address(1).toBytes32();

        values[corn]["ZRO"] = address(69).toBytes32();
        values[corn]["LBTC"] = 0xecAc9C5F704e954931349Da37F60E39f515c11c1.toBytes32();

        // Layer Zero
        values[corn]["LayerZeroEndPoint"] = 0xcb566e3B6934Fa77258d68ea18E931fa75e1aaAa.toBytes32();
        values[corn]["WBTCN_OFT"] = 0x386E7A3a0c0919c9d53c3b04FF67E73Ff9e45Fb6.toBytes32();
        values[corn]["LBTC_OFT"] = 0xfc7B20D9B59A8A466f4fC3d34aA69a7D98e71d7A.toBytes32();

        // Curve
        values[corn]["curve_pool_LBTC_WBTCN"] = 0xAB3291b73a1087265E126E330cEDe0cFd4B8A693.toBytes32();
        values[corn]["curve_gauge_LBTC_WBTCN"] = 0xaE8f74c9eD7F72CA3Ea16955369f13D3d4b78Cd6.toBytes32();
    }

    function _addSonicMainnetValues() private {
        values[sonicMainnet]["dev0Address"] = 0x0463E60C7cE10e57911AB7bD1667eaa21de3e79b.toBytes32();
        values[sonicMainnet]["dev1Address"] = 0xf8553c8552f906C19286F21711721E206EE4909E.toBytes32();
        values[sonicMainnet]["deployerAddress"] = 0x5F2F11ad8656439d5C14d9B351f8b09cDaC2A02d.toBytes32();
        values[sonicMainnet]["txBundlerAddress"] = 0x5F2F11ad8656439d5C14d9B351f8b09cDaC2A02d.toBytes32();

        // ERC20
        values[sonicMainnet]["WETH"] = 0x50c42dEAcD8Fc9773493ED674b675bE577f2634b.toBytes32();
        values[sonicMainnet]["USDC"] = 0x29219dd400f2Bf60E5a23d13Be72B486D4038894.toBytes32();
        values[sonicMainnet]["wS"] = 0x039e2fB66102314Ce7b64Ce5Ce3E5183bc94aD38.toBytes32();
        values[sonicMainnet]["stS"] = 0xE5DA20F15420aD15DE0fa650600aFc998bbE3955.toBytes32();
        values[sonicMainnet]["scUSD"] = 0xd3DCe716f3eF535C5Ff8d041c1A41C3bd89b97aE.toBytes32();
        values[sonicMainnet]["scETH"] = 0x3bcE5CB273F0F148010BbEa2470e7b5df84C7812.toBytes32();
        values[sonicMainnet]["stkscUSD"] = 0x4D85bA8c3918359c78Ed09581E5bc7578ba932ba.toBytes32();
        values[sonicMainnet]["eBTC"] = 0x657e8C867D8B37dCC18fA4Caead9C45EB088C642.toBytes32();
        values[sonicMainnet]["LBTC"] = 0xecAc9C5F704e954931349Da37F60E39f515c11c1.toBytes32();
        values[sonicMainnet]["ZRO"] = address(1).toBytes32();

        values[sonicMainnet]["balancerVault"] = address(1).toBytes32();
        values[sonicMainnet]["vault"] = address(1).toBytes32();

        // Beets/Balancer
        values[sonicMainnet]["balancerVault"] = 0xBA12222222228d8Ba445958a75a0704d566BF2C8.toBytes32();

        values[sonicMainnet]["scUSD_USDC_gauge"] = 0x33B29bcf17e866A35941e07CbAd54f1807B337f5.toBytes32();
        values[sonicMainnet]["scETH_WETH_gauge"] = address(0).toBytes32();

        values[sonicMainnet]["scUSD_USDC_PoolId"] = 0xcd4d2b142235d5650ffa6a38787ed0b7d7a51c0c000000000000000000000037;
        values[sonicMainnet]["scETH_WETH_PoolId"] = 0xe54dd58a6d4e04687f2034dd4ddab49da55f8aff00000000000000000000007c;

        // Tellers
        values[sonicMainnet]["scUSDTeller"] = 0x358CFACf00d0B4634849821BB3d1965b472c776a.toBytes32();
        values[sonicMainnet]["scETHTeller"] = 0x31A5A9F60Dc3d62fa5168352CaF0Ee05aA18f5B8.toBytes32();
        values[sonicMainnet]["stkscUSDTeller"] = 0x5e39021Ae7D3f6267dc7995BB5Dd15669060DAe0.toBytes32();
        values[sonicMainnet]["stkscETHTeller"] = 0x49AcEbF8f0f79e1Ecb0fd47D684DAdec81cc6562.toBytes32();

        // Accountant
        values[sonicMainnet]["stkscUSDAccountant"] = 0x13cCc810DfaA6B71957F2b87060aFE17e6EB8034.toBytes32();
        values[sonicMainnet]["stkscETHAccountant"] = 0x61bE1eC20dfE0197c27B80bA0f7fcdb1a6B236E2.toBytes32();

        // Layer Zero
        values[sonicMainnet]["LayerZeroEndPoint"] = 0x6F475642a6e85809B1c36Fa62763669b1b48DD5B.toBytes32();

        // Sonic Gateway
        values[sonicMainnet]["sonicGateway"] = 0x9Ef7629F9B930168b76283AdD7120777b3c895b3.toBytes32();
        values[sonicMainnet]["circleTokenAdapter"] = 0xe6DCD54B4CDe2e9E935C22F57EBBBaaF5cc3BC8a.toBytes32();

        // Silo
        values[sonicMainnet]["siloRouter"] = 0x22AacdEc57b13911dE9f188CF69633cC537BdB76.toBytes32();
        values[sonicMainnet]["silo_stS_wS_config"] = 0x78C246f67c8A6cE03a1d894d4Cf68004Bd55Deea.toBytes32();
    }

    function _addSepoliaValues() private {
        values[sepolia]["dev0Address"] = 0x0463E60C7cE10e57911AB7bD1667eaa21de3e79b.toBytes32();
        values[sepolia]["dev1Address"] = 0xf8553c8552f906C19286F21711721E206EE4909E.toBytes32();
        values[sepolia]["deployerAddress"] = 0x5F2F11ad8656439d5C14d9B351f8b09cDaC2A02d.toBytes32();
        values[sepolia]["txBundlerAddress"] = 0x5F2F11ad8656439d5C14d9B351f8b09cDaC2A02d.toBytes32();

        values[sepolia]["WETH"] = 0xb16F35c0Ae2912430DAc15764477E179D9B9EbEa.toBytes32();
        values[sepolia]["CrispyUSD"] = 0x867F14Da2EcD4B582812d76D94c4B10cB00b507C.toBytes32();
        values[sepolia]["USDC"] = 0x2F6F07CDcf3588944Bf4C42aC74ff24bF56e7590.toBytes32();
        values[sepolia]["ZRO"] = address(1).toBytes32();
        values[sepolia]["CrispyCoin"] = 0x0c959E3AA0A74E972d1A8F759c198e660CcCebcB.toBytes32();

        values[sepolia]["balancerVault"] = address(1).toBytes32();

        values[sepolia]["LayerZeroEndPoint"] = 0x6EDCE65403992e310A62460808c4b910D972f10f.toBytes32();
    }

    function _addSonicTestnetValues() private {
        values[sonicTestnet]["dev0Address"] = 0x0463E60C7cE10e57911AB7bD1667eaa21de3e79b.toBytes32();
        values[sonicTestnet]["dev1Address"] = 0xf8553c8552f906C19286F21711721E206EE4909E.toBytes32();
        values[sonicTestnet]["deployerAddress"] = 0x5F2F11ad8656439d5C14d9B351f8b09cDaC2A02d.toBytes32();
        values[sonicTestnet]["txBundlerAddress"] = 0x5F2F11ad8656439d5C14d9B351f8b09cDaC2A02d.toBytes32();

        values[sonicTestnet]["WETH"] = address(1).toBytes32();
        values[sonicTestnet]["CrispyUSD"] = 0x867F14Da2EcD4B582812d76D94c4B10cB00b507C.toBytes32();
        values[sonicTestnet]["ZRO"] = address(1).toBytes32();

        values[sonicTestnet]["balancerVault"] = address(1).toBytes32();

        values[sonicTestnet]["LayerZeroEndPoint"] = 0x6C7Ab2202C98C4227C5c46f1417D81144DA716Ff.toBytes32();
    }

    function _addSonicBlazeValues() private {
        values[sonicBlaze]["dev0Address"] = 0x0463E60C7cE10e57911AB7bD1667eaa21de3e79b.toBytes32();
        values[sonicBlaze]["dev1Address"] = 0xf8553c8552f906C19286F21711721E206EE4909E.toBytes32();
        values[sonicBlaze]["deployerAddress"] = 0x5F2F11ad8656439d5C14d9B351f8b09cDaC2A02d.toBytes32();
        values[sonicBlaze]["txBundlerAddress"] = 0x5F2F11ad8656439d5C14d9B351f8b09cDaC2A02d.toBytes32();

        values[sonicBlaze]["WETH"] = address(1).toBytes32();
        values[sonicBlaze]["CrispyUSD"] = 0x867F14Da2EcD4B582812d76D94c4B10cB00b507C.toBytes32();
        values[sonicBlaze]["ZRO"] = address(1).toBytes32();

        values[sonicBlaze]["balancerVault"] = address(1).toBytes32();

        values[sonicBlaze]["LayerZeroEndPoint"] = 0x6C7Ab2202C98C4227C5c46f1417D81144DA716Ff.toBytes32();
    }

    function _addBartioValues() private {
        values[bartio]["dev0Address"] = 0x0463E60C7cE10e57911AB7bD1667eaa21de3e79b.toBytes32();
        values[bartio]["dev1Address"] = 0xf8553c8552f906C19286F21711721E206EE4909E.toBytes32();
        values[bartio]["deployerAddress"] = 0x5F2F11ad8656439d5C14d9B351f8b09cDaC2A02d.toBytes32();
        values[bartio]["txBundlerAddress"] = 0x5F2F11ad8656439d5C14d9B351f8b09cDaC2A02d.toBytes32();

        values[bartio]["balancerVault"] = address(1).toBytes32();
        values[bartio]["vault"] = address(1).toBytes32();

        // ERC20s
        values[bartio]["WBERA"] = 0x7507c1dc16935B82698e4C63f2746A2fCf994dF8.toBytes32();
        values[bartio]["YEET"] = 0x8c245484890a61Eb2d1F81114b1a7216dCe2752b.toBytes32();
        values[bartio]["USDC"] = 0xd6D83aF58a19Cd14eF3CF6fe848C9A4d21e5727c.toBytes32();
        values[bartio]["USDT"] = 0x05D0dD5135E3eF3aDE32a9eF9Cb06e8D37A6795D.toBytes32();
        values[bartio]["DAI"] = 0x806Ef538b228844c73E8E692ADCFa8Eb2fCF729c.toBytes32();
        values[bartio]["iBGT"] = 0x46eFC86F0D7455F135CC9df501673739d513E982.toBytes32();
        values[bartio]["WEETH"] = 0x7Cc43d94818005499D2740975D2aEFD3893E940E.toBytes32();

        // Kodiak
        values[bartio]["kodiakIslandRouterOld"] = 0x5E51894694297524581353bc1813073C512852bf.toBytes32(); //old
        values[bartio]["kodiakIslandRouterNew"] = 0x35c98A9bA533218155f9324585914e916066A153.toBytes32(); //new

        values[bartio]["kodiak_v1_WBERA_YEET"] = 0xE5A2ab5D2fb268E5fF43A5564e44c3309609aFF9.toBytes32(); //old island
        values[bartio]["kodiak_island_WBERA_YEET_1%"] = 0x0001513F4a1f86da0f02e647609E9E2c630B3a14.toBytes32(); //new island

        // Honey
        values[bartio]["honeyFactory"] = 0xAd1782b2a7020631249031618fB1Bd09CD926b31.toBytes32();

        // Infrared
        values[bartio]["infrared_kodiak_WBERA_YEET_vault"] = 0x89DAFF790313d0Cc5cC9971472f0C73A19D9C167.toBytes32();

        // Goldilocks
        values[bartio]["goldivault_weeth"] = 0xEE4A91F5BFA0Bf54124CF00cc7e144427cCE1162.toBytes32();
        values[bartio]["weethOT"] = 0x6218379852D5609870e91f168B81cbB4532f0346.toBytes32();
        values[bartio]["weethYT"] = 0x401CBe777E8BE57a426A5B5F13Ca4d73200BD95B.toBytes32();
    }

    function _addSwellValues() private {
        values[swell]["deployerAddress"] = 0x5F2F11ad8656439d5C14d9B351f8b09cDaC2A02d.toBytes32();
        values[swell]["txBundlerAddress"] = 0x5F2F11ad8656439d5C14d9B351f8b09cDaC2A02d.toBytes32();
        values[swell]["dev0Address"] = 0x0463E60C7cE10e57911AB7bD1667eaa21de3e79b.toBytes32();
        values[swell]["dev1Address"] = 0xf8553c8552f906C19286F21711721E206EE4909E.toBytes32();

        values[swell]["WETH"] = 0x4200000000000000000000000000000000000006.toBytes32();
        values[swell]["balancerVault"] = address(1).toBytes32();

        // ERC20s
        values[swell]["WEETH"] = 0xA6cB988942610f6731e664379D15fFcfBf282b44.toBytes32(); //also OFT
    }

    function _addBerachainTestnetValues() private {
        values[berachainTestnet]["deployerAddress"] = 0x5F2F11ad8656439d5C14d9B351f8b09cDaC2A02d.toBytes32();
        values[berachainTestnet]["txBundlerAddress"] = 0x5F2F11ad8656439d5C14d9B351f8b09cDaC2A02d.toBytes32();
        values[berachainTestnet]["dev0Address"] = 0x0463E60C7cE10e57911AB7bD1667eaa21de3e79b.toBytes32();
        values[berachainTestnet]["dev1Address"] = 0xf8553c8552f906C19286F21711721E206EE4909E.toBytes32();

        values[berachainTestnet]["WETH"] = 0x4200000000000000000000000000000000000006.toBytes32();
        values[berachainTestnet]["balancerVault"] = address(1).toBytes32();
        values[berachainTestnet]["USDC"] = 0x015fd589F4f1A33ce4487E12714e1B15129c9329.toBytes32();
        values[berachainTestnet]["ZRO"] = address(1).toBytes32();

        // ERC20s
        values[berachainTestnet]["WEETH"] = 0xA6cB988942610f6731e664379D15fFcfBf282b44.toBytes32(); //also OFT

        values[berachainTestnet]["LayerZeroEndPoint"] = 0x6C7Ab2202C98C4227C5c46f1417D81144DA716Ff.toBytes32();
    }

    function _addBerachainValues() private {
        values[berachain]["deployerAddress"] = 0x5F2F11ad8656439d5C14d9B351f8b09cDaC2A02d.toBytes32();
        values[berachain]["txBundlerAddress"] = 0x5F2F11ad8656439d5C14d9B351f8b09cDaC2A02d.toBytes32();
        values[berachain]["dev0Address"] = 0x0463E60C7cE10e57911AB7bD1667eaa21de3e79b.toBytes32();
        values[berachain]["dev1Address"] = 0xf8553c8552f906C19286F21711721E206EE4909E.toBytes32();

        // ERC20s
        values[berachain]["WBERA"] = 0x6969696969696969696969696969696969696969.toBytes32();
        values[berachain]["WETH"] = 0x2F6F07CDcf3588944Bf4C42aC74ff24bF56e7590.toBytes32();
        values[berachain]["WEETH"] = 0x7DCC39B4d1C53CB31e1aBc0e358b43987FEF80f7.toBytes32();
        values[berachain]["LBTC"] = 0xecAc9C5F704e954931349Da37F60E39f515c11c1.toBytes32();
        values[berachain]["WBTC"] = 0x0555E30da8f98308EdB960aa94C0Db47230d2B9c.toBytes32();
<<<<<<< HEAD
        values[berachain]["eBTC"] = 0x657e8C867D8B37dCC18fA4Caead9C45EB088C642.toBytes32();
        values[berachain]["rberaETH"] = 0x3B0145f3CFA64BC66F5742F512f871665309075d.toBytes32(); //LST
        values[berachain]["beraETH"] = 0x6fc6545d5cDE268D5C7f1e476D444F39c995120d.toBytes32(); //wrapped LST
        values[berachain]["WEETH_OT"] = 0x46C7BdE4422b6798A09e76B555F2fea8D7FfADdc.toBytes32();
        values[berachain]["WEETH_YT"] = 0x98577aC3C6b376fc9Ee56377FEcAb6D751e40610.toBytes32();

        values[berachain]["balancerVault"] = address(1).toBytes32();
        values[berachain]["vault"] = address(1).toBytes32();

        // Kodiak
        values[berachain]["kodiakRouter"] = 0xe301E48F77963D3F7DbD2a4796962Bd7f3867Fb4.toBytes32(); //swapRouter02, doesn't work with univ3 leaves for whatever reason
        values[berachain]["uniV3Router"] = 0xEd158C4b336A6FCb5B193A5570e3a571f6cbe690.toBytes32(); //for compatability w/ existing univ3 functions (swapRouter01)
        values[berachain]["kodiakNonFungiblePositionManager"] = 0xFE5E8C83FFE4d9627A75EaA7Fee864768dB989bD.toBytes32();
        values[berachain]["uniswapV3NonFungiblePositionManager"] = 0xFE5E8C83FFE4d9627A75EaA7Fee864768dB989bD.toBytes32(); //for compatability w/ existing univ3 functions
        values[berachain]["kodiakIslandRouter"] = 0x679a7C63FC83b6A4D9C1F931891d705483d4791F.toBytes32(); //for kodiak specific islands

        values[berachain]["kodiak_island_EBTC_WBTC_005%"] = 0xfC4994e0A4780ba7536d7e79611468B6bde14CaE.toBytes32();
        values[berachain]["kodiak_island_WETH_WEETH_005%"] = 0xA0cAbFc04Fc420b3d31BA431d18eB5bD33B3f334.toBytes32();
        values[berachain]["kodiak_island_WETH_beraETH_005%"] = 0x03bCcF796cDef61064c4a2EffdD21f1AC8C29E92.toBytes32();
        values[berachain]["kodiak_island_WEETH_WEETH_OT_005%"] = 0xAd63328f4F4b8681dB713ce2eB353596628fc3B2.toBytes32();

        values[berachain]["kodiak_island_WBTC_EBTC_005%"] = 0xfC4994e0A4780ba7536d7e79611468B6bde14CaE.toBytes32();
        values[berachain]["kodiak_island_EBTC_LBTC_005%"] = 0xc3E64469e1c333360Ddb6BF0eA9B0c18E69410f0.toBytes32();
        values[berachain]["kodiak_island_EBTC_EBTC_OT_005%"] = 0x6E29Ec043103fF346450763AC364a22fc7fd4a7C.toBytes32();

        // Dolomite
        values[berachain]["dolomiteMargin"] = 0x003Ca23Fd5F0ca87D01F6eC6CD14A8AE60c2b97D.toBytes32();
        values[berachain]["dolomiteDepositWithdrawRouter"] = 0xd6a31B6AeA4d26A19bF479b5032D9DDc481187e6.toBytes32();
        values[berachain]["dolomiteBorrowProxy"] = 0xC06271eb97d960F4034DDF953e16271CcB2B10BD.toBytes32();

        // dTokens
        values[berachain]["dWETH"] = 0xf7b5127B510E568fdC39e6Bb54e2081BFaD489AF.toBytes32();
        values[berachain]["dWEETH"] = 0x48282e3B990625CBDcb885E4a4D83B6e9D5C8442.toBytes32();
        values[berachain]["dWBTC"] = 0x29cF6e8eCeFb8d3c9dd2b727C1b7d1df1a754F6f.toBytes32();
        values[berachain]["dEBTC"] = 0x6B21026e1Fe8be7F23660B5fBFb1885dbd1147E6.toBytes32();

        // Goldilocks Vaults
        values[berachain]["goldivault_weETH"] = 0x0B8B5e0ec1dc908E0d8513cC03E91Eb479Ab6Ea9.toBytes32();
        values[berachain]["goldivault_eBTC"] = 0x0c3F856b93d6D7B46C76296f073A1357738d238C.toBytes32();
        
        // Tellers
        values[berachain]["eBTCTeller"] = 0x6Ee3aaCcf9f2321E49063C4F8da775DdBd407268.toBytes32(); 

=======
        values[berachain]["rberaETH"] = 0x3B0145f3CFA64BC66F5742F512f871665309075d.toBytes32(); //LST
        values[berachain]["beraETH"] = 0x6fc6545d5cDE268D5C7f1e476D444F39c995120d.toBytes32(); //wrapped LST

        values[berachain]["balancerVault"] = address(1).toBytes32();
        values[berachain]["vault"] = address(1).toBytes32();
>>>>>>> 03003b32
    }
}<|MERGE_RESOLUTION|>--- conflicted
+++ resolved
@@ -1577,7 +1577,6 @@
         values[berachain]["WEETH"] = 0x7DCC39B4d1C53CB31e1aBc0e358b43987FEF80f7.toBytes32();
         values[berachain]["LBTC"] = 0xecAc9C5F704e954931349Da37F60E39f515c11c1.toBytes32();
         values[berachain]["WBTC"] = 0x0555E30da8f98308EdB960aa94C0Db47230d2B9c.toBytes32();
-<<<<<<< HEAD
         values[berachain]["eBTC"] = 0x657e8C867D8B37dCC18fA4Caead9C45EB088C642.toBytes32();
         values[berachain]["rberaETH"] = 0x3B0145f3CFA64BC66F5742F512f871665309075d.toBytes32(); //LST
         values[berachain]["beraETH"] = 0x6fc6545d5cDE268D5C7f1e476D444F39c995120d.toBytes32(); //wrapped LST
@@ -1621,12 +1620,5 @@
         // Tellers
         values[berachain]["eBTCTeller"] = 0x6Ee3aaCcf9f2321E49063C4F8da775DdBd407268.toBytes32(); 
 
-=======
-        values[berachain]["rberaETH"] = 0x3B0145f3CFA64BC66F5742F512f871665309075d.toBytes32(); //LST
-        values[berachain]["beraETH"] = 0x6fc6545d5cDE268D5C7f1e476D444F39c995120d.toBytes32(); //wrapped LST
-
-        values[berachain]["balancerVault"] = address(1).toBytes32();
-        values[berachain]["vault"] = address(1).toBytes32();
->>>>>>> 03003b32
     }
 }