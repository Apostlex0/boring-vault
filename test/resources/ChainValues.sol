--- conflicted
+++ resolved
@@ -803,7 +803,6 @@
         values[mainnet]["pendle_beraSTONE_04_09_2025"] = 0x7561C5CCfe41A26B33944B58C70D6a3CB63E881c.toBytes32();
 
         values[mainnet]["pendle_lvlUSD_05_28_25"] = 0xE45d2CE15aBbA3c67b9fF1E7A69225C855d3DA82.toBytes32(); 
-<<<<<<< HEAD
         values[mainnet]["pendle_lvlUSD_05_28_25_sy"] = 0x8b9D898327C0Ac74b946Ca3cA9FcfCBE9bc29c48.toBytes32(); 
         values[mainnet]["pendle_lvlUSD_05_28_25_pt"] = 0x9BcA74F805AB0a22DDD0886dB0942199a0feBa71.toBytes32(); 
         values[mainnet]["pendle_lvlUSD_05_28_25_yt"] = 0x65901Ac9EFA7CdAf1Bdb4dbce4c53B151ae8d014.toBytes32(); 
@@ -811,9 +810,6 @@
         values[mainnet]["pendle_slvlUSD_05_28_25_sy"] = 0x10222f882F3594455343Abc9831213854902eD8e.toBytes32(); 
         values[mainnet]["pendle_slvlUSD_05_28_25_pt"] = 0x4D4062bAD41E03b1cdee4C06263F96EB81832341.toBytes32(); 
         values[mainnet]["pendle_slvlUSD_05_28_25_yt"] = 0x4d74Ad0287f5A3A799659AAd542e4D9d9f31D443.toBytes32(); 
-=======
-        values[mainnet]["pendle_slvlUSD_05_28_25"] = 0x1C71752a6C10D66375702aaFAd4B6D20393702Cf.toBytes32(); 
->>>>>>> 00030cce
 
         // Aave V3 Core
         values[mainnet]["v3Pool"] = 0x87870Bca3F3fD6335C3F4ce8392D69350B4fA4E2.toBytes32();
