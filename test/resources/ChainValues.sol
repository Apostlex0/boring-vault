// SPDX-License-Identifier: UNLICENSED
pragma solidity 0.8.21;

import {ERC20} from "@solmate/tokens/ERC20.sol";
import {AddressToBytes32Lib} from "src/helper/AddressToBytes32Lib.sol";

contract ChainValues {
    using AddressToBytes32Lib for address;
    using AddressToBytes32Lib for bytes32;

    string public constant mainnet = "mainnet";
    string public constant polygon = "polygon";
    string public constant bsc = "bsc";
    string public constant avalanche = "avalanche";
    string public constant arbitrum = "arbitrum";
    string public constant optimism = "optimism";
    string public constant base = "base";
    string public constant zircuit = "zircuit";
    string public constant mantle = "mantle";
    string public constant linea = "linea";
    string public constant scroll = "scroll";
    string public constant fraxtal = "fraxtal";
    string public constant corn = "corn";
    string public constant swell = "swell";
    string public constant sonicMainnet = "sonicMainnet";
    string public constant berachain = "berachain";
    string public constant holesky = "holesky";
    string public constant sepolia = "sepolia";
    string public constant sonicTestnet = "sonicTestnet";
    string public constant sonicBlaze = "sonicBlaze";
    string public constant berachainTestnet = "berachainTestnet";
    string public constant bartio = "bartio";

    // Bridging constants.
    uint64 public constant ccipArbitrumChainSelector = 4949039107694359620;
    uint64 public constant ccipMainnetChainSelector = 5009297550715157269;
    uint64 public constant ccipBaseChainSelector = 15971525489660198786;
    uint64 public constant ccipBscChainSelector = 11344663589394136015;
    uint32 public constant layerZeroBaseEndpointId = 30184;
    uint32 public constant layerZeroMainnetEndpointId = 30101;
    uint32 public constant layerZeroOptimismEndpointId = 30111;
    uint32 public constant layerZeroArbitrumEndpointId = 30110;
    uint32 public constant layerZeroLineaEndpointId = 30183;
    uint32 public constant layerZeroScrollEndpointId = 30214;
    uint32 public constant layerZeroCornEndpointId = 30331;
    uint32 public constant layerZeroSwellEndpointId = 30335;
    uint32 public constant layerZeroSonicMainnetEndpointId = 30332;
    uint32 public constant layerZeroSepoliaEndpointId = 40161;
    uint32 public constant layerZeroSonicBlazeEndpointId = 40349;
    uint32 public constant hyperlaneMainnetEndpointId = 1;
    uint32 public constant hyperlaneEclipseEndpointId = 1408864445;

    error ChainValues__ZeroAddress(string chainName, string valueName);
    error ChainValues__ZeroBytes32(string chainName, string valueName);
    error ChainValues__ValueAlreadySet(string chainName, string valueName);

    mapping(string => mapping(string => bytes32)) public values;

    function getAddress(string memory chainName, string memory valueName) public view returns (address a) {
        a = values[chainName][valueName].toAddress();
        if (a == address(0)) {
            revert ChainValues__ZeroAddress(chainName, valueName);
        }
    }

    function getERC20(string memory chainName, string memory valueName) public view returns (ERC20 erc20) {
        address a = getAddress(chainName, valueName);
        erc20 = ERC20(a);
    }

    function getBytes32(string memory chainName, string memory valueName) public view returns (bytes32 b) {
        b = values[chainName][valueName];
        if (b == bytes32(0)) {
            revert ChainValues__ZeroBytes32(chainName, valueName);
        }
    }

    function setValue(bool overrideOk, string memory chainName, string memory valueName, bytes32 value) public {
        if (!overrideOk && values[chainName][valueName] != bytes32(0)) {
            revert ChainValues__ValueAlreadySet(chainName, valueName);
        }
        values[chainName][valueName] = value;
    }

    function setAddress(bool overrideOk, string memory chainName, string memory valueName, address value) public {
        setValue(overrideOk, chainName, valueName, value.toBytes32());
    }

    constructor() {
        // Add mainnet values
        _addMainnetValues();
        _addBaseValues();
        _addArbitrumValues();
        _addOptimismValues();
        _addMantleValues();
        _addZircuitValues();
        _addLineaValues();
        _addScrollValues();
        _addFraxtalValues();
        _addBscValues();
        _addCornValues();
        _addSwellValues();
        _addSonicMainnetValues();
        _addBerachainValues();
        // Add testnet values
        _addHoleskyValues();
        _addSepoliaValues();
        _addSonicTestnetValues();
        _addSonicBlazeValues();
        _addBerachainTestnetValues();
        _addBartioValues();
    }

    function _addMainnetValues() private {
        values[mainnet]["boringDeployerContract"] = 0xFD65ADF7d2f9ea09287543520a703522E0a360C9.toBytes32();
        // Liquid Ecosystem
        values[mainnet]["deployerAddress"] = 0x5F2F11ad8656439d5C14d9B351f8b09cDaC2A02d.toBytes32();
        values[mainnet]["dev0Address"] = 0x0463E60C7cE10e57911AB7bD1667eaa21de3e79b.toBytes32();
        values[mainnet]["dev1Address"] = 0xf8553c8552f906C19286F21711721E206EE4909E.toBytes32();
        values[mainnet]["liquidV1PriceRouter"] = 0x693799805B502264f9365440B93C113D86a4fFF5.toBytes32();
        values[mainnet]["liquidPayoutAddress"] = 0xA9962a5BfBea6918E958DeE0647E99fD7863b95A.toBytes32();
        values[mainnet]["liquidMultisig"] = 0xCEA8039076E35a825854c5C2f85659430b06ec96.toBytes32();
        values[mainnet]["liquidEth"] = 0xf0bb20865277aBd641a307eCe5Ee04E79073416C.toBytes32();
        values[mainnet]["liquidEthStrategist"] = 0x41DFc53B13932a2690C9790527C1967d8579a6ae.toBytes32();
        values[mainnet]["liquidEthManager"] = 0x227975088C28DBBb4b421c6d96781a53578f19a8.toBytes32();
        values[mainnet]["liquidEthDelayedWithdraw"] = 0xA1177Bc62E42eF2f9225a6cBF1CfE5CbC360C33A.toBytes32();
        values[mainnet]["superSymbiotic"] = 0x917ceE801a67f933F2e6b33fC0cD1ED2d5909D88.toBytes32();
        values[mainnet]["superSymbioticTeller"] = 0x99dE9e5a3eC2750a6983C8732E6e795A35e7B861.toBytes32();
        values[mainnet]["weETHs"] = 0x917ceE801a67f933F2e6b33fC0cD1ED2d5909D88.toBytes32();
        values[mainnet]["txBundlerAddress"] = 0x47Cec90FACc9364D7C21A8ab5e2aD9F1f75D740C.toBytes32();
        values[mainnet]["eBTCVault"] = 0x657e8C867D8B37dCC18fA4Caead9C45EB088C642.toBytes32();
        values[mainnet]["eBTCDelayedWithdraw"] = 0x75E3f26Ceff44258CE8cB451D7d2cC8966Ef3554.toBytes32();
        values[mainnet]["eBTCOnChainQueue"] = 0x74EC75fb641ec17B04007733d9efBE2D1dA5CA2C.toBytes32();
        values[mainnet]["eBTCTeller"] = 0x6Ee3aaCcf9f2321E49063C4F8da775DdBd407268.toBytes32();

        // Tellers
        values[mainnet]["eBTCTeller"] = 0x6Ee3aaCcf9f2321E49063C4F8da775DdBd407268.toBytes32();
        values[mainnet]["liquidBeraBTCTeller"] = 0x07951756b68427e7554AB4c9091344cB8De1Ad5a.toBytes32();

        // DeFi Ecosystem
        values[mainnet]["ETH"] = 0xEeeeeEeeeEeEeeEeEeEeeEEEeeeeEeeeeeeeEEeE.toBytes32();
        values[mainnet]["uniV3Router"] = 0xE592427A0AEce92De3Edee1F18E0157C05861564.toBytes32();
        values[mainnet]["uniV2Router"] = 0x7a250d5630B4cF539739dF2C5dAcb4c659F2488D.toBytes32();
        values[mainnet]["uniV2Factory"] = 0x5C69bEe701ef814a2B6a3EDD4B1652CB9cc5aA6f.toBytes32();

        // ERC20s
        values[mainnet]["USDC"] = 0xA0b86991c6218b36c1d19D4a2e9Eb0cE3606eB48.toBytes32();
        values[mainnet]["WETH"] = 0xC02aaA39b223FE8D0A0e5C4F27eAD9083C756Cc2.toBytes32();
        values[mainnet]["WBTC"] = 0x2260FAC5E5542a773Aa44fBCfeDf7C193bc2C599.toBytes32();
        values[mainnet]["USDT"] = 0xdAC17F958D2ee523a2206206994597C13D831ec7.toBytes32();
        values[mainnet]["TUSD"] = 0x0000000000085d4780B73119b644AE5ecd22b376.toBytes32();
        values[mainnet]["DAI"] = 0x6B175474E89094C44Da98b954EedeAC495271d0F.toBytes32();
        values[mainnet]["WSTETH"] = 0x7f39C581F595B53c5cb19bD0b3f8dA6c935E2Ca0.toBytes32();
        values[mainnet]["STETH"] = 0xae7ab96520DE3A18E5e111B5EaAb095312D7fE84.toBytes32();
        values[mainnet]["FRAX"] = 0x853d955aCEf822Db058eb8505911ED77F175b99e.toBytes32();
        values[mainnet]["BAL"] = 0xba100000625a3754423978a60c9317c58a424e3D.toBytes32();
        values[mainnet]["COMP"] = 0xc00e94Cb662C3520282E6f5717214004A7f26888.toBytes32();
        values[mainnet]["LINK"] = 0x514910771AF9Ca656af840dff83E8264EcF986CA.toBytes32();
        values[mainnet]["rETH"] = 0xae78736Cd615f374D3085123A210448E74Fc6393.toBytes32();
        values[mainnet]["RETH"] = 0xae78736Cd615f374D3085123A210448E74Fc6393.toBytes32();
        values[mainnet]["cbETH"] = 0xBe9895146f7AF43049ca1c1AE358B0541Ea49704.toBytes32();
        values[mainnet]["RPL"] = 0xD33526068D116cE69F19A9ee46F0bd304F21A51f.toBytes32();
        values[mainnet]["BOND"] = 0x0391D2021f89DC339F60Fff84546EA23E337750f.toBytes32();
        values[mainnet]["SWETH"] = 0xf951E335afb289353dc249e82926178EaC7DEd78.toBytes32();
        values[mainnet]["AURA"] = 0xC0c293ce456fF0ED870ADd98a0828Dd4d2903DBF.toBytes32();
        values[mainnet]["GHO"] = 0x40D16FC0246aD3160Ccc09B8D0D3A2cD28aE6C2f.toBytes32();
        values[mainnet]["LUSD"] = 0x5f98805A4E8be255a32880FDeC7F6728C6568bA0.toBytes32();
        values[mainnet]["OHM"] = 0x64aa3364F17a4D01c6f1751Fd97C2BD3D7e7f1D5.toBytes32();
        values[mainnet]["MKR"] = 0x9f8F72aA9304c8B593d555F12eF6589cC3A579A2.toBytes32();
        values[mainnet]["APE"] = 0x4d224452801ACEd8B2F0aebE155379bb5D594381.toBytes32();
        values[mainnet]["UNI"] = 0x1f9840a85d5aF5bf1D1762F925BDADdC4201F984.toBytes32();
        values[mainnet]["CRV"] = 0xD533a949740bb3306d119CC777fa900bA034cd52.toBytes32();
        values[mainnet]["CVX"] = 0x4e3FBD56CD56c3e72c1403e103b45Db9da5B9D2B.toBytes32();
        values[mainnet]["FRXETH"] = 0x5E8422345238F34275888049021821E8E08CAa1f.toBytes32();
        values[mainnet]["CRVUSD"] = 0xf939E0A03FB07F59A73314E73794Be0E57ac1b4E.toBytes32();
        values[mainnet]["OETH"] = 0x856c4Efb76C1D1AE02e20CEB03A2A6a08b0b8dC3.toBytes32();
        values[mainnet]["MKUSD"] = 0x4591DBfF62656E7859Afe5e45f6f47D3669fBB28.toBytes32();
        values[mainnet]["YETH"] = 0x1BED97CBC3c24A4fb5C069C6E311a967386131f7.toBytes32();
        values[mainnet]["ETHX"] = 0xA35b1B31Ce002FBF2058D22F30f95D405200A15b.toBytes32();
        values[mainnet]["weETH"] = 0xCd5fE23C85820F7B72D0926FC9b05b43E359b7ee.toBytes32();
        values[mainnet]["WEETH"] = 0xCd5fE23C85820F7B72D0926FC9b05b43E359b7ee.toBytes32();
        values[mainnet]["EETH"] = 0x35fA164735182de50811E8e2E824cFb9B6118ac2.toBytes32();
        values[mainnet]["EZETH"] = 0xbf5495Efe5DB9ce00f80364C8B423567e58d2110.toBytes32();
        values[mainnet]["RSETH"] = 0xA1290d69c65A6Fe4DF752f95823fae25cB99e5A7.toBytes32();
        values[mainnet]["OSETH"] = 0xf1C9acDc66974dFB6dEcB12aA385b9cD01190E38.toBytes32();
        values[mainnet]["RSWETH"] = 0xFAe103DC9cf190eD75350761e95403b7b8aFa6c0.toBytes32();
        values[mainnet]["PENDLE"] = 0x808507121B80c02388fAd14726482e061B8da827.toBytes32();
        values[mainnet]["SUSDE"] = 0x9D39A5DE30e57443BfF2A8307A4256c8797A3497.toBytes32();
        values[mainnet]["USDE"] = 0x4c9EDD5852cd905f086C759E8383e09bff1E68B3.toBytes32();
        values[mainnet]["GEAR"] = 0xBa3335588D9403515223F109EdC4eB7269a9Ab5D.toBytes32();
        values[mainnet]["SDAI"] = 0x83F20F44975D03b1b09e64809B757c47f942BEeA.toBytes32();
        values[mainnet]["PYUSD"] = 0x6c3ea9036406852006290770BEdFcAbA0e23A0e8.toBytes32();
        values[mainnet]["METH"] = 0xd5F7838F5C461fefF7FE49ea5ebaF7728bB0ADfa.toBytes32();
        values[mainnet]["TBTC"] = 0x18084fbA666a33d37592fA2633fD49a74DD93a88.toBytes32();
        values[mainnet]["INST"] = 0x6f40d4A6237C257fff2dB00FA0510DeEECd303eb.toBytes32();
        values[mainnet]["LBTC"] = 0x8236a87084f8B84306f72007F36F2618A5634494.toBytes32();
        values[mainnet]["RSR"] = 0x320623b8E4fF03373931769A31Fc52A4E78B5d70.toBytes32();
        values[mainnet]["SFRXETH"] = 0xac3E018457B222d93114458476f3E3416Abbe38F.toBytes32();
        values[mainnet]["WBETH"] = 0xa2E3356610840701BDf5611a53974510Ae27E2e1.toBytes32();
        values[mainnet]["UNIETH"] = 0xF1376bceF0f78459C0Ed0ba5ddce976F1ddF51F4.toBytes32();
        values[mainnet]["CBETH"] = 0xBe9895146f7AF43049ca1c1AE358B0541Ea49704.toBytes32();
        values[mainnet]["USD0"] = 0x73A15FeD60Bf67631dC6cd7Bc5B6e8da8190aCF5.toBytes32();
        values[mainnet]["USD0_plus"] = 0x35D8949372D46B7a3D5A56006AE77B215fc69bC0.toBytes32();
        values[mainnet]["deUSD"] = 0x15700B564Ca08D9439C58cA5053166E8317aa138.toBytes32();
        values[mainnet]["sdeUSD"] = 0x5C5b196aBE0d54485975D1Ec29617D42D9198326.toBytes32();
        values[mainnet]["pumpBTC"] = 0xF469fBD2abcd6B9de8E169d128226C0Fc90a012e.toBytes32();
        values[mainnet]["CAKE"] = 0x152649eA73beAb28c5b49B26eb48f7EAD6d4c898.toBytes32();
        values[mainnet]["cbBTC"] = 0xcbB7C0000aB88B473b1f5aFd9ef808440eed33Bf.toBytes32();
        values[mainnet]["fBTC"] = 0xC96dE26018A54D51c097160568752c4E3BD6C364.toBytes32();
        values[mainnet]["EIGEN"] = 0xec53bF9167f50cDEB3Ae105f56099aaaB9061F83.toBytes32();
        values[mainnet]["wcUSDCv3"] = 0x27F2f159Fe990Ba83D57f39Fd69661764BEbf37a.toBytes32();
        values[mainnet]["ZRO"] = 0x6985884C4392D348587B19cb9eAAf157F13271cd.toBytes32();
        values[mainnet]["eBTC"] = 0x657e8C867D8B37dCC18fA4Caead9C45EB088C642.toBytes32();
        values[mainnet]["USDS"] = 0xdC035D45d973E3EC169d2276DDab16f1e407384F.toBytes32();
        values[mainnet]["uniBTC"] = 0x004E9C3EF86bc1ca1f0bB5C7662861Ee93350568.toBytes32();
        values[mainnet]["BTCN"] = 0x386E7A3a0c0919c9d53c3b04FF67E73Ff9e45Fb6.toBytes32();
        values[mainnet]["sUSDs"] = 0xa3931d71877C0E7a3148CB7Eb4463524FEc27fbD.toBytes32();
        values[mainnet]["USR"] = 0x66a1E37c9b0eAddca17d3662D6c05F4DECf3e110.toBytes32();
        values[mainnet]["USUAL"] = 0xC4441c2BE5d8fA8126822B9929CA0b81Ea0DE38E.toBytes32();
        values[mainnet]["MORPHO"] = 0x58D97B57BB95320F9a05dC918Aef65434969c2B2.toBytes32();
        values[mainnet]["ETHFI"] = 0xFe0c30065B384F05761f15d0CC899D4F9F9Cc0eB.toBytes32(); 
        values[mainnet]["USR"] = 0x66a1E37c9b0eAddca17d3662D6c05F4DECf3e110.toBytes32(); 
        values[mainnet]["beraSTONE"] = 0x97Ad75064b20fb2B2447feD4fa953bF7F007a706.toBytes32(); 

        // Rate providers
        values[mainnet]["WEETH_RATE_PROVIDER"] = 0xCd5fE23C85820F7B72D0926FC9b05b43E359b7ee.toBytes32();
        values[mainnet]["ETHX_RATE_PROVIDER"] = 0xAAE054B9b822554dd1D9d1F48f892B4585D3bbf0.toBytes32();
        values[mainnet]["UNIETH_RATE_PROVIDER"] = 0x2c3b8c5e98A6e89AAAF21Deebf5FF9d08c4A9FF7.toBytes32();

        // Chainlink Datafeeds
        values[mainnet]["WETH_USD_FEED"] = 0x5f4eC3Df9cbd43714FE2740f5E3616155c5b8419.toBytes32();
        values[mainnet]["USDC_USD_FEED"] = 0x8fFfFfd4AfB6115b954Bd326cbe7B4BA576818f6.toBytes32();
        values[mainnet]["WBTC_USD_FEED"] = 0xF4030086522a5bEEa4988F8cA5B36dbC97BeE88c.toBytes32();
        values[mainnet]["TUSD_USD_FEED"] = 0xec746eCF986E2927Abd291a2A1716c940100f8Ba.toBytes32();
        values[mainnet]["STETH_USD_FEED"] = 0xCfE54B5cD566aB89272946F602D76Ea879CAb4a8.toBytes32();
        values[mainnet]["DAI_USD_FEED"] = 0xAed0c38402a5d19df6E4c03F4E2DceD6e29c1ee9.toBytes32();
        values[mainnet]["USDT_USD_FEED"] = 0x3E7d1eAB13ad0104d2750B8863b489D65364e32D.toBytes32();
        values[mainnet]["COMP_USD_FEED"] = 0xdbd020CAeF83eFd542f4De03e3cF0C28A4428bd5.toBytes32();
        values[mainnet]["fastGasFeed"] = 0x169E633A2D1E6c10dD91238Ba11c4A708dfEF37C.toBytes32();
        values[mainnet]["FRAX_USD_FEED"] = 0xB9E1E3A9feFf48998E45Fa90847ed4D467E8BcfD.toBytes32();
        values[mainnet]["RETH_ETH_FEED"] = 0x536218f9E9Eb48863970252233c8F271f554C2d0.toBytes32();
        values[mainnet]["BOND_ETH_FEED"] = 0xdd22A54e05410D8d1007c38b5c7A3eD74b855281.toBytes32();
        values[mainnet]["CBETH_ETH_FEED"] = 0xF017fcB346A1885194689bA23Eff2fE6fA5C483b.toBytes32();
        values[mainnet]["STETH_ETH_FEED"] = 0x86392dC19c0b719886221c78AB11eb8Cf5c52812.toBytes32();
        values[mainnet]["BAL_USD_FEED"] = 0xdF2917806E30300537aEB49A7663062F4d1F2b5F.toBytes32();
        values[mainnet]["GHO_USD_FEED"] = 0x3f12643D3f6f874d39C2a4c9f2Cd6f2DbAC877FC.toBytes32();
        values[mainnet]["LUSD_USD_FEED"] = 0x3D7aE7E594f2f2091Ad8798313450130d0Aba3a0.toBytes32();
        values[mainnet]["OHM_ETH_FEED"] = 0x9a72298ae3886221820B1c878d12D872087D3a23.toBytes32();
        values[mainnet]["MKR_USD_FEED"] = 0xec1D1B3b0443256cc3860e24a46F108e699484Aa.toBytes32();
        values[mainnet]["UNI_ETH_FEED"] = 0xD6aA3D25116d8dA79Ea0246c4826EB951872e02e.toBytes32();
        values[mainnet]["APE_USD_FEED"] = 0xD10aBbC76679a20055E167BB80A24ac851b37056.toBytes32();
        values[mainnet]["CRV_USD_FEED"] = 0xCd627aA160A6fA45Eb793D19Ef54f5062F20f33f.toBytes32();
        values[mainnet]["CVX_USD_FEED"] = 0xd962fC30A72A84cE50161031391756Bf2876Af5D.toBytes32();
        values[mainnet]["CVX_ETH_FEED"] = 0xC9CbF687f43176B302F03f5e58470b77D07c61c6.toBytes32();
        values[mainnet]["CRVUSD_USD_FEED"] = 0xEEf0C605546958c1f899b6fB336C20671f9cD49F.toBytes32();
        values[mainnet]["LINK_USD_FEED"] = 0x2c1d072e956AFFC0D435Cb7AC38EF18d24d9127c.toBytes32();

        // Aave V2 Tokens
        values[mainnet]["aV2WETH"] = 0x030bA81f1c18d280636F32af80b9AAd02Cf0854e.toBytes32();
        values[mainnet]["aV2USDC"] = 0xBcca60bB61934080951369a648Fb03DF4F96263C.toBytes32();
        values[mainnet]["dV2USDC"] = 0x619beb58998eD2278e08620f97007e1116D5D25b.toBytes32();
        values[mainnet]["dV2WETH"] = 0xF63B34710400CAd3e044cFfDcAb00a0f32E33eCf.toBytes32();
        values[mainnet]["aV2WBTC"] = 0x9ff58f4fFB29fA2266Ab25e75e2A8b3503311656.toBytes32();
        values[mainnet]["aV2TUSD"] = 0x101cc05f4A51C0319f570d5E146a8C625198e636.toBytes32();
        values[mainnet]["aV2STETH"] = 0x1982b2F5814301d4e9a8b0201555376e62F82428.toBytes32();
        values[mainnet]["aV2DAI"] = 0x028171bCA77440897B824Ca71D1c56caC55b68A3.toBytes32();
        values[mainnet]["dV2DAI"] = 0x6C3c78838c761c6Ac7bE9F59fe808ea2A6E4379d.toBytes32();
        values[mainnet]["aV2USDT"] = 0x3Ed3B47Dd13EC9a98b44e6204A523E766B225811.toBytes32();
        values[mainnet]["dV2USDT"] = 0x531842cEbbdD378f8ee36D171d6cC9C4fcf475Ec.toBytes32();

        // Aave V3 Tokens
        values[mainnet]["aV3WETH"] = 0x4d5F47FA6A74757f35C14fD3a6Ef8E3C9BC514E8.toBytes32();
        values[mainnet]["aV3USDC"] = 0x98C23E9d8f34FEFb1B7BD6a91B7FF122F4e16F5c.toBytes32();
        values[mainnet]["dV3USDC"] = 0x72E95b8931767C79bA4EeE721354d6E99a61D004.toBytes32();
        values[mainnet]["aV3DAI"] = 0x018008bfb33d285247A21d44E50697654f754e63.toBytes32();
        values[mainnet]["dV3DAI"] = 0xcF8d0c70c850859266f5C338b38F9D663181C314.toBytes32();
        values[mainnet]["dV3WETH"] = 0xeA51d7853EEFb32b6ee06b1C12E6dcCA88Be0fFE.toBytes32();
        values[mainnet]["aV3WBTC"] = 0x5Ee5bf7ae06D1Be5997A1A72006FE6C607eC6DE8.toBytes32();
        values[mainnet]["aV3USDT"] = 0x23878914EFE38d27C4D67Ab83ed1b93A74D4086a.toBytes32();
        values[mainnet]["dV3USDT"] = 0x6df1C1E379bC5a00a7b4C6e67A203333772f45A8.toBytes32();
        values[mainnet]["aV3sDAI"] = 0x4C612E3B15b96Ff9A6faED838F8d07d479a8dD4c.toBytes32();
        values[mainnet]["aV3CrvUsd"] = 0xb82fa9f31612989525992FCfBB09AB22Eff5c85A.toBytes32();
        values[mainnet]["dV3CrvUsd"] = 0x028f7886F3e937f8479efaD64f31B3fE1119857a.toBytes32();
        values[mainnet]["aV3WeETH"] = 0xBdfa7b7893081B35Fb54027489e2Bc7A38275129.toBytes32();

        // Balancer V2 Addresses
        values[mainnet]["BB_A_USD"] = 0xfeBb0bbf162E64fb9D0dfe186E517d84C395f016.toBytes32();
        values[mainnet]["BB_A_USD_V3"] = 0xc443C15033FCB6Cf72cC24f1BDA0Db070DdD9786.toBytes32();
        values[mainnet]["vanillaUsdcDaiUsdt"] = 0x79c58f70905F734641735BC61e45c19dD9Ad60bC.toBytes32();
        values[mainnet]["BB_A_WETH"] = 0x60D604890feaa0b5460B28A424407c24fe89374a.toBytes32();
        values[mainnet]["wstETH_bbaWETH"] = 0xE0fCBf4d98F0aD982DB260f86cf28b49845403C5.toBytes32();
        values[mainnet]["new_wstETH_bbaWETH"] = 0x41503C9D499ddbd1dCdf818a1b05e9774203Bf46.toBytes32();
        values[mainnet]["GHO_LUSD_BPT"] = 0x3FA8C89704e5d07565444009e5d9e624B40Be813.toBytes32();
        values[mainnet]["swETH_bbaWETH"] = 0xaE8535c23afeDdA9304B03c68a3563B75fc8f92b.toBytes32();
        values[mainnet]["swETH_wETH"] = 0x02D928E68D8F10C0358566152677Db51E1e2Dc8C.toBytes32();
        values[mainnet]["deUSD_sdeUSD_ECLP"] = 0x41FDbea2E52790c0a1Dc374F07b628741f2E062D.toBytes32();
        values[mainnet]["deUSD_sdeUSD_ECLP_Gauge"] = 0xA00DB7d9c465e95e4AA814A9340B9A161364470a.toBytes32();
        values[mainnet]["deUSD_sdeUSD_ECLP_id"] = 0x41fdbea2e52790c0a1dc374f07b628741f2e062d0002000000000000000006be;
        values[mainnet]["aura_deUSD_sdeUSD_ECLP"] = 0x7405Bf405185391525Ab06fABcdFf51fdc656A46.toBytes32();

        values[mainnet]["rETH_weETH_id"] = 0x05ff47afada98a98982113758878f9a8b9fdda0a000000000000000000000645;
        values[mainnet]["rETH_weETH"] = 0x05ff47AFADa98a98982113758878F9A8B9FddA0a.toBytes32();
        values[mainnet]["rETH_weETH_gauge"] = 0xC859BF9d7B8C557bBd229565124c2C09269F3aEF.toBytes32();
        values[mainnet]["aura_reth_weeth"] = 0x07A319A023859BbD49CC9C38ee891c3EA9283Cc5.toBytes32();

        values[mainnet]["ezETH_wETH"] = 0x596192bB6e41802428Ac943D2f1476C1Af25CC0E.toBytes32();
        values[mainnet]["ezETH_wETH_gauge"] = 0xa8B309a75f0D64ED632d45A003c68A30e59A1D8b.toBytes32();
        values[mainnet]["aura_ezETH_wETH"] = 0x95eC73Baa0eCF8159b4EE897D973E41f51978E50.toBytes32();

        values[mainnet]["rsETH_ETHx"] = 0x7761b6E0Daa04E70637D81f1Da7d186C205C2aDE.toBytes32();
        values[mainnet]["rsETH_ETHx_gauge"] = 0x0BcDb6d9b27Bd62d3De605393902C7d1a2c71Aab.toBytes32();
        values[mainnet]["aura_rsETH_ETHx"] = 0xf618102462Ff3cf7edbA4c067316F1C3AbdbA193.toBytes32();

        values[mainnet]["rETH_wETH_id"] = 0x1e19cf2d73a72ef1332c882f20534b6519be0276000200000000000000000112;
        values[mainnet]["rETH_wETH"] = 0x1E19CF2D73a72Ef1332C882F20534B6519Be0276.toBytes32();
        values[mainnet]["rETH_wETH_gauge"] = 0x79eF6103A513951a3b25743DB509E267685726B7.toBytes32();
        values[mainnet]["aura_reth_weth"] = 0xDd1fE5AD401D4777cE89959b7fa587e569Bf125D.toBytes32();

        values[mainnet]["rsETH_wETH_id"] = 0x58aadfb1afac0ad7fca1148f3cde6aedf5236b6d00000000000000000000067f;
        values[mainnet]["rsETH_wETH"] = 0x58AAdFB1Afac0ad7fca1148f3cdE6aEDF5236B6D.toBytes32();
        values[mainnet]["rsETH_wETH_gauge"] = 0xdf04E3a7ab9857a16FB97174e0f1001aa44380AF.toBytes32();
        values[mainnet]["aura_rsETH_wETH"] = 0xB5FdB4f75C26798A62302ee4959E4281667557E0.toBytes32();

        values[mainnet]["ezETH_weETH_rswETH"] = 0x848a5564158d84b8A8fb68ab5D004Fae11619A54.toBytes32();
        values[mainnet]["ezETH_weETH_rswETH_gauge"] = 0x253ED65fff980AEE7E94a0dC57BE304426048b35.toBytes32();
        values[mainnet]["aura_ezETH_weETH_rswETH"] = 0xce98eb8b2Fb98049b3F2dB0A212Ba7ca3Efd63b0.toBytes32();

        values[mainnet]["BAL_wETH"] = 0x5c6Ee304399DBdB9C8Ef030aB642B10820DB8F56.toBytes32();
        values[mainnet]["PENDLE_wETH"] = 0xFD1Cf6FD41F229Ca86ada0584c63C49C3d66BbC9.toBytes32();
        values[mainnet]["wETH_AURA"] = 0xCfCA23cA9CA720B6E98E3Eb9B6aa0fFC4a5C08B9.toBytes32();

        // values[mainnet]["ezETH_wETH"] = 0x596192bB6e41802428Ac943D2f1476C1Af25CC0E.toBytes32();
        // values[mainnet]["ezETH_wETH_gauge"] = 0xa8B309a75f0D64ED632d45A003c68A30e59A1D8b.toBytes32();
        // values[mainnet]["aura_ezETH_wETH"] = 0x95eC73Baa0eCF8159b4EE897D973E41f51978E50.toBytes32();

        // Linear Pools.
        values[mainnet]["bb_a_dai"] = 0x6667c6fa9f2b3Fc1Cc8D85320b62703d938E4385.toBytes32();
        values[mainnet]["bb_a_usdt"] = 0xA1697F9Af0875B63DdC472d6EeBADa8C1fAB8568.toBytes32();
        values[mainnet]["bb_a_usdc"] = 0xcbFA4532D8B2ade2C261D3DD5ef2A2284f792692.toBytes32();

        values[mainnet]["BB_A_USD_GAUGE"] = 0x0052688295413b32626D226a205b95cDB337DE86.toBytes32(); // query subgraph for gauges wrt to poolId: https://docs.balancer.fi/reference/vebal-and-gauges/gauges.html#query-gauge-by-l2-sidechain-pool:~:text=%23-,Query%20Pending%20Tokens%20for%20a%20Given%20Pool,-The%20process%20differs
        values[mainnet]["BB_A_USD_GAUGE_ADDRESS"] = 0x0052688295413b32626D226a205b95cDB337DE86.toBytes32();
        values[mainnet]["wstETH_bbaWETH_GAUGE_ADDRESS"] = 0x5f838591A5A8048F0E4C4c7fCca8fD9A25BF0590.toBytes32();

        // Mainnet Balancer Specific Addresses
        values[mainnet]["vault"] = 0xBA12222222228d8Ba445958a75a0704d566BF2C8.toBytes32();
        values[mainnet]["balancerVault"] = 0xBA12222222228d8Ba445958a75a0704d566BF2C8.toBytes32();
        values[mainnet]["relayer"] = 0xfeA793Aa415061C483D2390414275AD314B3F621.toBytes32();
        values[mainnet]["minter"] = 0x239e55F427D44C3cc793f49bFB507ebe76638a2b.toBytes32();
        values[mainnet]["USDC_DAI_USDT_BPT"] = 0x79c58f70905F734641735BC61e45c19dD9Ad60bC.toBytes32();
        values[mainnet]["rETH_wETH_BPT"] = 0x1E19CF2D73a72Ef1332C882F20534B6519Be0276.toBytes32();
        values[mainnet]["wstETH_wETH_BPT"] = 0x32296969Ef14EB0c6d29669C550D4a0449130230.toBytes32();
        values[mainnet]["wstETH_cbETH_BPT"] = 0x9c6d47Ff73e0F5E51BE5FD53236e3F595C5793F2.toBytes32();
        values[mainnet]["bb_a_USD_BPT"] = 0xfeBb0bbf162E64fb9D0dfe186E517d84C395f016.toBytes32();
        values[mainnet]["bb_a_USDC_BPT"] = 0xcbFA4532D8B2ade2C261D3DD5ef2A2284f792692.toBytes32();
        values[mainnet]["bb_a_DAI_BPT"] = 0x6667c6fa9f2b3Fc1Cc8D85320b62703d938E4385.toBytes32();
        values[mainnet]["bb_a_USDT_BPT"] = 0xA1697F9Af0875B63DdC472d6EeBADa8C1fAB8568.toBytes32();
        values[mainnet]["aura_rETH_wETH_BPT"] = 0xDd1fE5AD401D4777cE89959b7fa587e569Bf125D.toBytes32();
        values[mainnet]["GHO_bb_a_USD_BPT"] = 0xc2B021133D1b0cF07dba696fd5DD89338428225B.toBytes32();

        values[mainnet]["wstETH_wETH_BPT"] = 0x93d199263632a4EF4Bb438F1feB99e57b4b5f0BD.toBytes32();
        values[mainnet]["wstETH_wETH_Id"] = 0x93d199263632a4ef4bb438f1feb99e57b4b5f0bd0000000000000000000005c2;
        values[mainnet]["wstETH_wETH_Gauge"] = 0x5C0F23A5c1be65Fa710d385814a7Fd1Bda480b1C.toBytes32();
        values[mainnet]["aura_wstETH_wETH"] = 0x2a14dB8D09dB0542f6A371c0cB308A768227D67D.toBytes32();

        // Rate Providers
        values[mainnet]["cbethRateProvider"] = 0x7311E4BB8a72e7B300c5B8BDE4de6CdaA822a5b1.toBytes32();
        values[mainnet]["rethRateProvider"] = 0x1a8F81c256aee9C640e14bB0453ce247ea0DFE6F.toBytes32();
        values[mainnet]["sDaiRateProvider"] = 0xc7177B6E18c1Abd725F5b75792e5F7A3bA5DBC2c.toBytes32();
        values[mainnet]["rsETHRateProvider"] = 0x746df66bc1Bb361b9E8E2a794C299c3427976e6C.toBytes32();

        // Compound V2
        // Cvalues[mainnet]["cDAI"] = C0x5d3a536E4D6DbD6114cc1Ead35777bAB948E3643.toBytes32();
        // Cvalues[mainnet]["cUSDC"] = C0x39AA39c021dfbaE8faC545936693aC917d5E7563.toBytes32();
        // Cvalues[mainnet]["cTUSD"] = C0x12392F67bdf24faE0AF363c24aC620a2f67DAd86.toBytes32();

        // Chainlink Automation Registry
        values[mainnet]["automationRegistry"] = 0x02777053d6764996e594c3E88AF1D58D5363a2e6.toBytes32();
        values[mainnet]["automationRegistryV2"] = 0x6593c7De001fC8542bB1703532EE1E5aA0D458fD.toBytes32();
        values[mainnet]["automationRegistrarV2"] = 0x6B0B234fB2f380309D47A7E9391E29E9a179395a.toBytes32();

        // FraxLend Pairs
        values[mainnet]["FXS_FRAX_PAIR"] = 0xDbe88DBAc39263c47629ebbA02b3eF4cf0752A72.toBytes32();
        values[mainnet]["FPI_FRAX_PAIR"] = 0x74F82Bd9D0390A4180DaaEc92D64cf0708751759.toBytes32();
        values[mainnet]["SFRXETH_FRAX_PAIR"] = 0x78bB3aEC3d855431bd9289fD98dA13F9ebB7ef15.toBytes32();
        values[mainnet]["CRV_FRAX_PAIR"] = 0x3835a58CA93Cdb5f912519ad366826aC9a752510.toBytes32(); // FraxlendV1
        values[mainnet]["WBTC_FRAX_PAIR"] = 0x32467a5fc2d72D21E8DCe990906547A2b012f382.toBytes32(); // FraxlendV1
        values[mainnet]["WETH_FRAX_PAIR"] = 0x794F6B13FBd7EB7ef10d1ED205c9a416910207Ff.toBytes32(); // FraxlendV1
        values[mainnet]["CVX_FRAX_PAIR"] = 0xa1D100a5bf6BFd2736837c97248853D989a9ED84.toBytes32(); // FraxlendV1
        values[mainnet]["MKR_FRAX_PAIR"] = 0x82Ec28636B77661a95f021090F6bE0C8d379DD5D.toBytes32(); // FraxlendV2
        values[mainnet]["APE_FRAX_PAIR"] = 0x3a25B9aB8c07FfEFEe614531C75905E810d8A239.toBytes32(); // FraxlendV2
        values[mainnet]["UNI_FRAX_PAIR"] = 0xc6CadA314389430d396C7b0C70c6281e99ca7fe8.toBytes32(); // FraxlendV2

        /// From Crispy's curve tests

        // Curve Pools and Tokens
        values[mainnet]["TriCryptoPool"] = 0xD51a44d3FaE010294C616388b506AcdA1bfAAE46.toBytes32();
        values[mainnet]["CRV_3_CRYPTO"] = 0xc4AD29ba4B3c580e6D59105FFf484999997675Ff.toBytes32();
        values[mainnet]["daiUsdcUsdtPool"] = 0xbEbc44782C7dB0a1A60Cb6fe97d0b483032FF1C7.toBytes32();
        values[mainnet]["CRV_DAI_USDC_USDT"] = 0x6c3F90f043a72FA612cbac8115EE7e52BDe6E490.toBytes32();
        values[mainnet]["frax3CrvPool"] = 0xd632f22692FaC7611d2AA1C0D552930D43CAEd3B.toBytes32();
        values[mainnet]["CRV_FRAX_3CRV"] = 0xd632f22692FaC7611d2AA1C0D552930D43CAEd3B.toBytes32();
        values[mainnet]["wethCrvPool"] = 0x8301AE4fc9c624d1D396cbDAa1ed877821D7C511.toBytes32();
        values[mainnet]["CRV_WETH_CRV"] = 0xEd4064f376cB8d68F770FB1Ff088a3d0F3FF5c4d.toBytes32();
        values[mainnet]["aave3Pool"] = 0xDeBF20617708857ebe4F679508E7b7863a8A8EeE.toBytes32();
        values[mainnet]["CRV_AAVE_3CRV"] = 0xFd2a8fA60Abd58Efe3EeE34dd494cD491dC14900.toBytes32();
        values[mainnet]["stETHWethNg"] = 0x21E27a5E5513D6e65C4f830167390997aA84843a.toBytes32();
        values[mainnet]["EthFrxEthCurvePool"] = 0xa1F8A6807c402E4A15ef4EBa36528A3FED24E577.toBytes32();
        values[mainnet]["triCrypto2"] = 0xD51a44d3FaE010294C616388b506AcdA1bfAAE46.toBytes32();
        values[mainnet]["weETH_wETH_ng"] = 0xDB74dfDD3BB46bE8Ce6C33dC9D82777BCFc3dEd5.toBytes32();
        values[mainnet]["weETH_wETH_ng_gauge"] = 0x053df3e4D0CeD9a3Bf0494F97E83CE1f13BdC0E2.toBytes32();
        values[mainnet]["USD0_USD0++_CurvePool"] = 0x1d08E7adC263CfC70b1BaBe6dC5Bb339c16Eec52.toBytes32();
        values[mainnet]["USD0_USD0++_CurveGauge"] = 0x5C00817B67b40f3b347bD4275B4BBA4840c8127a.toBytes32();

        values[mainnet]["UsdcCrvUsdPool"] = 0x4DEcE678ceceb27446b35C672dC7d61F30bAD69E.toBytes32();
        values[mainnet]["UsdcCrvUsdToken"] = 0x4DEcE678ceceb27446b35C672dC7d61F30bAD69E.toBytes32();
        values[mainnet]["UsdcCrvUsdGauge"] = 0x95f00391cB5EebCd190EB58728B4CE23DbFa6ac1.toBytes32();
        values[mainnet]["WethRethPool"] = 0x0f3159811670c117c372428D4E69AC32325e4D0F.toBytes32();
        values[mainnet]["WethRethToken"] = 0x6c38cE8984a890F5e46e6dF6117C26b3F1EcfC9C.toBytes32();
        values[mainnet]["WethRethGauge"] = 0x9d4D981d8a9066f5db8532A5816543dE8819d4A8.toBytes32();
        values[mainnet]["UsdtCrvUsdPool"] = 0x390f3595bCa2Df7d23783dFd126427CCeb997BF4.toBytes32();
        values[mainnet]["UsdtCrvUsdToken"] = 0x390f3595bCa2Df7d23783dFd126427CCeb997BF4.toBytes32();
        values[mainnet]["UsdtCrvUsdGauge"] = 0x4e6bB6B7447B7B2Aa268C16AB87F4Bb48BF57939.toBytes32();
        values[mainnet]["EthStethPool"] = 0xDC24316b9AE028F1497c275EB9192a3Ea0f67022.toBytes32();
        values[mainnet]["EthStethToken"] = 0x06325440D014e39736583c165C2963BA99fAf14E.toBytes32();
        values[mainnet]["EthStethGauge"] = 0x182B723a58739a9c974cFDB385ceaDb237453c28.toBytes32();
        values[mainnet]["FraxUsdcPool"] = 0xDcEF968d416a41Cdac0ED8702fAC8128A64241A2.toBytes32();
        values[mainnet]["FraxUsdcToken"] = 0x3175Df0976dFA876431C2E9eE6Bc45b65d3473CC.toBytes32();
        values[mainnet]["FraxUsdcGauge"] = 0xCFc25170633581Bf896CB6CDeE170e3E3Aa59503.toBytes32();
        values[mainnet]["WethFrxethPool"] = 0x9c3B46C0Ceb5B9e304FCd6D88Fc50f7DD24B31Bc.toBytes32();
        values[mainnet]["WethFrxethToken"] = 0x9c3B46C0Ceb5B9e304FCd6D88Fc50f7DD24B31Bc.toBytes32();
        values[mainnet]["WethFrxethGauge"] = 0x4E21418095d32d15c6e2B96A9910772613A50d50.toBytes32();
        values[mainnet]["EthFrxethPool"] = 0xa1F8A6807c402E4A15ef4EBa36528A3FED24E577.toBytes32();
        values[mainnet]["EthFrxethToken"] = 0xf43211935C781D5ca1a41d2041F397B8A7366C7A.toBytes32();
        values[mainnet]["EthFrxethGauge"] = 0x2932a86df44Fe8D2A706d8e9c5d51c24883423F5.toBytes32();
        values[mainnet]["StethFrxethPool"] = 0x4d9f9D15101EEC665F77210cB999639f760F831E.toBytes32();
        values[mainnet]["StethFrxethToken"] = 0x4d9f9D15101EEC665F77210cB999639f760F831E.toBytes32();
        values[mainnet]["StethFrxethGauge"] = 0x821529Bb07c83803C9CC7763e5974386e9eFEdC7.toBytes32();
        values[mainnet]["WethCvxPool"] = 0xB576491F1E6e5E62f1d8F26062Ee822B40B0E0d4.toBytes32();
        values[mainnet]["WethCvxToken"] = 0x3A283D9c08E8b55966afb64C515f5143cf907611.toBytes32();
        values[mainnet]["WethCvxGauge"] = 0x7E1444BA99dcdFfE8fBdb42C02F0005D14f13BE1.toBytes32();
        values[mainnet]["EthStethNgPool"] = 0x21E27a5E5513D6e65C4f830167390997aA84843a.toBytes32();
        values[mainnet]["EthStethNgToken"] = 0x21E27a5E5513D6e65C4f830167390997aA84843a.toBytes32();
        values[mainnet]["EthStethNgGauge"] = 0x79F21BC30632cd40d2aF8134B469a0EB4C9574AA.toBytes32();
        values[mainnet]["EthOethPool"] = 0x94B17476A93b3262d87B9a326965D1E91f9c13E7.toBytes32();
        values[mainnet]["EthOethToken"] = 0x94B17476A93b3262d87B9a326965D1E91f9c13E7.toBytes32();
        values[mainnet]["EthOethGauge"] = 0xd03BE91b1932715709e18021734fcB91BB431715.toBytes32();
        values[mainnet]["FraxCrvUsdPool"] = 0x0CD6f267b2086bea681E922E19D40512511BE538.toBytes32();
        values[mainnet]["FraxCrvUsdToken"] = 0x0CD6f267b2086bea681E922E19D40512511BE538.toBytes32();
        values[mainnet]["FraxCrvUsdGauge"] = 0x96424E6b5eaafe0c3B36CA82068d574D44BE4e3c.toBytes32();
        values[mainnet]["mkUsdFraxUsdcPool"] = 0x0CFe5C777A7438C9Dd8Add53ed671cEc7A5FAeE5.toBytes32();
        values[mainnet]["mkUsdFraxUsdcToken"] = 0x0CFe5C777A7438C9Dd8Add53ed671cEc7A5FAeE5.toBytes32();
        values[mainnet]["mkUsdFraxUsdcGauge"] = 0xF184d80915Ba7d835D941BA70cDdf93DE36517ee.toBytes32();
        values[mainnet]["WethYethPool"] = 0x69ACcb968B19a53790f43e57558F5E443A91aF22.toBytes32();
        values[mainnet]["WethYethToken"] = 0x69ACcb968B19a53790f43e57558F5E443A91aF22.toBytes32();
        values[mainnet]["WethYethGauge"] = 0x138cC21D15b7A06F929Fc6CFC88d2b830796F4f1.toBytes32();
        values[mainnet]["EthEthxPool"] = 0x59Ab5a5b5d617E478a2479B0cAD80DA7e2831492.toBytes32();
        values[mainnet]["EthEthxToken"] = 0x59Ab5a5b5d617E478a2479B0cAD80DA7e2831492.toBytes32();
        values[mainnet]["EthEthxGauge"] = 0x7671299eA7B4bbE4f3fD305A994e6443b4be680E.toBytes32();
        values[mainnet]["CrvUsdSdaiPool"] = 0x1539c2461d7432cc114b0903f1824079BfCA2C92.toBytes32();
        values[mainnet]["CrvUsdSdaiToken"] = 0x1539c2461d7432cc114b0903f1824079BfCA2C92.toBytes32();
        values[mainnet]["CrvUsdSdaiGauge"] = 0x2B5a5e182768a18C70EDd265240578a72Ca475ae.toBytes32();
        values[mainnet]["CrvUsdSfraxPool"] = 0xfEF79304C80A694dFd9e603D624567D470e1a0e7.toBytes32();
        values[mainnet]["CrvUsdSfraxToken"] = 0xfEF79304C80A694dFd9e603D624567D470e1a0e7.toBytes32();
        values[mainnet]["CrvUsdSfraxGauge"] = 0x62B8DA8f1546a092500c457452fC2d45fa1777c4.toBytes32();
        values[mainnet]["LusdCrvUsdPool"] = 0x9978c6B08d28d3B74437c917c5dD7C026df9d55C.toBytes32();
        values[mainnet]["LusdCrvUsdToken"] = 0x9978c6B08d28d3B74437c917c5dD7C026df9d55C.toBytes32();
        values[mainnet]["LusdCrvUsdGauge"] = 0x66F65323bdE835B109A92045Aa7c655559dbf863.toBytes32();
        values[mainnet]["WstethEthXPool"] = 0x14756A5eD229265F86990e749285bDD39Fe0334F.toBytes32();
        values[mainnet]["WstethEthXToken"] = 0xfffAE954601cFF1195a8E20342db7EE66d56436B.toBytes32();
        values[mainnet]["WstethEthXGauge"] = 0xc1394d6c89cf8F553da8c8256674C778ccFf3E80.toBytes32();
        values[mainnet]["EthEthXPool"] = 0x59Ab5a5b5d617E478a2479B0cAD80DA7e2831492.toBytes32();
        values[mainnet]["EthEthXToken"] = 0x59Ab5a5b5d617E478a2479B0cAD80DA7e2831492.toBytes32();
        values[mainnet]["EthEthXGauge"] = 0x7671299eA7B4bbE4f3fD305A994e6443b4be680E.toBytes32();
        values[mainnet]["weETH_wETH_Curve_LP"] = 0x13947303F63b363876868D070F14dc865C36463b.toBytes32();
        values[mainnet]["weETH_wETH_Curve_Gauge"] = 0x1CAC1a0Ed47E2e0A313c712b2dcF85994021a365.toBytes32();
        values[mainnet]["weETH_wETH_Convex_Reward"] = 0x2D159E01A5cEe7498F84Be68276a5266b3cb3774.toBytes32();

        values[mainnet]["weETH_wETH_Pool"] = 0x13947303F63b363876868D070F14dc865C36463b.toBytes32();
        values[mainnet]["weETH_wETH_NG_Pool"] = 0xDB74dfDD3BB46bE8Ce6C33dC9D82777BCFc3dEd5.toBytes32();
        values[mainnet]["weETH_wETH_NG_Convex_Reward"] = 0x5411CC583f0b51104fA523eEF9FC77A29DF80F58.toBytes32();

        values[mainnet]["pyUsd_Usdc_Curve_Pool"] = 0x383E6b4437b59fff47B619CBA855CA29342A8559.toBytes32();
        values[mainnet]["pyUsd_Usdc_Convex_Id"] = address(270).toBytes32();
        values[mainnet]["frax_Usdc_Curve_Pool"] = 0xDcEF968d416a41Cdac0ED8702fAC8128A64241A2.toBytes32();
        values[mainnet]["frax_Usdc_Convex_Id"] = address(100).toBytes32();
        values[mainnet]["usdc_CrvUsd_Curve_Pool"] = 0x4DEcE678ceceb27446b35C672dC7d61F30bAD69E.toBytes32();
        values[mainnet]["usdc_CrvUsd_Convex_Id"] = address(182).toBytes32();
        values[mainnet]["sDai_sUsde_Curve_Pool"] = 0x167478921b907422F8E88B43C4Af2B8BEa278d3A.toBytes32();
        values[mainnet]["sDai_sUsde_Curve_Gauge"] = 0x330Cfd12e0E97B0aDF46158D2A81E8Bd2985c6cB.toBytes32();

        values[mainnet]["ezETH_wETH_Curve_Pool"] = 0x85dE3ADd465a219EE25E04d22c39aB027cF5C12E.toBytes32();
        values[mainnet]["weETH_rswETH_Curve_Pool"] = 0x278cfB6f06B1EFc09d34fC7127d6060C61d629Db.toBytes32();
        values[mainnet]["rswETH_wETH_Curve_Pool"] = 0xeE04382c4cA6c450213923fE0f0daB19b0ff3939.toBytes32();
        values[mainnet]["USDe_USDC_Curve_Pool"] = 0x02950460E2b9529D0E00284A5fA2d7bDF3fA4d72.toBytes32();
        values[mainnet]["USDe_DAI_Curve_Pool"] = 0xF36a4BA50C603204c3FC6d2dA8b78A7b69CBC67d.toBytes32();
        values[mainnet]["sDAI_sUSDe_Curve_Pool"] = 0x167478921b907422F8E88B43C4Af2B8BEa278d3A.toBytes32();
        values[mainnet]["deUSD_USDC_Curve_Pool"] = 0x5F6c431AC417f0f430B84A666a563FAbe681Da94.toBytes32();
        values[mainnet]["deUSD_USDT_Curve_Pool"] = 0x7C4e143B23D72E6938E06291f705B5ae3D5c7c7C.toBytes32();
        values[mainnet]["deUSD_DAI_Curve_Pool"] = 0xb478Bf40dD622086E0d0889eeBbAdCb63806ADde.toBytes32();
        values[mainnet]["deUSD_FRAX_Curve_Pool"] = 0x88DFb9370fE350aA51ADE31C32549d4d3A24fAf2.toBytes32();
        values[mainnet]["deUSD_FRAX_Curve_Gauge"] = 0x7C634909DDbfd5C6EEd7Ccf3611e8C4f3643635d.toBytes32();
        values[mainnet]["eBTC_LBTC_WBTC_Curve_Pool"] = 0xabaf76590478F2fE0b396996f55F0b61101e9502.toBytes32();
        values[mainnet]["eBTC_LBTC_WBTC_Curve_Gauge"] = 0x8D666daED20B502e5Cf692B101028fc0058a5d4E.toBytes32();

        values[mainnet]["lBTC_wBTC_Curve_Pool"] = 0x2f3bC4c27A4437AeCA13dE0e37cdf1028f3706F0.toBytes32();

        values[mainnet]["WethMkUsdPool"] = 0xc89570207c5BA1B0E3cD372172cCaEFB173DB270.toBytes32();

        // Convex-Curve Platform Specifics
        values[mainnet]["convexCurveMainnetBooster"] = 0xF403C135812408BFbE8713b5A23a04b3D48AAE31.toBytes32();

        values[mainnet]["ethFrxethBaseRewardPool"] = 0xbD5445402B0a287cbC77cb67B2a52e2FC635dce4.toBytes32();
        values[mainnet]["ethStethNgBaseRewardPool"] = 0x6B27D7BC63F1999D14fF9bA900069ee516669ee8.toBytes32();
        values[mainnet]["fraxCrvUsdBaseRewardPool"] = 0x3CfB4B26dc96B124D15A6f360503d028cF2a3c00.toBytes32();
        values[mainnet]["mkUsdFraxUsdcBaseRewardPool"] = 0x35FbE5520E70768DCD6E3215Ed54E14CBccA10D2.toBytes32();
        values[mainnet]["wethYethBaseRewardPool"] = 0xB0867ADE998641Ab1Ff04cF5cA5e5773fA92AaE3.toBytes32();
        values[mainnet]["ethEthxBaseRewardPool"] = 0x399e111c7209a741B06F8F86Ef0Fdd88fC198D20.toBytes32();
        values[mainnet]["crvUsdSFraxBaseRewardPool"] = 0x73eA73C3a191bd05F3266eB2414609dC5Fe777a2.toBytes32();
        values[mainnet]["usdtCrvUsdBaseRewardPool"] = 0xD1DdB0a0815fD28932fBb194C84003683AF8a824.toBytes32();
        values[mainnet]["lusdCrvUsdBaseRewardPool"] = 0x633D3B227696B3FacF628a197f982eF68d26c7b5.toBytes32();
        values[mainnet]["wstethEthxBaseRewardPool"] = 0x85b118e0Fa5706d99b270be43d782FBE429aD409.toBytes32();

        // Uniswap V3
        values[mainnet]["WSTETH_WETH_100"] = 0x109830a1AAaD605BbF02a9dFA7B0B92EC2FB7dAa.toBytes32();
        values[mainnet]["WSTETH_WETH_500"] = 0xD340B57AAcDD10F96FC1CF10e15921936F41E29c.toBytes32();
        values[mainnet]["DAI_USDC_100"] = 0x5777d92f208679DB4b9778590Fa3CAB3aC9e2168.toBytes32();
        values[mainnet]["uniswapV3NonFungiblePositionManager"] = 0xC36442b4a4522E871399CD717aBDD847Ab11FE88.toBytes32();

        // Redstone
        values[mainnet]["swEthAdapter"] = 0x68ba9602B2AeE30847412109D2eE89063bf08Ec2.toBytes32();
        values[mainnet]["swEthDataFeedId"] = 0x5357455448000000000000000000000000000000000000000000000000000000;
        values[mainnet]["swEthEthDataFeedId"] = 0x53574554482f4554480000000000000000000000000000000000000000000000;

        values[mainnet]["ethXEthAdapter"] = 0xc799194cAa24E2874Efa89b4Bf5c92a530B047FF.toBytes32();
        values[mainnet]["ethXEthDataFeedId"] = 0x455448782f455448000000000000000000000000000000000000000000000000;

        values[mainnet]["ethXAdapter"] = 0xF3eB387Ac1317fBc7E2EFD82214eE1E148f0Fe00.toBytes32();
        values[mainnet]["ethXUsdDataFeedId"] = 0x4554487800000000000000000000000000000000000000000000000000000000;

        values[mainnet]["weEthEthAdapter"] = 0x8751F736E94F6CD167e8C5B97E245680FbD9CC36.toBytes32();
        values[mainnet]["weEthDataFeedId"] = 0x77654554482f4554480000000000000000000000000000000000000000000000;
        values[mainnet]["weethAdapter"] = 0xdDb6F90fFb4d3257dd666b69178e5B3c5Bf41136.toBytes32();
        values[mainnet]["weethUsdDataFeedId"] = 0x7765455448000000000000000000000000000000000000000000000000000000;

        values[mainnet]["osEthEthAdapter"] = 0x66ac817f997Efd114EDFcccdce99F3268557B32C.toBytes32();
        values[mainnet]["osEthEthDataFeedId"] = 0x6f734554482f4554480000000000000000000000000000000000000000000000;

        values[mainnet]["rsEthEthAdapter"] = 0xA736eAe8805dDeFFba40cAB8c99bCB309dEaBd9B.toBytes32();
        values[mainnet]["rsEthEthDataFeedId"] = 0x72734554482f4554480000000000000000000000000000000000000000000000;

        values[mainnet]["ezEthEthAdapter"] = 0xF4a3e183F59D2599ee3DF213ff78b1B3b1923696.toBytes32();
        values[mainnet]["ezEthEthDataFeedId"] = 0x657a4554482f4554480000000000000000000000000000000000000000000000;

        // Maker
        values[mainnet]["dsrManager"] = 0x373238337Bfe1146fb49989fc222523f83081dDb.toBytes32();

        // Maker
        values[mainnet]["savingsDaiAddress"] = 0x83F20F44975D03b1b09e64809B757c47f942BEeA.toBytes32();
        values[mainnet]["sDAI"] = 0x83F20F44975D03b1b09e64809B757c47f942BEeA.toBytes32();

        // Frax
        values[mainnet]["sFRAX"] = 0xA663B02CF0a4b149d2aD41910CB81e23e1c41c32.toBytes32();

        // Lido
        values[mainnet]["unstETH"] = 0x889edC2eDab5f40e902b864aD4d7AdE8E412F9B1.toBytes32();

        // Stader
        values[mainnet]["stakePoolManagerAddress"] = 0xcf5EA1b38380f6aF39068375516Daf40Ed70D299.toBytes32();
        values[mainnet]["userWithdrawManagerAddress"] = 0x9F0491B32DBce587c50c4C43AB303b06478193A7.toBytes32();
        values[mainnet]["staderConfig"] = 0x4ABEF2263d5A5ED582FC9A9789a41D85b68d69DB.toBytes32();

        // Etherfi
        values[mainnet]["EETH_LIQUIDITY_POOL"] = 0x308861A430be4cce5502d0A12724771Fc6DaF216.toBytes32();
        values[mainnet]["withdrawalRequestNft"] = 0x7d5706f6ef3F89B3951E23e557CDFBC3239D4E2c.toBytes32();

        // Renzo
        values[mainnet]["restakeManager"] = 0x74a09653A083691711cF8215a6ab074BB4e99ef5.toBytes32();

        // Kelp DAO
        values[mainnet]["lrtDepositPool"] = 0x036676389e48133B63a802f8635AD39E752D375D.toBytes32();
        // Compound V3
        values[mainnet]["cUSDCV3"] = 0xc3d688B66703497DAA19211EEdff47f25384cdc3.toBytes32();
        values[mainnet]["cUSDTV3"] = 0x3Afdc9BCA9213A35503b077a6072F3D0d5AB0840.toBytes32();
        values[mainnet]["cWETHV3"] = 0xA17581A9E3356d9A858b789D68B4d866e593aE94.toBytes32();
        values[mainnet]["cometRewards"] = 0x1B0e765F6224C21223AeA2af16c1C46E38885a40.toBytes32();
        // Morpho Blue
        values[mainnet]["morphoBlue"] = 0xBBBBBbbBBb9cC5e90e3b3Af64bdAF62C37EEFFCb.toBytes32();
        values[mainnet]["ezEthOracle"] = 0x61025e2B0122ac8bE4e37365A4003d87ad888Cc3.toBytes32();
        values[mainnet]["ezEthIrm"] = 0x870aC11D48B15DB9a138Cf899d20F13F79Ba00BC.toBytes32();
        values[mainnet]["weETH_wETH_86_market"] = 0x698fe98247a40c5771537b5786b2f3f9d78eb487b4ce4d75533cd0e94d88a115;
        values[mainnet]["LBTC_WBTC_945"] = 0xf6a056627a51e511ec7f48332421432ea6971fc148d8f3c451e14ea108026549;
        values[mainnet]["sUSDePT03_USDC_915"] = 0x346afa2b6d528222a2f9721ded6e7e2c40ac94877a598f5dae5013c651d2a462;
        values[mainnet]["USD0_plusPT03_USDC_915"] = 0x8411eeb07c8e32de0b3784b6b967346a45593bfd8baeb291cc209dc195c7b3ad;
        values[mainnet]["sUSDePT_03_27_DAI_915"] = 0x5e3e6b1e01c5708055548d82d01db741e37d03b948a7ef9f3d4b962648bcbfa7;

        values[mainnet]["WBTC_USDC_86"] = 0x3a85e619751152991742810df6ec69ce473daef99e28a64ab2340d7b7ccfee49;
        values[mainnet]["WBTC_USDT_86"] = 0xa921ef34e2fc7a27ccc50ae7e4b154e16c9799d3387076c421423ef52ac4df99;
        values[mainnet]["Corn_eBTC_PT03_LBTC_915"] = 0x17af0be1f59e3eb8e3de2ed7655ed544c9465d089f21b89c465874a6447f2590;
        values[mainnet]["LBTC_PT03_LBTC_915"] = 0x3170feb9e3c0172beb9901f6035e4e005f42177c5c14e8c0538c27078864654e;
        values[mainnet]["LBTC_PT03_WBTC_915"] = 0xa39263bf7275f772863c464ef4e9e972aaa0f1a6a1bf2a47f92bf57a542d2458;
        values[mainnet]["LBTC_PT03_WBTC_86"] = 0x198132864e7974fb451dfebeb098b3b7e7e65566667fb1cf1116db4fb2ad23f9;
        values[mainnet]["EBTC_USDC_86"] = 0xb6f4eebd60871f99bf464ae0b67045a26797cf7ef57c458d57e08c205f84feac;
        values[mainnet]["wstUSR_PT03_USR_915"] = 0x1e1ae51d4be670307788612599a46a73649ef85e28bab194d3ae00c3cd693ea7;
        values[mainnet]["WBTC_USR_86"] = 0xf84288cdcf652627f66cd7a6d4c43c3ee43ca7146d9a9cfab3a136a861144d6f;

        // MetaMorpho
        values[mainnet]["usualBoostedUSDC"] = 0xd63070114470f685b75B74D60EEc7c1113d33a3D.toBytes32();
        values[mainnet]["gauntletUSDCcore"] = 0x8eB67A509616cd6A7c1B3c8C21D48FF57df3d458.toBytes32();
        values[mainnet]["gauntletUSDCprime"] = 0xdd0f28e19C1780eb6396170735D45153D261490d.toBytes32();
        values[mainnet]["steakhouseUSDC"] = 0xBEEF01735c132Ada46AA9aA4c54623cAA92A64CB.toBytes32();
        values[mainnet]["smokehouseUSDC"] = 0xBEeFFF209270748ddd194831b3fa287a5386f5bC.toBytes32();
        values[mainnet]["steakhouseUSDCRWA"] = 0x6D4e530B8431a52FFDA4516BA4Aadc0951897F8C.toBytes32();
        values[mainnet]["gauntletWBTCcore"] = 0x443df5eEE3196e9b2Dd77CaBd3eA76C3dee8f9b2.toBytes32();
        values[mainnet]["Re7WBTC"] = 0xE0C98605f279e4D7946d25B75869c69802823763.toBytes32();
        values[mainnet]["MCwBTC"] = 0x1c530D6de70c05A81bF1670157b9d928e9699089.toBytes32();
        values[mainnet]["MCUSR"] = 0xD50DA5F859811A91fD1876C9461fD39c23C747Ad.toBytes32();
        values[mainnet]["Re7cbBTC"] = 0xA02F5E93f783baF150Aa1F8b341Ae90fe0a772f7.toBytes32();
        values[mainnet]["gauntletCbBTCcore"] = 0xF587f2e8AfF7D76618d3B6B4626621860FbD54e3.toBytes32();
        values[mainnet]["MCcbBTC"] = 0x98cF0B67Da0F16E1F8f1a1D23ad8Dc64c0c70E0b.toBytes32();
        values[mainnet]["gauntletLBTCcore"] = 0xdC94785959B73F7A168452b3654E44fEc6A750e4.toBytes32();
        values[mainnet]["gauntletWETHPrime"] = 0x2371e134e3455e0593363cBF89d3b6cf53740618.toBytes32();
        values[mainnet]["gauntletWETHCore"] = 0x4881Ef0BF6d2365D3dd6499ccd7532bcdBCE0658.toBytes32();
        values[mainnet]["mevCapitalwWeth"] = 0x9a8bC3B04b7f3D87cfC09ba407dCED575f2d61D8.toBytes32();
        values[mainnet]["Re7WETH"] = 0x78Fc2c2eD1A4cDb5402365934aE5648aDAd094d0.toBytes32();
        values[mainnet]["PendleWBTC"] = 0x2f1aBb81ed86Be95bcf8178bA62C8e72D6834775.toBytes32();

        values[mainnet]["uniswapV3PositionManager"] = 0xC36442b4a4522E871399CD717aBDD847Ab11FE88.toBytes32();

        // 1Inch
        values[mainnet]["aggregationRouterV5"] = 0x1111111254EEB25477B68fb85Ed929f73A960582.toBytes32();
        values[mainnet]["oneInchExecutor"] = 0x5141B82f5fFDa4c6fE1E372978F1C5427640a190.toBytes32();
        values[mainnet]["wETHweETH5bps"] = 0x7A415B19932c0105c82FDB6b720bb01B0CC2CAe3.toBytes32();

        // Gearbox
        values[mainnet]["dWETHV3"] = 0xda0002859B2d05F66a753d8241fCDE8623f26F4f.toBytes32();
        values[mainnet]["sdWETHV3"] = 0x0418fEB7d0B25C411EB77cD654305d29FcbFf685.toBytes32();
        values[mainnet]["dUSDCV3"] = 0xda00000035fef4082F78dEF6A8903bee419FbF8E.toBytes32();
        values[mainnet]["sdUSDCV3"] = 0x9ef444a6d7F4A5adcd68FD5329aA5240C90E14d2.toBytes32();
        values[mainnet]["dDAIV3"] = 0xe7146F53dBcae9D6Fa3555FE502648deb0B2F823.toBytes32();
        values[mainnet]["sdDAIV3"] = 0xC853E4DA38d9Bd1d01675355b8c8f3BBC1451973.toBytes32();
        values[mainnet]["dUSDTV3"] = 0x05A811275fE9b4DE503B3311F51edF6A856D936e.toBytes32();
        values[mainnet]["sdUSDTV3"] = 0x16adAb68bDEcE3089D4f1626Bb5AEDD0d02471aD.toBytes32();
        values[mainnet]["dWBTCV3"] = 0xda00010eDA646913F273E10E7A5d1F659242757d.toBytes32();
        values[mainnet]["sdWBTCV3"] = 0xA8cE662E45E825DAF178DA2c8d5Fae97696A788A.toBytes32();

        // Pendle
        values[mainnet]["pendleMarketFactory"] = 0x1A6fCc85557BC4fB7B534ed835a03EF056552D52.toBytes32();
        values[mainnet]["pendleRouter"] = 0x888888888889758F76e7103c6CbF23ABbF58F946.toBytes32();
        values[mainnet]["pendleOracle"] = 0x66a1096C6366b2529274dF4f5D8247827fe4CEA8.toBytes32();
        values[mainnet]["pendleLimitOrderRouter"] = 0x000000000000c9B3E2C3Ec88B1B4c0cD853f4321.toBytes32();

        values[mainnet]["pendleWeETHMarket"] = 0xF32e58F92e60f4b0A37A69b95d642A471365EAe8.toBytes32();
        values[mainnet]["pendleWeethSy"] = 0xAC0047886a985071476a1186bE89222659970d65.toBytes32();
        values[mainnet]["pendleEethPt"] = 0xc69Ad9baB1dEE23F4605a82b3354F8E40d1E5966.toBytes32();
        values[mainnet]["pendleEethYt"] = 0xfb35Fd0095dD1096b1Ca49AD44d8C5812A201677.toBytes32();

        values[mainnet]["pendleZircuitWeETHMarket"] = 0xe26D7f9409581f606242300fbFE63f56789F2169.toBytes32();
        values[mainnet]["pendleZircuitWeethSy"] = 0xD7DF7E085214743530afF339aFC420c7c720BFa7.toBytes32();
        values[mainnet]["pendleZircuitEethPt"] = 0x4AE5411F3863CdB640309e84CEDf4B08B8b33FfF.toBytes32();
        values[mainnet]["pendleZircuitEethYt"] = 0x7C2D26182adeEf96976035986cF56474feC03bDa.toBytes32();

        values[mainnet]["pendleUSDeMarket"] = 0x19588F29f9402Bb508007FeADd415c875Ee3f19F.toBytes32();
        values[mainnet]["pendleUSDeSy"] = 0x42862F48eAdE25661558AFE0A630b132038553D0.toBytes32();
        values[mainnet]["pendleUSDePt"] = 0xa0021EF8970104c2d008F38D92f115ad56a9B8e1.toBytes32();
        values[mainnet]["pendleUSDeYt"] = 0x1e3d13932C31d7355fCb3FEc680b0cD159dC1A07.toBytes32();

        values[mainnet]["pendleZircuitUSDeMarket"] = 0x90c98ab215498B72Abfec04c651e2e496bA364C0.toBytes32();
        values[mainnet]["pendleZircuitUSDeSy"] = 0x293C6937D8D82e05B01335F7B33FBA0c8e256E30.toBytes32();
        values[mainnet]["pendleZircuitUSDePt"] = 0x3d4F535539A33FEAd4D76D7b3B7A9cB5B21C73f1.toBytes32();
        values[mainnet]["pendleZircuitUSDeYt"] = 0x40357b9f22B4DfF0Bf56A90661b8eC106C259d29.toBytes32();

        values[mainnet]["pendleSUSDeMarketSeptember"] = 0xd1D7D99764f8a52Aff007b7831cc02748b2013b5.toBytes32();
        values[mainnet]["pendleSUSDeMarketJuly"] = 0x107a2e3cD2BB9a32B9eE2E4d51143149F8367eBa.toBytes32();
        values[mainnet]["pendleKarakSUSDeMarket"] = 0xB1f587B354a4a363f5332e88effbbC2E4961250A.toBytes32();
        values[mainnet]["pendleKarakUSDeMarket"] = 0x1BCBDB8c8652345A5ACF04e6E74f70086c68FEfC.toBytes32();

        values[mainnet]["pendleWeETHMarketSeptember"] = 0xC8eDd52D0502Aa8b4D5C77361D4B3D300e8fC81c.toBytes32();
        values[mainnet]["pendleWeethSySeptember"] = 0xAC0047886a985071476a1186bE89222659970d65.toBytes32();
        values[mainnet]["pendleEethPtSeptember"] = 0x1c085195437738d73d75DC64bC5A3E098b7f93b1.toBytes32();
        values[mainnet]["pendleEethYtSeptember"] = 0xA54Df645A042D24121a737dAA89a57EbF8E0b71c.toBytes32();

        values[mainnet]["pendleWeETHMarketDecember"] = 0x7d372819240D14fB477f17b964f95F33BeB4c704.toBytes32();
        values[mainnet]["pendleWeethSyDecember"] = 0xAC0047886a985071476a1186bE89222659970d65.toBytes32();
        values[mainnet]["pendleEethPtDecember"] = 0x6ee2b5E19ECBa773a352E5B21415Dc419A700d1d.toBytes32();
        values[mainnet]["pendleEethYtDecember"] = 0x129e6B5DBC0Ecc12F9e486C5BC9cDF1a6A80bc6A.toBytes32();

        values[mainnet]["pendleUSDeZircuitMarketAugust"] = 0xF148a0B15712f5BfeefAdb4E6eF9739239F88b07.toBytes32();
        values[mainnet]["pendleKarakWeETHMarketSeptember"] = 0x18bAFcaBf2d5898956AE6AC31543d9657a604165.toBytes32();
        values[mainnet]["pendleKarakWeETHMarketDecember"] = 0xFF694CC3f74E080637008B3792a9D7760cB456Ca.toBytes32();

        values[mainnet]["pendleSwethMarket"] = 0x0e1C5509B503358eA1Dac119C1D413e28Cc4b303.toBytes32();

        values[mainnet]["pendleZircuitWeETHMarketAugust"] = 0x6c269DFc142259c52773430b3c78503CC994a93E.toBytes32();
        values[mainnet]["pendleWeETHMarketJuly"] = 0xe1F19CBDa26b6418B0C8E1EE978a533184496066.toBytes32();
        values[mainnet]["pendleWeETHkSeptember"] = 0x905A5a4792A0C27a2AdB2777f98C577D320079EF.toBytes32();
        values[mainnet]["pendleWeETHkDecember"] = 0x792b9eDe7a18C26b814f87Eb5E0c8D26AD189780.toBytes32();

        values[mainnet]["pendle_sUSDe_08_23_24"] = 0xbBf399db59A845066aAFce9AE55e68c505FA97B7.toBytes32();
        values[mainnet]["pendle_sUSDe_12_25_24"] = 0xa0ab94DeBB3cC9A7eA77f3205ba4AB23276feD08.toBytes32();
        values[mainnet]["pendle_USDe_08_23_24"] = 0x3d1E7312dE9b8fC246ddEd971EE7547B0a80592A.toBytes32();
        values[mainnet]["pendle_USDe_12_25_24"] = 0x8a49f2AC2730ba15AB7EA832EdaC7f6BA22289f8.toBytes32();
        values[mainnet]["pendle_sUSDe_03_26_25"] = 0xcDd26Eb5EB2Ce0f203a84553853667aE69Ca29Ce.toBytes32();
        values[mainnet]["pendle_sUSDe_karak_01_29_25"] = 0xDbE4D359D4E48087586Ec04b93809bA647343548.toBytes32();
        values[mainnet]["pendle_USDe_karak_01_29_25"] = 0x6C06bBFa3B63eD344ceb3312Df795eDC8d29BDD5.toBytes32();
        values[mainnet]["pendle_USDe_03_26_25"] = 0xB451A36c8B6b2EAc77AD0737BA732818143A0E25.toBytes32();
        values[mainnet]["pendle_sUSDe_05_28_25"] = 0xB162B764044697cf03617C2EFbcB1f42e31E4766.toBytes32();

        values[mainnet]["pendle_weETHs_market_08_28_24"] = 0xcAa8ABB72A75C623BECe1f4D5c218F425d47A0D0.toBytes32();
        values[mainnet]["pendle_weETHs_sy_08_28_24"] = 0x9e8f10574ACc2c62C6e5d19500CEd39163Da37A9.toBytes32();
        values[mainnet]["pendle_weETHs_pt_08_28_24"] = 0xda6530EfaFD63A42d7b9a0a5a60A03839CDb813A.toBytes32();
        values[mainnet]["pendle_weETHs_yt_08_28_24"] = 0x28cE264D0938C1051687FEbDCeFacc2242BA9E0E.toBytes32();
        values[mainnet]["pendle_weETHs_market_12_25_24"] = 0x40789E8536C668c6A249aF61c81b9dfaC3EB8F32.toBytes32();

        values[mainnet]["pendleUSD0PlusMarketOctober"] = 0x00b321D89A8C36B3929f20B7955080baeD706D1B.toBytes32();
        values[mainnet]["pendle_USD0Plus_market_01_29_2025"] = 0x64506968E80C9ed07bFF60C8D9d57474EFfFF2c9.toBytes32();
        values[mainnet]["pendle_USD0Plus_market_02_26_2025"] = 0x22a72B0C504cBb7f8245208f84D8f035c311aDec.toBytes32();
        values[mainnet]["pendle_USD0Plus_market_03_26_2025"] = 0xaFDC922d0059147486cC1F0f32e3A2354b0d35CC.toBytes32();
        values[mainnet]["pendle_USD0++_market_01_29_25"] = 0x64506968E80C9ed07bFF60C8D9d57474EFfFF2c9.toBytes32();
        values[mainnet]["pendle_USD0++_market_06_25_25"] = 0x048680F64d6DFf1748ba6D9a01F578433787e24B.toBytes32();
        values[mainnet]["pendle_USD0Plus_market_04_23_2025"] = 0x81f3a11dB1DE16f4F9ba8Bf46B71D2B168c64899.toBytes32();
        values[mainnet]["pendle_USD0Plus_market_06_25_2025"] = 0x048680F64d6DFf1748ba6D9a01F578433787e24B.toBytes32();

        values[mainnet]["pendle_eBTC_market_12_26_24"] = 0x36d3ca43ae7939645C306E26603ce16e39A89192.toBytes32();
        values[mainnet]["pendle_LBTC_corn_market_12_26_24"] = 0xCaE62858DB831272A03768f5844cbe1B40bB381f.toBytes32();
        values[mainnet]["pendle_LBTC_market_03_26_25"] = 0x70B70Ac0445C3eF04E314DFdA6caafd825428221.toBytes32();
        values[mainnet]["pendle_LBTC_corn_market_02_26_25"] = 0xC118635bcde024c5B01C6be2B0569a2608A8032C.toBytes32();
        values[mainnet]["pendle_eBTC_corn_market_3_26_25"] = 0x2C71Ead7ac9AE53D05F8664e77031d4F9ebA064B.toBytes32();
        values[mainnet]["pendle_LBTC_concrete_market_04_09_25"] = 0x83916356556f51dcBcB226202c3efeEfc88d5eaA.toBytes32();
        values[mainnet]["pendle_WBTC_concrete_market_04_09_25"] = 0x9471d9c5B57b59d42B739b00389a6d520c33A7a9.toBytes32();
        values[mainnet]["pendle_eBTC_market_6_25_25"] = 0x523f9441853467477b4dDE653c554942f8E17162.toBytes32();

        values[mainnet]["pendle_pumpBTC_market_03_26_25"] = 0x8098B48a1c4e4080b30A43a7eBc0c87b52F17222.toBytes32();
        values[mainnet]["pendle_corn_pumpBTC_market_12_25_24"] = 0xf8208fB52BA80075aF09840A683143C22DC5B4dd.toBytes32();

        values[mainnet]["pendle_uniBTC_market_03_26_25"] = 0x380C751BD0412f47Ca560B6AFeB566d88dc18630.toBytes32();
        values[mainnet]["pendle_corn_uniBTC_market_12_26_24"] = 0x40dEAE18c3CE932Fdd5Df1f44b54D8Cf3902787B.toBytes32();
        values[mainnet]["pendle_sUSDs_market_03_26_25"] = 0x21D85Ff3BEDFF031EF466C7d5295240C8AB2a2b8.toBytes32();

        values[mainnet]["pendle_liquid_bera_eth_04_09_25"] = 0x46E6b4A950Eb1AbBa159517DEA956Afd01ea9497.toBytes32();
        values[mainnet]["pendle_liquidBeraBTC_04_09_25"] = 0xEbf5c58b74A836F1e51d08e9C909c4A4530AFD41.toBytes32();
        values[mainnet]["pendle_wstUSR_market_03_26_25"] = 0x353d0B2EFB5B3a7987fB06D30Ad6160522d08426.toBytes32();

        // Aave V3 Core
        values[mainnet]["v3Pool"] = 0x87870Bca3F3fD6335C3F4ce8392D69350B4fA4E2.toBytes32();
        values[mainnet]["v3RewardsController"] = 0x8164Cc65827dcFe994AB23944CBC90e0aa80bFcb.toBytes32();

        //Aave v3 Prime
        values[mainnet]["v3PrimePool"] = 0x4e033931ad43597d96D6bcc25c280717730B58B1.toBytes32();

        // Aave V3 Lido
        values[mainnet]["v3LidoPool"] = 0x4e033931ad43597d96D6bcc25c280717730B58B1.toBytes32();

        // SparkLend
        values[mainnet]["sparkLendPool"] = 0xC13e21B648A5Ee794902342038FF3aDAB66BE987.toBytes32();

        // Uniswap V3 Pools
        values[mainnet]["wETH_weETH_05"] = 0x7A415B19932c0105c82FDB6b720bb01B0CC2CAe3.toBytes32();
        values[mainnet]["wstETH_wETH_01"] = 0x109830a1AAaD605BbF02a9dFA7B0B92EC2FB7dAa.toBytes32();
        values[mainnet]["rETH_wETH_01"] = 0x553e9C493678d8606d6a5ba284643dB2110Df823.toBytes32();
        values[mainnet]["rETH_wETH_05"] = 0xa4e0faA58465A2D369aa21B3e42d43374c6F9613.toBytes32();
        values[mainnet]["wstETH_rETH_05"] = 0x18319135E02Aa6E02D412C98cCb16af3a0a9CB57.toBytes32();
        values[mainnet]["wETH_rswETH_05"] = 0xC410573Af188f56062Ee744cC3D6F2843f5bC13b.toBytes32();
        values[mainnet]["wETH_rswETH_30"] = 0xE62627326d7794E20bB7261B24985294de1579FE.toBytes32();
        values[mainnet]["ezETH_wETH_01"] = 0xBE80225f09645f172B079394312220637C440A63.toBytes32();
        values[mainnet]["PENDLE_wETH_30"] = 0x57aF956d3E2cCa3B86f3D8C6772C03ddca3eAacB.toBytes32();
        values[mainnet]["USDe_USDT_01"] = 0x435664008F38B0650fBC1C9fc971D0A3Bc2f1e47.toBytes32();
        values[mainnet]["USDe_USDC_01"] = 0xE6D7EbB9f1a9519dc06D557e03C522d53520e76A.toBytes32();
        values[mainnet]["USDe_DAI_01"] = 0x5B3a0f1acBE8594a079FaFeB1c84DEA9372A5Aad.toBytes32();
        values[mainnet]["sUSDe_USDT_05"] = 0x867B321132B18B5BF3775c0D9040D1872979422E.toBytes32();
        values[mainnet]["GEAR_wETH_100"] = 0xaEf52f72583E6c4478B220Da82321a6a023eEE50.toBytes32();
        values[mainnet]["GEAR_USDT_30"] = 0x349eE001D80f896F24571616932f54cBD66B18C9.toBytes32();
        values[mainnet]["DAI_USDC_01"] = 0x5777d92f208679DB4b9778590Fa3CAB3aC9e2168.toBytes32();
        values[mainnet]["DAI_USDC_05"] = 0x6c6Bc977E13Df9b0de53b251522280BB72383700.toBytes32();
        values[mainnet]["USDC_USDT_01"] = 0x3416cF6C708Da44DB2624D63ea0AAef7113527C6.toBytes32();
        values[mainnet]["USDC_USDT_05"] = 0x7858E59e0C01EA06Df3aF3D20aC7B0003275D4Bf.toBytes32();
        values[mainnet]["USDC_wETH_05"] = 0x88e6A0c2dDD26FEEb64F039a2c41296FcB3f5640.toBytes32();
        values[mainnet]["FRAX_USDC_05"] = 0xc63B0708E2F7e69CB8A1df0e1389A98C35A76D52.toBytes32();
        values[mainnet]["FRAX_USDC_01"] = 0x9A834b70C07C81a9fcD6F22E842BF002fBfFbe4D.toBytes32();
        values[mainnet]["DAI_FRAX_05"] = 0x97e7d56A0408570bA1a7852De36350f7713906ec.toBytes32();
        values[mainnet]["FRAX_USDT_05"] = 0xc2A856c3afF2110c1171B8f942256d40E980C726.toBytes32();
        values[mainnet]["PYUSD_USDC_01"] = 0x13394005C1012e708fCe1EB974F1130fDc73a5Ce.toBytes32();

        // EigenLayer
        values[mainnet]["strategyManager"] = 0x858646372CC42E1A627fcE94aa7A7033e7CF075A.toBytes32();
        values[mainnet]["delegationManager"] = 0x39053D51B77DC0d36036Fc1fCc8Cb819df8Ef37A.toBytes32();
        values[mainnet]["mETHStrategy"] = 0x298aFB19A105D59E74658C4C334Ff360BadE6dd2.toBytes32();
        values[mainnet]["USDeStrategy"] = 0x298aFB19A105D59E74658C4C334Ff360BadE6dd2.toBytes32();
        values[mainnet]["testOperator"] = 0xDbEd88D83176316fc46797B43aDeE927Dc2ff2F5.toBytes32();
        values[mainnet]["eigenStrategy"] = 0xaCB55C530Acdb2849e6d4f36992Cd8c9D50ED8F7.toBytes32();
        values[mainnet]["eEigenOperator"] = 0xDcAE4FAf7C7d0f4A78abe147244c6e9d60cFD202.toBytes32();
        values[mainnet]["eigenRewards"] = 0x7750d328b314EfFa365A0402CcfD489B80B0adda.toBytes32();

        // Swell
        values[mainnet]["swellSimpleStaking"] = 0x38D43a6Cb8DA0E855A42fB6b0733A0498531d774.toBytes32();
        values[mainnet]["swEXIT"] = 0x48C11b86807627AF70a34662D4865cF854251663.toBytes32();
        values[mainnet]["accessControlManager"] = 0x625087d72c762254a72CB22cC2ECa40da6b95EAC.toBytes32();
        values[mainnet]["depositManager"] = 0xb3D9cf8E163bbc840195a97E81F8A34E295B8f39.toBytes32();

        // Frax
        values[mainnet]["frxETHMinter"] = 0xbAFA44EFE7901E04E39Dad13167D089C559c1138.toBytes32();
        values[mainnet]["frxETHRedemptionTicket"] = 0x82bA8da44Cd5261762e629dd5c605b17715727bd.toBytes32();

        // Zircuit
        values[mainnet]["zircuitSimpleStaking"] = 0xF047ab4c75cebf0eB9ed34Ae2c186f3611aEAfa6.toBytes32();

        // Mantle
        values[mainnet]["mantleLspStaking"] = 0xe3cBd06D7dadB3F4e6557bAb7EdD924CD1489E8f.toBytes32();

        // Fluid
        values[mainnet]["fUSDT"] = 0x5C20B550819128074FD538Edf79791733ccEdd18.toBytes32();
        values[mainnet]["fUSDTStakingRewards"] = 0x490681095ed277B45377d28cA15Ac41d64583048.toBytes32();
        values[mainnet]["fUSDC"] = 0x9Fb7b4477576Fe5B32be4C1843aFB1e55F251B33.toBytes32();
        values[mainnet]["fWETH"] = 0x90551c1795392094FE6D29B758EcCD233cFAa260.toBytes32();
        values[mainnet]["fWSTETH"] = 0x2411802D8BEA09be0aF8fD8D08314a63e706b29C.toBytes32();
        values[mainnet]["fGHO"] = 0x6A29A46E21C730DcA1d8b23d637c101cec605C5B.toBytes32();

        // Fluid Dex
        values[mainnet]["WeETHDexUSDC-USDT"] = 0x01F0D07fdE184614216e76782c6b7dF663F5375e.toBytes32();
        values[mainnet]["wBTC-cbBTCDex-USDT"] = 0xf7FA55D14C71241e3c970E30C509Ff58b5f5D557.toBytes32();
        values[mainnet]["weETH_ETHDex_wstETH"] = 0xb4a15526d427f4d20b0dAdaF3baB4177C85A699A.toBytes32();

        // Symbiotic
        values[mainnet]["wstETHDefaultCollateral"] = 0xC329400492c6ff2438472D4651Ad17389fCb843a.toBytes32();
        values[mainnet]["cbETHDefaultCollateral"] = 0xB26ff591F44b04E78de18f43B46f8b70C6676984.toBytes32();
        values[mainnet]["wBETHDefaultCollateral"] = 0x422F5acCC812C396600010f224b320a743695f85.toBytes32();
        values[mainnet]["rETHDefaultCollateral"] = 0x03Bf48b8A1B37FBeAd1EcAbcF15B98B924ffA5AC.toBytes32();
        values[mainnet]["mETHDefaultCollateral"] = 0x475D3Eb031d250070B63Fa145F0fCFC5D97c304a.toBytes32();
        values[mainnet]["swETHDefaultCollateral"] = 0x38B86004842D3FA4596f0b7A0b53DE90745Ab654.toBytes32();
        values[mainnet]["sfrxETHDefaultCollateral"] = 0x5198CB44D7B2E993ebDDa9cAd3b9a0eAa32769D2.toBytes32();
        values[mainnet]["ETHxDefaultCollateral"] = 0xBdea8e677F9f7C294A4556005c640Ee505bE6925.toBytes32();
        values[mainnet]["uniETHDefaultCollateral"] = 0x1C57ea879dd3e8C9fefa8224fdD1fa20dd54211E.toBytes32();
        values[mainnet]["sUSDeDefaultCollateral"] = 0x19d0D8e6294B7a04a2733FE433444704B791939A.toBytes32();
        values[mainnet]["wBTCDefaultCollateral"] = 0x971e5b5D4baa5607863f3748FeBf287C7bf82618.toBytes32();
        values[mainnet]["tBTCDefaultCollateral"] = 0x0C969ceC0729487d264716e55F232B404299032c.toBytes32();
        values[mainnet]["ethfiDefaultCollateral"] = 0x21DbBA985eEA6ba7F27534a72CCB292eBA1D2c7c.toBytes32();
        values[mainnet]["LBTCDefaultCollateral"] = 0x9C0823D3A1172F9DdF672d438dec79c39a64f448.toBytes32();

        values[mainnet]["wstETHSymbioticVault"] = 0xBecfad885d8A89A0d2f0E099f66297b0C296Ea21.toBytes32();
        values[mainnet]["wstETHSymbioticVaultRewards"] = 0xe34DcEA5aB7c4f3c4AD2F5f144Fc7fc3D5b0137C.toBytes32();
        values[mainnet]["EtherFi_LBTCSymbioticVault"] = 0xd4E20ECA1f996Dab35883dC0AD5E3428AF888D45.toBytes32();
        values[mainnet]["EtherFi_wstETHSymbioticVault"] = 0x450a90fdEa8B87a6448Ca1C87c88Ff65676aC45b.toBytes32();

        // Karak
        values[mainnet]["vaultSupervisor"] = 0x54e44DbB92dBA848ACe27F44c0CB4268981eF1CC.toBytes32();
        values[mainnet]["delegationSupervisor"] = 0xAfa904152E04aBFf56701223118Be2832A4449E0.toBytes32();

        values[mainnet]["kmETH"] = 0x7C22725d1E0871f0043397c9761AD99A86ffD498.toBytes32();
        values[mainnet]["kweETH"] = 0x2DABcea55a12d73191AeCe59F508b191Fb68AdaC.toBytes32();
        values[mainnet]["kwstETH"] = 0xa3726beDFD1a8AA696b9B4581277240028c4314b.toBytes32();
        values[mainnet]["krETH"] = 0x8E475A4F7820A4b6c0FF229f74fB4762f0813C47.toBytes32();
        values[mainnet]["kcbETH"] = 0xbD32b8aA6ff34BEDc447e503195Fb2524c72658f.toBytes32();
        values[mainnet]["kwBETH"] = 0x04BB50329A1B7D943E7fD2368288b674c8180d5E.toBytes32();
        values[mainnet]["kswETH"] = 0xc585DF3a8C9ca0c614D023A812624bE36161502B.toBytes32();
        values[mainnet]["kETHx"] = 0x989Ab830C6e2BdF3f28214fF54C9B7415C349a3F.toBytes32();
        values[mainnet]["ksfrxETH"] = 0x1751e1e4d2c9Fa99479C0c5574136F0dbD8f3EB8.toBytes32();
        values[mainnet]["krswETH"] = 0x1B4d88f5f38988BEA334C79f48aa69BEEeFE2e1e.toBytes32();
        values[mainnet]["krsETH"] = 0x9a23e79a8E6D77F940F2C30eb3d9282Af2E4036c.toBytes32();
        values[mainnet]["kETHFI"] = 0xB26bD8D1FD5415eED4C99f9fB6A278A42E7d1BA8.toBytes32();
        values[mainnet]["ksUSDe"] = 0xDe5Bff0755F192C333B126A449FF944Ee2B69681.toBytes32();
        values[mainnet]["kUSDe"] = 0xBE3cA34D0E877A1Fc889BD5231D65477779AFf4e.toBytes32();
        values[mainnet]["kWBTC"] = 0x126d4dBf752AaF61f3eAaDa24Ab0dB84FEcf6891.toBytes32();
        values[mainnet]["kFBTC"] = 0x40328669Bc9e3780dFa0141dBC87450a4af6EA11.toBytes32();
        values[mainnet]["kLBTC"] = 0x468c34703F6c648CCf39DBaB11305D17C70ba011.toBytes32();

        // CCIP token transfers.
        values[mainnet]["ccipRouter"] = 0x80226fc0Ee2b096224EeAc085Bb9a8cba1146f7D.toBytes32();

        // PancakeSwap V3
        values[mainnet]["pancakeSwapV3NonFungiblePositionManager"] =
            0x46A15B0b27311cedF172AB29E4f4766fbE7F4364.toBytes32();
        values[mainnet]["pancakeSwapV3MasterChefV3"] = 0x556B9306565093C855AEA9AE92A594704c2Cd59e.toBytes32();
        values[mainnet]["pancakeSwapV3Router"] = 0x13f4EA83D0bd40E75C8222255bc855a974568Dd4.toBytes32();
        // Arbitrum Bridge
        values[mainnet]["arbitrumDelayedInbox"] = 0x4Dbd4fc535Ac27206064B68FfCf827b0A60BAB3f.toBytes32();
        values[mainnet]["arbitrumOutbox"] = 0x0B9857ae2D4A3DBe74ffE1d7DF045bb7F96E4840.toBytes32();
        values[mainnet]["arbitrumL1GatewayRouter"] = 0x72Ce9c846789fdB6fC1f34aC4AD25Dd9ef7031ef.toBytes32();
        values[mainnet]["arbitrumL1ERC20Gateway"] = 0xa3A7B6F88361F48403514059F1F16C8E78d60EeC.toBytes32();
        values[mainnet]["arbitrumWethGateway"] = 0xd92023E9d9911199a6711321D1277285e6d4e2db.toBytes32();

        // Base Standard Bridge.
        values[mainnet]["baseStandardBridge"] = 0x3154Cf16ccdb4C6d922629664174b904d80F2C35.toBytes32();
        values[mainnet]["basePortal"] = 0x49048044D57e1C92A77f79988d21Fa8fAF74E97e.toBytes32();
        values[mainnet]["baseResolvedDelegate"] = 0x866E82a600A1414e583f7F13623F1aC5d58b0Afa.toBytes32();

        // Optimism Standard Bridge.
        values[mainnet]["optimismStandardBridge"] = 0x99C9fc46f92E8a1c0deC1b1747d010903E884bE1.toBytes32();
        values[mainnet]["optimismPortal"] = 0xbEb5Fc579115071764c7423A4f12eDde41f106Ed.toBytes32();
        values[mainnet]["optimismResolvedDelegate"] = 0x25ace71c97B33Cc4729CF772ae268934F7ab5fA1.toBytes32();

        // Swell Standard Bridge.
        values[mainnet]["swellStandardBridge"] = 0x7aA4960908B13D104bf056B23E2C76B43c5AACc8.toBytes32();
        values[mainnet]["swellPortal"] = 0x758E0EE66102816F5C3Ec9ECc1188860fbb87812.toBytes32();
        values[mainnet]["swellResolvedDelegate"] = 0xe6a99Ef12995DeFC5ff47EC0e13252f0E6903759.toBytes32();

        // Mantle Standard Bridge.
        values[mainnet]["mantleStandardBridge"] = 0x95fC37A27a2f68e3A647CDc081F0A89bb47c3012.toBytes32();
        values[mainnet]["mantlePortal"] = 0xc54cb22944F2bE476E02dECfCD7e3E7d3e15A8Fb.toBytes32();
        values[mainnet]["mantleResolvedDelegate"] = 0x676A795fe6E43C17c668de16730c3F690FEB7120.toBytes32(); // TODO update this.

        // Zircuit Standard Bridge.
        values[mainnet]["zircuitStandardBridge"] = 0x386B76D9cA5F5Fb150B6BFB35CF5379B22B26dd8.toBytes32();
        values[mainnet]["zircuitPortal"] = 0x17bfAfA932d2e23Bd9B909Fd5B4D2e2a27043fb1.toBytes32();
        values[mainnet]["zircuitResolvedDelegate"] = 0x2a721cBE81a128be0F01040e3353c3805A5EA091.toBytes32();

        // Fraxtal Standard Bridge.
        values[mainnet]["fraxtalStandardBridge"] = 0x34C0bD5877A5Ee7099D0f5688D65F4bB9158BDE2.toBytes32();
        values[mainnet]["fraxtalPortal"] = 0x36cb65c1967A0Fb0EEE11569C51C2f2aA1Ca6f6D.toBytes32();
        values[mainnet]["fraxtalResolvedDelegate"] = 0x2a721cBE81a128be0F01040e3353c3805A5EA091.toBytes32(); // TODO update this

        // Lido Base Standard Bridge.
        values[mainnet]["lidoBaseStandardBridge"] = 0x9de443AdC5A411E83F1878Ef24C3F52C61571e72.toBytes32();
        values[mainnet]["lidoBasePortal"] = 0x49048044D57e1C92A77f79988d21Fa8fAF74E97e.toBytes32();
        values[mainnet]["lidoBaseResolvedDelegate"] = 0x866E82a600A1414e583f7F13623F1aC5d58b0Afa.toBytes32();

        // Layer Zero.
        values[mainnet]["LayerZeroEndPoint"] = 0x1a44076050125825900e736c501f859c50fE728c.toBytes32();
        values[mainnet]["EtherFiOFTAdapter"] = 0xcd2eb13D6831d4602D80E5db9230A57596CDCA63.toBytes32();

        // Merkl
        values[mainnet]["merklDistributor"] = 0x3Ef3D8bA38EBe18DB133cEc108f4D14CE00Dd9Ae.toBytes32();

        // Pump Staking
        values[mainnet]["pumpStaking"] = 0x1fCca65fb6Ae3b2758b9b2B394CB227eAE404e1E.toBytes32();

        // Linea Bridging
        values[mainnet]["tokenBridge"] = 0x051F1D88f0aF5763fB888eC4378b4D8B29ea3319.toBytes32(); // approve, bridge token
        values[mainnet]["lineaMessageService"] = 0xd19d4B5d358258f05D7B411E21A1460D11B0876F.toBytes32(); // claim message, sendMessage

        // Scroll Bridging
        values[mainnet]["scrollGatewayRouter"] = 0xF8B1378579659D8F7EE5f3C929c2f3E332E41Fd6.toBytes32(); // approve, depositERC20
        values[mainnet]["scrollMessenger"] = 0x6774Bcbd5ceCeF1336b5300fb5186a12DDD8b367.toBytes32(); // sendMessage
        values[mainnet]["scrollCustomERC20Gateway"] = 0x67260A8B73C5B77B55c1805218A42A7A6F98F515.toBytes32(); // sendMessage

        // Syrup
        values[mainnet]["syrupRouter"] = 0x134cCaaA4F1e4552eC8aEcb9E4A2360dDcF8df76.toBytes32();

        // Satlayer
        values[mainnet]["satlayerPool"] = 0x42a856dbEBB97AbC1269EAB32f3bb40C15102819.toBytes32();

        // corn
        values[mainnet]["cornSilo"] = 0x8bc93498b861fd98277c3b51d240e7E56E48F23c.toBytes32();

        // Treehouse
        values[mainnet]["TreehouseRedemption"] = 0x0618DBdb3Be798346e6D9C08c3c84658f94aD09F.toBytes32();
        values[mainnet]["TreehouseRouter"] = 0xeFA3fa8e85D2b3CfdB250CdeA156c2c6C90628F5.toBytes32();
        values[mainnet]["tETH"] = 0xD11c452fc99cF405034ee446803b6F6c1F6d5ED8.toBytes32();
        values[mainnet]["tETH_wstETH_curve_pool"] = 0xA10d15538E09479186b4D3278BA5c979110dDdB1.toBytes32();

        // Term Finance
        values[mainnet]["termAuctionOfferLocker"] = 0xa557a6099d1a85d7569EA4B6d8ad59a94a8162CC.toBytes32();
        values[mainnet]["termRepoLocker"] = 0xFD9033C9A97Bc3Ec8a44439Cb6512516c5053076.toBytes32();
        values[mainnet]["termRepoServicer"] = 0xaD2401Dd7518Fac6C868c86442922E2236797e32.toBytes32();
        values[mainnet]["termRepoToken"] = 0x3A1427da14F8A57CEe76a5E85fB465ed72De8EC7.toBytes32();

        // Hyperlane
        values[mainnet]["hyperlaneUsdcRouter"] = 0xe1De9910fe71cC216490AC7FCF019e13a34481D7.toBytes32();
        values[mainnet]["hyperlaneTestRecipient"] = 0xfb53392bf4a0590a317ca716c28c29ace7c448bc132d7f8188ca234f595aa121;

        // Euler
        values[mainnet]["ethereumVaultConnector"] = 0x0C9a3dd6b8F28529d72d7f9cE918D493519EE383.toBytes32();
        values[mainnet]["evkWEETH"] = 0xe846ca062aB869b66aE8DcD811973f628BA82eAf.toBytes32();
        values[mainnet]["eulerPrimeWETH"] = 0xD8b27CF359b7D15710a5BE299AF6e7Bf904984C2.toBytes32();
        values[mainnet]["evkUSDC"] = 0x797DD80692c3b2dAdabCe8e30C07fDE5307D48a9.toBytes32();
        values[mainnet]["evkLBTC"] = 0xbC35161043EE2D74816d421EfD6a45fDa73B050A.toBytes32(); //Euler Prime
        values[mainnet]["evkDAI"] = 0x83C266bdf990574a05EE62831a266a3891817B5B.toBytes32();
        values[mainnet]["evkDAIDebt"] = 0x1796526a7705cBBe76dEdd4b13959A48c674A6cD.toBytes32();

        // Royco
        values[mainnet]["vaultMarketHub"] = 0xa97eCc6Bfda40baf2fdd096dD33e88bd8e769280.toBytes32();
        values[mainnet]["recipeMarketHub"] = 0x783251f103555068c1E9D755f69458f39eD937c0.toBytes32();
        values[mainnet]["supplyUSDCAaveWrappedVault"] = 0x2120ADcdCF8e0ed9D6dd3Df683F076402B79E3bd.toBytes32();

        // Usual
        values[mainnet]["usualSwapperEngine"] = 0xB969B0d14F7682bAF37ba7c364b351B830a812B2.toBytes32();

        // Sky
        values[mainnet]["daiConverter"] = 0x3225737a9Bbb6473CB4a45b7244ACa2BeFdB276A.toBytes32(); //converts dai to USDS
        values[mainnet]["usdsLitePsmUsdc"] = 0xA188EEC8F81263234dA3622A406892F3D630f98c.toBytes32();
        values[mainnet]["daiLitePsmUsdc"] = 0xf6e72Db5454dd049d0788e411b06CfAF16853042.toBytes32();

        //Sonic Gateway
        values[mainnet]["sonicGateway"] = 0xa1E2481a9CD0Cb0447EeB1cbc26F1b3fff3bec20.toBytes32();

        // Incentives Distributors
        values[mainnet]["beraUsual_incentives_distributor"] = 0x4a610757352d63D45B0a1680e95158887955582C.toBytes32();

        // Morpho Rewards
        values[mainnet]["morphoRewardsWrapper"] = 0x9D03bb2092270648d7480049d0E58d2FcF0E5123.toBytes32();
        values[mainnet]["legacyMorpho"] = 0x9994E35Db50125E0DF82e4c2dde62496CE330999.toBytes32();
        values[mainnet]["newMorpho"] = 0x58D97B57BB95320F9a05dC918Aef65434969c2B2.toBytes32();
    }

    function _addBaseValues() private {
        // Liquid Ecosystem
        values[base]["deployerAddress"] = 0x5F2F11ad8656439d5C14d9B351f8b09cDaC2A02d.toBytes32();
        values[base]["dev0Address"] = 0x0463E60C7cE10e57911AB7bD1667eaa21de3e79b.toBytes32();
        values[base]["dev1Address"] = 0xf8553c8552f906C19286F21711721E206EE4909E.toBytes32();
        values[base]["liquidPayoutAddress"] = 0xA9962a5BfBea6918E958DeE0647E99fD7863b95A.toBytes32();

        // DeFi Ecosystem
        values[base]["ETH"] = 0xEeeeeEeeeEeEeeEeEeEeeEEEeeeeEeeeeeeeEEeE.toBytes32();
        values[base]["uniswapV3NonFungiblePositionManager"] = 0x03a520b32C04BF3bEEf7BEb72E919cf822Ed34f1.toBytes32();

        values[base]["USDC"] = 0x833589fCD6eDb6E08f4c7C32D4f71b54bdA02913.toBytes32();
        values[base]["WETH"] = 0x4200000000000000000000000000000000000006.toBytes32();
        values[base]["WEETH"] = 0x04C0599Ae5A44757c0af6F9eC3b93da8976c150A.toBytes32();
        values[base]["WSTETH"] = 0xc1CBa3fCea344f92D9239c08C0568f6F2F0ee452.toBytes32();
        values[base]["AERO"] = 0x940181a94A35A4569E4529A3CDfB74e38FD98631.toBytes32();
        values[base]["CBETH"] = 0x2Ae3F1Ec7F1F5012CFEab0185bfc7aa3cf0DEc22.toBytes32();
        values[base]["AURA"] = 0x1509706a6c66CA549ff0cB464de88231DDBe213B.toBytes32();
        values[base]["BAL"] = 0x4158734D47Fc9692176B5085E0F52ee0Da5d47F1.toBytes32();
        values[base]["CRV"] = 0x8Ee73c484A26e0A5df2Ee2a4960B789967dd0415.toBytes32();
        values[base]["LINK"] = 0x88Fb150BDc53A65fe94Dea0c9BA0a6dAf8C6e196.toBytes32();
        values[base]["UNI"] = 0xc3De830EA07524a0761646a6a4e4be0e114a3C83.toBytes32();
        values[base]["RETH"] = 0xB6fe221Fe9EeF5aBa221c348bA20A1Bf5e73624c.toBytes32();
        values[base]["BSDETH"] = 0xCb327b99fF831bF8223cCEd12B1338FF3aA322Ff.toBytes32();
        values[base]["SFRXETH"] = 0x1f55a02A049033E3419a8E2975cF3F572F4e6E9A.toBytes32();
        values[base]["cbBTC"] = 0xcbB7C0000aB88B473b1f5aFd9ef808440eed33Bf.toBytes32();
        values[base]["tBTC"] = 0x236aa50979D5f3De3Bd1Eeb40E81137F22ab794b.toBytes32();
        values[base]["dlcBTC"] = 0x12418783e860997eb99e8aCf682DF952F721cF62.toBytes32();

        // Balancer vault
        values[base]["vault"] = 0xBA12222222228d8Ba445958a75a0704d566BF2C8.toBytes32();
        values[base]["balancerVault"] = 0xBA12222222228d8Ba445958a75a0704d566BF2C8.toBytes32();

        // Standard Bridge.
        values[base]["standardBridge"] = 0x4200000000000000000000000000000000000010.toBytes32();
        values[base]["crossDomainMessenger"] = 0x4200000000000000000000000000000000000007.toBytes32();

        // Lido Standard Bridge.
        values[base]["l2ERC20TokenBridge"] = 0xac9D11cD4D7eF6e54F14643a393F68Ca014287AB.toBytes32();

        values[base]["weETH_ETH_ExchangeRate"] = 0x35e9D7001819Ea3B39Da906aE6b06A62cfe2c181.toBytes32();

        // Aave V3
        values[base]["v3Pool"] = 0xA238Dd80C259a72e81d7e4664a9801593F98d1c5.toBytes32();

        // Merkl
        values[base]["merklDistributor"] = 0x3Ef3D8bA38EBe18DB133cEc108f4D14CE00Dd9Ae.toBytes32();

        // Aerodrome
        values[base]["aerodromeRouter"] = 0xcF77a3Ba9A5CA399B7c97c74d54e5b1Beb874E43.toBytes32();
        values[base]["aerodromeNonFungiblePositionManager"] = 0x827922686190790b37229fd06084350E74485b72.toBytes32();
        values[base]["aerodrome_Weth_Wsteth_v3_1_gauge"] = 0x2A1f7bf46bd975b5004b61c6040597E1B6117040.toBytes32();
        values[base]["aerodrome_Weth_Bsdeth_v3_1_gauge"] = 0x0b537aC41400433F09d97Cd370C1ea9CE78D8a74.toBytes32();
        values[base]["aerodrome_Cbeth_Weth_v3_1_gauge"] = 0xF5550F8F0331B8CAA165046667f4E6628E9E3Aac.toBytes32();
        values[base]["aerodrome_Weth_Wsteth_v2_30_gauge"] = 0xDf7c8F17Ab7D47702A4a4b6D951d2A4c90F99bf4.toBytes32();
        values[base]["aerodrome_Weth_Weeth_v2_30_gauge"] = 0xf8d47b641eD9DF1c924C0F7A6deEEA2803b9CfeF.toBytes32();
        values[base]["aerodrome_Weth_Reth_v2_05_gauge"] = 0xAa3D51d36BfE7C5C63299AF71bc19988BdBa0A06.toBytes32();
        values[base]["aerodrome_Sfrxeth_Wsteth_v2_30_gauge"] = 0xCe7Cb6260fCBf17485cd2439B89FdDf8B0Eb39cC.toBytes32();

        // MorphoBlue
        values[base]["morphoBlue"] = 0xBBBBBbbBBb9cC5e90e3b3Af64bdAF62C37EEFFCb.toBytes32();
        values[base]["weETH_wETH_915"] = 0x78d11c03944e0dc298398f0545dc8195ad201a18b0388cb8058b1bcb89440971;
        values[base]["wstETH_wETH_945"] = 0x3a4048c64ba1b375330d376b1ce40e4047d03b47ab4d48af484edec9fec801ba;
        values[base]["cbETH_wETH_965"] = 0x6600aae6c56d242fa6ba68bd527aff1a146e77813074413186828fd3f1cdca91;
        values[base]["cbETH_wETH_945"] = 0x84662b4f95b85d6b082b68d32cf71bb565b3f22f216a65509cc2ede7dccdfe8c;

        values[base]["uniV3Router"] = 0x2626664c2603336E57B271c5C0b26F421741e481.toBytes32();

        values[base]["aggregationRouterV5"] = 0x1111111254EEB25477B68fb85Ed929f73A960582.toBytes32();
        values[base]["oneInchExecutor"] = 0xE37e799D5077682FA0a244D46E5649F71457BD09.toBytes32();

        // Compound V3
        values[base]["cWETHV3"] = 0x46e6b214b524310239732D51387075E0e70970bf.toBytes32();
        values[base]["cometRewards"] = 0x123964802e6ABabBE1Bc9547D72Ef1B69B00A6b1.toBytes32();

        // Instadapp Fluid
        values[base]["fWETH"] = 0x9272D6153133175175Bc276512B2336BE3931CE9.toBytes32();
        values[base]["fWSTETH"] = 0x896E39f0E9af61ECA9dD2938E14543506ef2c2b5.toBytes32();
    }

    function _addArbitrumValues() private {
        // Liquid Ecosystem
        values[arbitrum]["deployerAddress"] = 0x5F2F11ad8656439d5C14d9B351f8b09cDaC2A02d.toBytes32();
        values[arbitrum]["dev0Address"] = 0x0463E60C7cE10e57911AB7bD1667eaa21de3e79b.toBytes32();
        values[arbitrum]["dev1Address"] = 0xf8553c8552f906C19286F21711721E206EE4909E.toBytes32();
        values[arbitrum]["liquidPayoutAddress"] = 0xA9962a5BfBea6918E958DeE0647E99fD7863b95A.toBytes32();
        values[arbitrum]["txBundlerAddress"] = 0x87D51666Da1b56332b216D456D1C2ba3Aed6089c.toBytes32();

        // DeFi Ecosystem
        values[arbitrum]["ETH"] = 0xEeeeeEeeeEeEeeEeEeEeeEEEeeeeEeeeeeeeEEeE.toBytes32();
        values[arbitrum]["uniV3Router"] = 0xE592427A0AEce92De3Edee1F18E0157C05861564.toBytes32();
        values[arbitrum]["uniV2Router"] = 0x7a250d5630B4cF539739dF2C5dAcb4c659F2488D.toBytes32();
        values[arbitrum]["uniswapV3NonFungiblePositionManager"] = 0xC36442b4a4522E871399CD717aBDD847Ab11FE88.toBytes32();
        values[arbitrum]["ccipRouter"] = 0x141fa059441E0ca23ce184B6A78bafD2A517DdE8.toBytes32();
        values[arbitrum]["vault"] = 0xBA12222222228d8Ba445958a75a0704d566BF2C8.toBytes32();

        values[arbitrum]["USDC"] = 0xaf88d065e77c8cC2239327C5EDb3A432268e5831.toBytes32();
        values[arbitrum]["USDCe"] = 0xFF970A61A04b1cA14834A43f5dE4533eBDDB5CC8.toBytes32();
        values[arbitrum]["WETH"] = 0x82aF49447D8a07e3bd95BD0d56f35241523fBab1.toBytes32();
        values[arbitrum]["WBTC"] = 0x2f2a2543B76A4166549F7aaB2e75Bef0aefC5B0f.toBytes32();
        values[arbitrum]["USDT"] = 0xFd086bC7CD5C481DCC9C85ebE478A1C0b69FCbb9.toBytes32();
        values[arbitrum]["DAI"] = 0xDA10009cBd5D07dd0CeCc66161FC93D7c9000da1.toBytes32();
        values[arbitrum]["WSTETH"] = 0x5979D7b546E38E414F7E9822514be443A4800529.toBytes32();
        values[arbitrum]["FRAX"] = 0x17FC002b466eEc40DaE837Fc4bE5c67993ddBd6F.toBytes32();
        values[arbitrum]["BAL"] = 0x040d1EdC9569d4Bab2D15287Dc5A4F10F56a56B8.toBytes32();
        values[arbitrum]["COMP"] = 0x354A6dA3fcde098F8389cad84b0182725c6C91dE.toBytes32();
        values[arbitrum]["LINK"] = 0xf97f4df75117a78c1A5a0DBb814Af92458539FB4.toBytes32();
        values[arbitrum]["rETH"] = 0xEC70Dcb4A1EFa46b8F2D97C310C9c4790ba5ffA8.toBytes32();
        values[arbitrum]["RETH"] = 0xEC70Dcb4A1EFa46b8F2D97C310C9c4790ba5ffA8.toBytes32();
        values[arbitrum]["cbETH"] = 0x1DEBd73E752bEaF79865Fd6446b0c970EaE7732f.toBytes32();
        values[arbitrum]["LUSD"] = 0x93b346b6BC2548dA6A1E7d98E9a421B42541425b.toBytes32();
        values[arbitrum]["UNI"] = 0xFa7F8980b0f1E64A2062791cc3b0871572f1F7f0.toBytes32();
        values[arbitrum]["CRV"] = 0x11cDb42B0EB46D95f990BeDD4695A6e3fA034978.toBytes32();
        values[arbitrum]["FRXETH"] = 0x178412e79c25968a32e89b11f63B33F733770c2A.toBytes32();
        values[arbitrum]["SFRXETH"] = 0x95aB45875cFFdba1E5f451B950bC2E42c0053f39.toBytes32();
        values[arbitrum]["ARB"] = 0x912CE59144191C1204E64559FE8253a0e49E6548.toBytes32();
        values[arbitrum]["WEETH"] = 0x35751007a407ca6FEFfE80b3cB397736D2cf4dbe.toBytes32();
        values[arbitrum]["USDE"] = 0x5d3a1Ff2b6BAb83b63cd9AD0787074081a52ef34.toBytes32();
        values[arbitrum]["AURA"] = 0x1509706a6c66CA549ff0cB464de88231DDBe213B.toBytes32();
        values[arbitrum]["PENDLE"] = 0x0c880f6761F1af8d9Aa9C466984b80DAb9a8c9e8.toBytes32();
        values[arbitrum]["RSR"] = 0xCa5Ca9083702c56b481D1eec86F1776FDbd2e594.toBytes32();
        values[arbitrum]["CBETH"] = 0x1DEBd73E752bEaF79865Fd6446b0c970EaE7732f.toBytes32();
        values[arbitrum]["OSETH"] = 0xf7d4e7273E5015C96728A6b02f31C505eE184603.toBytes32();
        values[arbitrum]["RSETH"] = 0x4186BFC76E2E237523CBC30FD220FE055156b41F.toBytes32();
        values[arbitrum]["GRAIL"] = 0x3d9907F9a368ad0a51Be60f7Da3b97cf940982D8.toBytes32();
        values[arbitrum]["cbBTC"] = 0xcbB7C0000aB88B473b1f5aFd9ef808440eed33Bf.toBytes32();

        // Aave V3
        values[arbitrum]["v3Pool"] = 0x794a61358D6845594F94dc1DB02A252b5b4814aD.toBytes32();

        // 1Inch
        values[arbitrum]["aggregationRouterV5"] = 0x1111111254EEB25477B68fb85Ed929f73A960582.toBytes32();
        values[arbitrum]["oneInchExecutor"] = 0xE37e799D5077682FA0a244D46E5649F71457BD09.toBytes32();

        values[arbitrum]["balancerVault"] = 0xBA12222222228d8Ba445958a75a0704d566BF2C8.toBytes32();
        // TODO This Balancer on L2s use a different minting logic so minter is not used
        // but the merkle tree should be refactored for L2s
        values[arbitrum]["minter"] = address(1).toBytes32();

        // Arbitrum native bridging.
        values[arbitrum]["arbitrumL2GatewayRouter"] = 0x5288c571Fd7aD117beA99bF60FE0846C4E84F933.toBytes32();
        values[arbitrum]["arbitrumSys"] = 0x0000000000000000000000000000000000000064.toBytes32();
        values[arbitrum]["arbitrumRetryableTx"] = 0x000000000000000000000000000000000000006E.toBytes32();
        values[arbitrum]["arbitrumL2Sender"] = 0x09e9222E96E7B4AE2a407B98d48e330053351EEe.toBytes32();

        // Pendle
        values[arbitrum]["pendleMarketFactory"] = 0x2FCb47B58350cD377f94d3821e7373Df60bD9Ced.toBytes32();
        values[arbitrum]["pendleRouter"] = 0x888888888889758F76e7103c6CbF23ABbF58F946.toBytes32();
        values[arbitrum]["pendleLimitOrderRouter"] = 0x000000000000c9B3E2C3Ec88B1B4c0cD853f4321.toBytes32();
        values[arbitrum]["pendleWeETHMarketSeptember"] = 0xf9F9779d8fF604732EBA9AD345E6A27EF5c2a9d6.toBytes32();
        values[arbitrum]["pendle_weETH_market_12_25_24"] = 0x6b92feB89ED16AA971B096e247Fe234dB4Aaa262.toBytes32();

        // Gearbox
        values[arbitrum]["dWETHV3"] = 0x04419d3509f13054f60d253E0c79491d9E683399.toBytes32();
        values[arbitrum]["sdWETHV3"] = 0xf3b7994e4dA53E04155057Fd61dc501599d57877.toBytes32();
        values[arbitrum]["dUSDCV3"] = 0x890A69EF363C9c7BdD5E36eb95Ceb569F63ACbF6.toBytes32();
        values[arbitrum]["sdUSDCV3"] = 0xD0181a36B0566a8645B7eECFf2148adE7Ecf2BE9.toBytes32();
        values[arbitrum]["dUSDCeV3"] = 0xa76c604145D7394DEc36C49Af494C144Ff327861.toBytes32();
        values[arbitrum]["sdUSDCeV3"] = 0x608F9e2E8933Ce6b39A8CddBc34a1e3E8D21cE75.toBytes32();

        // Uniswap V3 pools
        values[arbitrum]["wstETH_wETH_01"] = 0x35218a1cbaC5Bbc3E57fd9Bd38219D37571b3537.toBytes32();
        values[arbitrum]["wstETH_wETH_05"] = 0xb93F8a075509e71325c1c2fc8FA6a75f2d536A13.toBytes32();
        values[arbitrum]["PENDLE_wETH_30"] = 0xdbaeB7f0DFe3a0AAFD798CCECB5b22E708f7852c.toBytes32();
        values[arbitrum]["wETH_weETH_30"] = 0xA169d1aB5c948555954D38700a6cDAA7A4E0c3A0.toBytes32();
        values[arbitrum]["wETH_weETH_05"] = 0xd90660A0b8Ad757e7C1d660CE633776a0862b087.toBytes32();
        values[arbitrum]["wETH_weETH_01"] = 0x14353445c8329Df76e6f15e9EAD18fA2D45A8BB6.toBytes32();

        // Chainlink feeds
        values[arbitrum]["weETH_ETH_ExchangeRate"] = 0x20bAe7e1De9c596f5F7615aeaa1342Ba99294e12.toBytes32();

        // Fluid fTokens
        values[arbitrum]["fUSDC"] = 0x1A996cb54bb95462040408C06122D45D6Cdb6096.toBytes32();
        values[arbitrum]["fUSDT"] = 0x4A03F37e7d3fC243e3f99341d36f4b829BEe5E03.toBytes32();
        values[arbitrum]["fWETH"] = 0x45Df0656F8aDf017590009d2f1898eeca4F0a205.toBytes32();
        values[arbitrum]["fWSTETH"] = 0x66C25Cd75EBdAA7E04816F643d8E46cecd3183c9.toBytes32();

        // Merkl
        values[arbitrum]["merklDistributor"] = 0x3Ef3D8bA38EBe18DB133cEc108f4D14CE00Dd9Ae.toBytes32();

        // Vault Craft
        values[arbitrum]["compoundV3Weth"] = 0xC4bBbbAF12B1bE472E6E7B1A76d2756d5C763F95.toBytes32();
        values[arbitrum]["compoundV3WethGauge"] = 0x5E6A9859Dc1b393a82a5874F9cBA22E92d9fbBd2.toBytes32();

        // Camelot
        values[arbitrum]["camelotRouterV2"] = 0xc873fEcbd354f5A56E00E710B90EF4201db2448d.toBytes32();
        values[arbitrum]["camelotRouterV3"] = 0x1F721E2E82F6676FCE4eA07A5958cF098D339e18.toBytes32();
        values[arbitrum]["camelotNonFungiblePositionManager"] = 0x00c7f3082833e796A5b3e4Bd59f6642FF44DCD15.toBytes32();

        // Compound V3
        values[arbitrum]["cWETHV3"] = 0x6f7D514bbD4aFf3BcD1140B7344b32f063dEe486.toBytes32();
        values[arbitrum]["cometRewards"] = 0x88730d254A2f7e6AC8388c3198aFd694bA9f7fae.toBytes32();

        // Balancer
        values[arbitrum]["rsETH_wETH_BPT"] = 0x90e6CB5249f5e1572afBF8A96D8A1ca6aCFFd739.toBytes32();
        values[arbitrum]["rsETH_wETH_Id"] = 0x90e6cb5249f5e1572afbf8a96d8a1ca6acffd73900000000000000000000055c;
        values[arbitrum]["rsETH_wETH_Gauge"] = 0x59907f88C360D576Aa38dba84F26578367F96b6C.toBytes32();
        values[arbitrum]["aura_rsETH_wETH"] = 0x90cedFDb5284a274720f1dB339eEe9798f4fa29d.toBytes32();
        values[arbitrum]["wstETH_sfrxETH_BPT"] = 0xc2598280bFeA1Fe18dFcaBD21C7165c40c6859d3.toBytes32();
        values[arbitrum]["wstETH_sfrxETH_Id"] = 0xc2598280bfea1fe18dfcabd21c7165c40c6859d30000000000000000000004f3;
        values[arbitrum]["wstETH_sfrxETH_Gauge"] = 0x06eaf7bAabEac962301eE21296e711B3052F2c0d.toBytes32();
        values[arbitrum]["aura_wstETH_sfrxETH"] = 0x83D37cbA332ffd53A4336Ee06f3c301B8929E684.toBytes32();
        values[arbitrum]["wstETH_wETH_Gyro_BPT"] = 0x7967FA58B9501600D96bD843173b9334983EE6E6.toBytes32();
        values[arbitrum]["wstETH_wETH_Gyro_Id"] = 0x7967fa58b9501600d96bd843173b9334983ee6e600020000000000000000056e;
        values[arbitrum]["wstETH_wETH_Gyro_Gauge"] = 0x96d7C70c80518Ee189CB6ba672FbD22E4fDD9c19.toBytes32();
        values[arbitrum]["aura_wstETH_wETH_Gyro"] = 0x93e567b423ED470562911078b4d7A902d4E0BEea.toBytes32();
        values[arbitrum]["weETH_wstETH_Gyro_BPT"] = 0xCDCef9765D369954a4A936064535710f7235110A.toBytes32();
        values[arbitrum]["weETH_wstETH_Gyro_Id"] = 0xcdcef9765d369954a4a936064535710f7235110a000200000000000000000558;
        values[arbitrum]["weETH_wstETH_Gyro_Gauge"] = 0xdB66fFFf713B1FA758E348e69E2f2e24595111cF.toBytes32();
        values[arbitrum]["aura_weETH_wstETH_Gyro"] = 0x40bF10900a55c69c9dADdc3dC52465e01AcEF4A4.toBytes32();
        values[arbitrum]["osETH_wETH_BPT"] = 0x42f7Cfc38DD1583fFdA2E4f047F4F6FA06CEFc7c.toBytes32();
        values[arbitrum]["osETH_wETH_Id"] = 0x42f7cfc38dd1583ffda2e4f047f4f6fa06cefc7c000000000000000000000553;
        values[arbitrum]["osETH_wETH_Gauge"] = 0x5DA32F4724373c91Fdc657E0AD7B1836c70A4E52.toBytes32();

        // Karak
        values[arbitrum]["vaultSupervisor"] = 0x399f22ae52a18382a67542b3De9BeD52b7B9A4ad.toBytes32();
        values[arbitrum]["kETHFI"] = 0xc9A908402C7f0e343691cFB8c8Fc637449333ce0.toBytes32();

        // Dolomite
        values[arbitrum]["dolomiteMargin"] = 0x6Bd780E7fDf01D77e4d475c821f1e7AE05409072.toBytes32();
        values[arbitrum]["dolomiteDepositWithdrawRouter"] = 0xAdB9D68c613df4AA363B42161E1282117C7B9594.toBytes32();
        values[arbitrum]["dolomiteBorrowProxy"] = 0x38E49A617305101216eC6306e3a18065D14Bf3a7.toBytes32(); //V2
    }

    function _addOptimismValues() private {
        values[optimism]["deployerAddress"] = 0x5F2F11ad8656439d5C14d9B351f8b09cDaC2A02d.toBytes32();
        values[optimism]["dev0Address"] = 0x0463E60C7cE10e57911AB7bD1667eaa21de3e79b.toBytes32();
        values[optimism]["dev1Address"] = 0xf8553c8552f906C19286F21711721E206EE4909E.toBytes32();
        values[optimism]["liquidPayoutAddress"] = 0xA9962a5BfBea6918E958DeE0647E99fD7863b95A.toBytes32();
        values[optimism]["uniV3Router"] = 0xE592427A0AEce92De3Edee1F18E0157C05861564.toBytes32();
        values[optimism]["aggregationRouterV5"] = 0x1111111254EEB25477B68fb85Ed929f73A960582.toBytes32();
        values[optimism]["oneInchExecutor"] = 0xE37e799D5077682FA0a244D46E5649F71457BD09.toBytes32();

        values[optimism]["WETH"] = 0x4200000000000000000000000000000000000006.toBytes32();
        values[optimism]["WEETH"] = 0x346e03F8Cce9fE01dCB3d0Da3e9D00dC2c0E08f0.toBytes32();
        values[optimism]["WSTETH"] = 0x1F32b1c2345538c0c6f582fCB022739c4A194Ebb.toBytes32();
        values[optimism]["RETH"] = 0x9Bcef72be871e61ED4fBbc7630889beE758eb81D.toBytes32();
        values[optimism]["WEETH_OFT"] = 0x5A7fACB970D094B6C7FF1df0eA68D99E6e73CBFF.toBytes32();
        values[optimism]["OP"] = 0x4200000000000000000000000000000000000042.toBytes32();
        values[optimism]["CRV"] = 0x0994206dfE8De6Ec6920FF4D779B0d950605Fb53.toBytes32();
        values[optimism]["AURA"] = 0x1509706a6c66CA549ff0cB464de88231DDBe213B.toBytes32();
        values[optimism]["BAL"] = 0xFE8B128bA8C78aabC59d4c64cEE7fF28e9379921.toBytes32();
        values[optimism]["UNI"] = 0x6fd9d7AD17242c41f7131d257212c54A0e816691.toBytes32();
        values[optimism]["CBETH"] = 0xadDb6A0412DE1BA0F936DCaeb8Aaa24578dcF3B2.toBytes32();

        values[optimism]["vault"] = 0xBA12222222228d8Ba445958a75a0704d566BF2C8.toBytes32();
        values[optimism]["balancerVault"] = 0xBA12222222228d8Ba445958a75a0704d566BF2C8.toBytes32();
        values[optimism]["minter"] = 0x239e55F427D44C3cc793f49bFB507ebe76638a2b.toBytes32();

        values[optimism]["uniswapV3NonFungiblePositionManager"] = 0xC36442b4a4522E871399CD717aBDD847Ab11FE88.toBytes32();
        values[optimism]["ccipRouter"] = 0x3206695CaE29952f4b0c22a169725a865bc8Ce0f.toBytes32();
        values[optimism]["weETH_ETH_ExchangeRate"] = 0x72EC6bF88effEd88290C66DCF1bE2321d80502f5.toBytes32();

        // Gearbox
        values[optimism]["dWETHV3"] = 0x42dB77B3103c71059F4b997d6441cFB299FD0d94.toBytes32();
        values[optimism]["sdWETHV3"] = 0x704c4C9F0d29257E5b0E526b20b48EfFC8f758b2.toBytes32();

        // Standard Bridge
        values[optimism]["standardBridge"] = 0x4200000000000000000000000000000000000010.toBytes32();
        values[optimism]["crossDomainMessenger"] = 0x4200000000000000000000000000000000000007.toBytes32();

        // Aave V3
        values[optimism]["v3Pool"] = 0x794a61358D6845594F94dc1DB02A252b5b4814aD.toBytes32();

        // Merkl
        values[optimism]["merklDistributor"] = 0x3Ef3D8bA38EBe18DB133cEc108f4D14CE00Dd9Ae.toBytes32();

        // Beethoven
        values[optimism]["wstETH_weETH_BPT"] = 0x2Bb4712247D5F451063b5E4f6948abDfb925d93D.toBytes32();
        values[optimism]["wstETH_weETH_Id"] = 0x2bb4712247d5f451063b5e4f6948abdfb925d93d000000000000000000000136;
        values[optimism]["wstETH_weETH_Gauge"] = 0xF3B314B1D2bd7d9afa8eC637716A9Bb81dBc79e5.toBytes32();
        values[optimism]["aura_wstETH_weETH"] = 0xe351a69EB84a22E113E92A4C683391C95448d7d4.toBytes32();

        // Velodrome
        values[optimism]["velodromeRouter"] = 0xa062aE8A9c5e11aaA026fc2670B0D65cCc8B2858.toBytes32();
        values[optimism]["velodromeNonFungiblePositionManager"] = 0x416b433906b1B72FA758e166e239c43d68dC6F29.toBytes32();
        values[optimism]["velodrome_Weth_Wsteth_v3_1_gauge"] = 0xb2218A2cFeF38Ca30AE8C88B41f2E2BdD9347E3e.toBytes32();

        // Compound V3
        values[optimism]["cWETHV3"] = 0xE36A30D249f7761327fd973001A32010b521b6Fd.toBytes32();
        values[optimism]["cometRewards"] = 0x443EA0340cb75a160F31A440722dec7b5bc3C2E9.toBytes32();
    }

    function _addHoleskyValues() private {
        // ERC20
        values[holesky]["WSTETH"] = 0x8d09a4502Cc8Cf1547aD300E066060D043f6982D.toBytes32();

        // Symbiotic
        values[holesky]["wstETHSymbioticVault"] = 0xd88dDf98fE4d161a66FB836bee4Ca469eb0E4a75.toBytes32();
    }

    function _addMantleValues() private {
        values[mantle]["deployerAddress"] = 0x5F2F11ad8656439d5C14d9B351f8b09cDaC2A02d.toBytes32();
        values[mantle]["dev0Address"] = 0x0463E60C7cE10e57911AB7bD1667eaa21de3e79b.toBytes32();
        values[mantle]["dev1Address"] = 0xf8553c8552f906C19286F21711721E206EE4909E.toBytes32();
        values[mantle]["liquidPayoutAddress"] = 0xA9962a5BfBea6918E958DeE0647E99fD7863b95A.toBytes32();
        values[mantle]["balancerVault"] = address(1).toBytes32();

        // ERC20
        values[mantle]["WETH"] = 0xdEAddEaDdeadDEadDEADDEAddEADDEAddead1111.toBytes32();
        values[mantle]["USDC"] = 0x09Bc4E0D864854c6aFB6eB9A9cdF58aC190D0dF9.toBytes32();
        values[mantle]["METH"] = 0xcDA86A272531e8640cD7F1a92c01839911B90bb0.toBytes32();

        // Standard Bridge.
        values[mantle]["standardBridge"] = 0x4200000000000000000000000000000000000010.toBytes32();
        values[mantle]["crossDomainMessenger"] = 0x4200000000000000000000000000000000000007.toBytes32();
    }

    function _addZircuitValues() private {
        values[zircuit]["deployerAddress"] = 0xFD65ADF7d2f9ea09287543520a703522E0a360C9.toBytes32();
        values[zircuit]["dev0Address"] = 0x0463E60C7cE10e57911AB7bD1667eaa21de3e79b.toBytes32();
        values[zircuit]["dev1Address"] = 0xf8553c8552f906C19286F21711721E206EE4909E.toBytes32();
        values[zircuit]["liquidPayoutAddress"] = 0xA9962a5BfBea6918E958DeE0647E99fD7863b95A.toBytes32();
        values[zircuit]["balancerVault"] = address(1).toBytes32();

        values[zircuit]["WETH"] = 0x4200000000000000000000000000000000000006.toBytes32();
        values[zircuit]["METH"] = 0x91a0F6EBdCa0B4945FbF63ED4a95189d2b57163D.toBytes32();

        // Standard Bridge.
        values[zircuit]["standardBridge"] = 0x4200000000000000000000000000000000000010.toBytes32();
        values[zircuit]["crossDomainMessenger"] = 0x4200000000000000000000000000000000000007.toBytes32();
    }

    function _addLineaValues() private {
        values[linea]["deployerAddress"] = 0x5F2F11ad8656439d5C14d9B351f8b09cDaC2A02d.toBytes32();
        values[linea]["dev0Address"] = 0x0463E60C7cE10e57911AB7bD1667eaa21de3e79b.toBytes32();
        values[linea]["dev1Address"] = 0xf8553c8552f906C19286F21711721E206EE4909E.toBytes32();
        values[linea]["liquidPayoutAddress"] = 0xA9962a5BfBea6918E958DeE0647E99fD7863b95A.toBytes32();
        values[linea]["balancerVault"] = address(1).toBytes32();
        // ERC20
        values[linea]["DAI"] = 0x4AF15ec2A0BD43Db75dd04E62FAA3B8EF36b00d5.toBytes32();
        values[linea]["WETH"] = 0xe5D7C2a44FfDDf6b295A15c148167daaAf5Cf34f.toBytes32();
        values[linea]["WEETH"] = 0x1Bf74C010E6320bab11e2e5A532b5AC15e0b8aA6.toBytes32();

        // Linea Bridge.
        values[linea]["tokenBridge"] = 0x353012dc4a9A6cF55c941bADC267f82004A8ceB9.toBytes32(); //approve, also bridge token
        values[linea]["lineaMessageService"] = 0x508Ca82Df566dCD1B0DE8296e70a96332cD644ec.toBytes32(); // claim message, sendMessage
    }

    function _addScrollValues() private {
        values[scroll]["deployerAddress"] = 0x5F2F11ad8656439d5C14d9B351f8b09cDaC2A02d.toBytes32();
        values[scroll]["txBundlerAddress"] = 0x534b64608E601B581AB0cbF0b03ec9f4c65f3360.toBytes32();
        values[scroll]["dev0Address"] = 0x0463E60C7cE10e57911AB7bD1667eaa21de3e79b.toBytes32();
        values[scroll]["dev1Address"] = 0xf8553c8552f906C19286F21711721E206EE4909E.toBytes32();
        values[scroll]["liquidPayoutAddress"] = 0xA9962a5BfBea6918E958DeE0647E99fD7863b95A.toBytes32();
        values[scroll]["balancerVault"] = address(1).toBytes32();
        // ERC20
        values[scroll]["DAI"] = 0xcA77eB3fEFe3725Dc33bccB54eDEFc3D9f764f97.toBytes32();
        values[scroll]["WETH"] = 0x5300000000000000000000000000000000000004.toBytes32();
        values[scroll]["WEETH"] = 0x01f0a31698C4d065659b9bdC21B3610292a1c506.toBytes32();
        values[scroll]["WBTC"] = 0x3C1BCa5a656e69edCD0D4E36BEbb3FcDAcA60Cf1.toBytes32();
        values[scroll]["ZRO"] = address(1).toBytes32();

        // Layer Zero
        values[scroll]["LayerZeroEndPoint"] = 0x1a44076050125825900e736c501f859c50fE728c.toBytes32();

        // Scroll Bridge.
        values[scroll]["scrollGatewayRouter"] = 0x4C0926FF5252A435FD19e10ED15e5a249Ba19d79.toBytes32(); // withdrawERC20
        values[scroll]["scrollMessenger"] = 0x781e90f1c8Fc4611c9b7497C3B47F99Ef6969CbC.toBytes32(); // sendMessage
        values[scroll]["scrollCustomERC20Gateway"] = 0xaC78dff3A87b5b534e366A93E785a0ce8fA6Cc62.toBytes32(); // sendMessage
    }

    function _addFraxtalValues() private {
        values[fraxtal]["deployerAddress"] = 0x5F2F11ad8656439d5C14d9B351f8b09cDaC2A02d.toBytes32();
        values[fraxtal]["dev0Address"] = 0x0463E60C7cE10e57911AB7bD1667eaa21de3e79b.toBytes32();
        values[fraxtal]["dev1Address"] = 0xf8553c8552f906C19286F21711721E206EE4909E.toBytes32();
        values[fraxtal]["liquidPayoutAddress"] = 0xA9962a5BfBea6918E958DeE0647E99fD7863b95A.toBytes32();
        values[fraxtal]["balancerVault"] = address(1).toBytes32();
        // ERC20
        values[fraxtal]["wfrxETH"] = 0xFC00000000000000000000000000000000000006.toBytes32();

        // Standard Bridge.
        // values[fraxtal]["standardBridge"] = 0x4200000000000000000000000000000000000010.toBytes32();
        // values[fraxtal]["crossDomainMessenger"] = 0x4200000000000000000000000000000000000007.toBytes32();
    }

    function _addBscValues() private {
        values[bsc]["deployerAddress"] = 0x5F2F11ad8656439d5C14d9B351f8b09cDaC2A02d.toBytes32();
        values[bsc]["dev0Address"] = 0x0463E60C7cE10e57911AB7bD1667eaa21de3e79b.toBytes32();
        values[bsc]["dev1Address"] = 0xf8553c8552f906C19286F21711721E206EE4909E.toBytes32();

        values[bsc]["LBTC"] = 0xecAc9C5F704e954931349Da37F60E39f515c11c1.toBytes32();
        values[bsc]["WBTC"] = 0x0555E30da8f98308EdB960aa94C0Db47230d2B9c.toBytes32();
        values[bsc]["WBNB"] = 0xbb4CdB9CBd36B01bD1cBaEBF2De08d9173bc095c.toBytes32();
        values[bsc]["BTCB"] = 0x7130d2A12B9BCbFAe4f2634d864A1Ee1Ce3Ead9c.toBytes32();

        // 1Inch
        values[bsc]["aggregationRouterV5"] = 0x1111111254EEB25477B68fb85Ed929f73A960582.toBytes32();
        values[bsc]["oneInchExecutor"] = 0xde9e4FE32B049f821c7f3e9802381aa470FFCA73.toBytes32();

        // PancakeSwapV3
        values[bsc]["pancakeSwapV3NonFungiblePositionManager"] = 0x46A15B0b27311cedF172AB29E4f4766fbE7F4364.toBytes32();
        values[bsc]["pancakeSwapV3MasterChefV3"] = 0x556B9306565093C855AEA9AE92A594704c2Cd59e.toBytes32();
        values[bsc]["pancakeSwapV3Router"] = 0x13f4EA83D0bd40E75C8222255bc855a974568Dd4.toBytes32();
    }

    function _addCornValues() private {
        values[corn]["deployerAddress"] = 0x5F2F11ad8656439d5C14d9B351f8b09cDaC2A02d.toBytes32();
        values[corn]["txBundlerAddress"] = 0x5F2F11ad8656439d5C14d9B351f8b09cDaC2A02d.toBytes32();
        values[corn]["dev0Address"] = 0x0463E60C7cE10e57911AB7bD1667eaa21de3e79b.toBytes32();
        values[corn]["dev1Address"] = 0xf8553c8552f906C19286F21711721E206EE4909E.toBytes32();

        // Tokens
        values[corn]["WBTCN"] = 0xda5dDd7270381A7C2717aD10D1c0ecB19e3CDFb2.toBytes32();
        values[corn]["LBTC"] = 0xecAc9C5F704e954931349Da37F60E39f515c11c1.toBytes32();

        values[corn]["balancerVault"] = address(1).toBytes32();

        values[corn]["ZRO"] = address(69).toBytes32();
        values[corn]["LBTC"] = 0xecAc9C5F704e954931349Da37F60E39f515c11c1.toBytes32();

        // Layer Zero
        values[corn]["LayerZeroEndPoint"] = 0xcb566e3B6934Fa77258d68ea18E931fa75e1aaAa.toBytes32();
        values[corn]["WBTCN_OFT"] = 0x386E7A3a0c0919c9d53c3b04FF67E73Ff9e45Fb6.toBytes32();
        values[corn]["LBTC_OFT"] = 0xfc7B20D9B59A8A466f4fC3d34aA69a7D98e71d7A.toBytes32();

        // Curve
        values[corn]["curve_pool_LBTC_WBTCN"] = 0xAB3291b73a1087265E126E330cEDe0cFd4B8A693.toBytes32();
        values[corn]["curve_gauge_LBTC_WBTCN"] = 0xaE8f74c9eD7F72CA3Ea16955369f13D3d4b78Cd6.toBytes32();
    }

    function _addSonicMainnetValues() private {
        values[sonicMainnet]["dev0Address"] = 0x0463E60C7cE10e57911AB7bD1667eaa21de3e79b.toBytes32();
        values[sonicMainnet]["dev1Address"] = 0xf8553c8552f906C19286F21711721E206EE4909E.toBytes32();
        values[sonicMainnet]["deployerAddress"] = 0x5F2F11ad8656439d5C14d9B351f8b09cDaC2A02d.toBytes32();
        values[sonicMainnet]["txBundlerAddress"] = 0x5F2F11ad8656439d5C14d9B351f8b09cDaC2A02d.toBytes32();

        // ERC20
        values[sonicMainnet]["ETH"] = 0xEeeeeEeeeEeEeeEeEeEeeEEEeeeeEeeeeeeeEEeE.toBytes32(); //$S token 
        values[sonicMainnet]["WETH"] = 0x50c42dEAcD8Fc9773493ED674b675bE577f2634b.toBytes32();
        values[sonicMainnet]["USDC"] = 0x29219dd400f2Bf60E5a23d13Be72B486D4038894.toBytes32();
        values[sonicMainnet]["wS"] = 0x039e2fB66102314Ce7b64Ce5Ce3E5183bc94aD38.toBytes32();
        values[sonicMainnet]["stS"] = 0xE5DA20F15420aD15DE0fa650600aFc998bbE3955.toBytes32();
        values[sonicMainnet]["scUSD"] = 0xd3DCe716f3eF535C5Ff8d041c1A41C3bd89b97aE.toBytes32();
        values[sonicMainnet]["scETH"] = 0x3bcE5CB273F0F148010BbEa2470e7b5df84C7812.toBytes32();
        values[sonicMainnet]["stkscUSD"] = 0x4D85bA8c3918359c78Ed09581E5bc7578ba932ba.toBytes32();
        values[sonicMainnet]["eBTC"] = 0x657e8C867D8B37dCC18fA4Caead9C45EB088C642.toBytes32();
        values[sonicMainnet]["LBTC"] = 0xecAc9C5F704e954931349Da37F60E39f515c11c1.toBytes32();
        values[sonicMainnet]["ZRO"] = address(1).toBytes32();

        values[sonicMainnet]["balancerVault"] = address(1).toBytes32();
        values[sonicMainnet]["vault"] = address(1).toBytes32();

        // Beets/Balancer
        values[sonicMainnet]["balancerVault"] = 0xBA12222222228d8Ba445958a75a0704d566BF2C8.toBytes32();

        values[sonicMainnet]["scUSD_USDC_gauge"] = 0x33B29bcf17e866A35941e07CbAd54f1807B337f5.toBytes32();
        values[sonicMainnet]["scETH_WETH_gauge"] = address(0).toBytes32();

        values[sonicMainnet]["scUSD_USDC_PoolId"] = 0xcd4d2b142235d5650ffa6a38787ed0b7d7a51c0c000000000000000000000037;
        values[sonicMainnet]["scETH_WETH_PoolId"] = 0xe54dd58a6d4e04687f2034dd4ddab49da55f8aff00000000000000000000007c;

        // Tellers
        values[sonicMainnet]["scUSDTeller"] = 0x358CFACf00d0B4634849821BB3d1965b472c776a.toBytes32();
        values[sonicMainnet]["scETHTeller"] = 0x31A5A9F60Dc3d62fa5168352CaF0Ee05aA18f5B8.toBytes32();
        values[sonicMainnet]["stkscUSDTeller"] = 0x5e39021Ae7D3f6267dc7995BB5Dd15669060DAe0.toBytes32();
        values[sonicMainnet]["stkscETHTeller"] = 0x49AcEbF8f0f79e1Ecb0fd47D684DAdec81cc6562.toBytes32();

        // Accountant
        values[sonicMainnet]["scUSDAccountant"] = 0xA76E0F54918E39A63904b51F688513043242a0BE.toBytes32();   
        values[sonicMainnet]["scETHAccountant"] = 0x3a592F9Ea2463379c4154d03461A73c484993668.toBytes32();   
        values[sonicMainnet]["stkscUSDAccountant"] = 0x13cCc810DfaA6B71957F2b87060aFE17e6EB8034.toBytes32();
        values[sonicMainnet]["stkscETHAccountant"] = 0x61bE1eC20dfE0197c27B80bA0f7fcdb1a6B236E2.toBytes32();

        // Layer Zero
        values[sonicMainnet]["LayerZeroEndPoint"] = 0x6F475642a6e85809B1c36Fa62763669b1b48DD5B.toBytes32();

        // Sonic Gateway
        values[sonicMainnet]["sonicGateway"] = 0x9Ef7629F9B930168b76283AdD7120777b3c895b3.toBytes32();
        values[sonicMainnet]["circleTokenAdapter"] = 0xe6DCD54B4CDe2e9E935C22F57EBBBaaF5cc3BC8a.toBytes32();


        //Rings
        values[sonicMainnet]["scUSDVoter"] = 0xF365C45B6913BE7Ab74C970D9227B9D0dfF44aFb.toBytes32(); 
        values[sonicMainnet]["scETHVoter"] = 0x9842be0f52569155fA58fff36E772bC79D92706e.toBytes32(); 

        // Silo
        values[sonicMainnet]["siloRouter"] = 0x22AacdEc57b13911dE9f188CF69633cC537BdB76.toBytes32();
        values[sonicMainnet]["silo_stS_wS_config"] = 0x78C246f67c8A6cE03a1d894d4Cf68004Bd55Deea.toBytes32();

    }

    function _addSepoliaValues() private {
        values[sepolia]["dev0Address"] = 0x0463E60C7cE10e57911AB7bD1667eaa21de3e79b.toBytes32();
        values[sepolia]["dev1Address"] = 0xf8553c8552f906C19286F21711721E206EE4909E.toBytes32();
        values[sepolia]["deployerAddress"] = 0x5F2F11ad8656439d5C14d9B351f8b09cDaC2A02d.toBytes32();
        values[sepolia]["txBundlerAddress"] = 0x5F2F11ad8656439d5C14d9B351f8b09cDaC2A02d.toBytes32();

        values[sepolia]["WETH"] = 0xb16F35c0Ae2912430DAc15764477E179D9B9EbEa.toBytes32();
        values[sepolia]["CrispyUSD"] = 0x867F14Da2EcD4B582812d76D94c4B10cB00b507C.toBytes32();
        values[sepolia]["USDC"] = 0x2F6F07CDcf3588944Bf4C42aC74ff24bF56e7590.toBytes32();
        values[sepolia]["ZRO"] = address(1).toBytes32();
        values[sepolia]["CrispyCoin"] = 0x0c959E3AA0A74E972d1A8F759c198e660CcCebcB.toBytes32();

        values[sepolia]["balancerVault"] = address(1).toBytes32();

        values[sepolia]["LayerZeroEndPoint"] = 0x6EDCE65403992e310A62460808c4b910D972f10f.toBytes32();
    }

    function _addSonicTestnetValues() private {
        values[sonicTestnet]["dev0Address"] = 0x0463E60C7cE10e57911AB7bD1667eaa21de3e79b.toBytes32();
        values[sonicTestnet]["dev1Address"] = 0xf8553c8552f906C19286F21711721E206EE4909E.toBytes32();
        values[sonicTestnet]["deployerAddress"] = 0x5F2F11ad8656439d5C14d9B351f8b09cDaC2A02d.toBytes32();
        values[sonicTestnet]["txBundlerAddress"] = 0x5F2F11ad8656439d5C14d9B351f8b09cDaC2A02d.toBytes32();

        values[sonicTestnet]["WETH"] = address(1).toBytes32();
        values[sonicTestnet]["CrispyUSD"] = 0x867F14Da2EcD4B582812d76D94c4B10cB00b507C.toBytes32();
        values[sonicTestnet]["ZRO"] = address(1).toBytes32();

        values[sonicTestnet]["balancerVault"] = address(1).toBytes32();

        values[sonicTestnet]["LayerZeroEndPoint"] = 0x6C7Ab2202C98C4227C5c46f1417D81144DA716Ff.toBytes32();
    }

    function _addSonicBlazeValues() private {
        values[sonicBlaze]["dev0Address"] = 0x0463E60C7cE10e57911AB7bD1667eaa21de3e79b.toBytes32();
        values[sonicBlaze]["dev1Address"] = 0xf8553c8552f906C19286F21711721E206EE4909E.toBytes32();
        values[sonicBlaze]["deployerAddress"] = 0x5F2F11ad8656439d5C14d9B351f8b09cDaC2A02d.toBytes32();
        values[sonicBlaze]["txBundlerAddress"] = 0x5F2F11ad8656439d5C14d9B351f8b09cDaC2A02d.toBytes32();

        values[sonicBlaze]["WETH"] = address(1).toBytes32();
        values[sonicBlaze]["CrispyUSD"] = 0x867F14Da2EcD4B582812d76D94c4B10cB00b507C.toBytes32();
        values[sonicBlaze]["ZRO"] = address(1).toBytes32();

        values[sonicBlaze]["balancerVault"] = address(1).toBytes32();

        values[sonicBlaze]["LayerZeroEndPoint"] = 0x6C7Ab2202C98C4227C5c46f1417D81144DA716Ff.toBytes32();
    }

    function _addBartioValues() private {
        values[bartio]["dev0Address"] = 0x0463E60C7cE10e57911AB7bD1667eaa21de3e79b.toBytes32();
        values[bartio]["dev1Address"] = 0xf8553c8552f906C19286F21711721E206EE4909E.toBytes32();
        values[bartio]["deployerAddress"] = 0x5F2F11ad8656439d5C14d9B351f8b09cDaC2A02d.toBytes32();
        values[bartio]["txBundlerAddress"] = 0x5F2F11ad8656439d5C14d9B351f8b09cDaC2A02d.toBytes32();

        values[bartio]["balancerVault"] = address(1).toBytes32();
        values[bartio]["vault"] = address(1).toBytes32();

        // ERC20s
        values[bartio]["WBERA"] = 0x7507c1dc16935B82698e4C63f2746A2fCf994dF8.toBytes32();
        values[bartio]["YEET"] = 0x8c245484890a61Eb2d1F81114b1a7216dCe2752b.toBytes32();
        values[bartio]["USDC"] = 0xd6D83aF58a19Cd14eF3CF6fe848C9A4d21e5727c.toBytes32();
        values[bartio]["USDT"] = 0x05D0dD5135E3eF3aDE32a9eF9Cb06e8D37A6795D.toBytes32();
        values[bartio]["DAI"] = 0x806Ef538b228844c73E8E692ADCFa8Eb2fCF729c.toBytes32();
        values[bartio]["iBGT"] = 0x46eFC86F0D7455F135CC9df501673739d513E982.toBytes32();
        values[bartio]["WEETH"] = 0x7Cc43d94818005499D2740975D2aEFD3893E940E.toBytes32();

        // Kodiak
        values[bartio]["kodiakIslandRouterOld"] = 0x5E51894694297524581353bc1813073C512852bf.toBytes32(); //old
        values[bartio]["kodiakIslandRouterNew"] = 0x35c98A9bA533218155f9324585914e916066A153.toBytes32(); //new

        values[bartio]["kodiak_v1_WBERA_YEET"] = 0xE5A2ab5D2fb268E5fF43A5564e44c3309609aFF9.toBytes32(); //old island
        values[bartio]["kodiak_island_WBERA_YEET_1%"] = 0x0001513F4a1f86da0f02e647609E9E2c630B3a14.toBytes32(); //new island

        // Honey
        values[bartio]["honeyFactory"] = 0xAd1782b2a7020631249031618fB1Bd09CD926b31.toBytes32();

        // Infrared
        values[bartio]["infrared_kodiak_WBERA_YEET_vault"] = 0x89DAFF790313d0Cc5cC9971472f0C73A19D9C167.toBytes32();

        // Goldilocks
        values[bartio]["goldivault_weeth"] = 0xEE4A91F5BFA0Bf54124CF00cc7e144427cCE1162.toBytes32();
        values[bartio]["weethOT"] = 0x6218379852D5609870e91f168B81cbB4532f0346.toBytes32();
        values[bartio]["weethYT"] = 0x401CBe777E8BE57a426A5B5F13Ca4d73200BD95B.toBytes32();
    }

    function _addSwellValues() private {
        values[swell]["deployerAddress"] = 0x5F2F11ad8656439d5C14d9B351f8b09cDaC2A02d.toBytes32();
        values[swell]["txBundlerAddress"] = 0x5F2F11ad8656439d5C14d9B351f8b09cDaC2A02d.toBytes32();
        values[swell]["dev0Address"] = 0x0463E60C7cE10e57911AB7bD1667eaa21de3e79b.toBytes32();
        values[swell]["dev1Address"] = 0xf8553c8552f906C19286F21711721E206EE4909E.toBytes32();

        values[swell]["WETH"] = 0x4200000000000000000000000000000000000006.toBytes32();
        values[swell]["balancerVault"] = address(1).toBytes32();

        // ERC20s
        values[swell]["WEETH"] = 0xA6cB988942610f6731e664379D15fFcfBf282b44.toBytes32(); //also OFT

        // Standard Bridge
        values[swell]["standardBridge"] = 0x4200000000000000000000000000000000000010.toBytes32();
<<<<<<< HEAD
        values[swell]["crossDomainMessenger"] = 0x4200000000000000000000000000000000000007.toBytes32();
=======

        // Euler
        values[swell]["ethereumVaultConnector"] = 0x08739CBede6E28E387685ba20e6409bD16969Cde.toBytes32();
        values[swell]["eulerWETH"] = 0x49C077B74292aA8F589d39034Bf9C1Ed1825a608.toBytes32();
        values[swell]["eulerWEETH"] = 0x10D0D11A8B693F4E3e33d09BBab7D4aFc3C03ef3.toBytes32();
    }

    function _addBerachainTestnetValues() private {
        values[berachainTestnet]["deployerAddress"] = 0x5F2F11ad8656439d5C14d9B351f8b09cDaC2A02d.toBytes32();
        values[berachainTestnet]["txBundlerAddress"] = 0x5F2F11ad8656439d5C14d9B351f8b09cDaC2A02d.toBytes32();
        values[berachainTestnet]["dev0Address"] = 0x0463E60C7cE10e57911AB7bD1667eaa21de3e79b.toBytes32();
        values[berachainTestnet]["dev1Address"] = 0xf8553c8552f906C19286F21711721E206EE4909E.toBytes32();

        values[berachainTestnet]["WETH"] = 0x4200000000000000000000000000000000000006.toBytes32();
        values[berachainTestnet]["balancerVault"] = address(1).toBytes32();
        values[berachainTestnet]["USDC"] = 0x015fd589F4f1A33ce4487E12714e1B15129c9329.toBytes32();
        values[berachainTestnet]["ZRO"] = address(1).toBytes32();

        // ERC20s
        values[berachainTestnet]["WEETH"] = 0xA6cB988942610f6731e664379D15fFcfBf282b44.toBytes32(); //also OFT

        values[berachainTestnet]["LayerZeroEndPoint"] = 0x6C7Ab2202C98C4227C5c46f1417D81144DA716Ff.toBytes32();
    }

    function _addBerachainValues() private {
        values[berachain]["deployerAddress"] = 0x5F2F11ad8656439d5C14d9B351f8b09cDaC2A02d.toBytes32();
        values[berachain]["txBundlerAddress"] = 0x5F2F11ad8656439d5C14d9B351f8b09cDaC2A02d.toBytes32();
        values[berachain]["dev0Address"] = 0x0463E60C7cE10e57911AB7bD1667eaa21de3e79b.toBytes32();
        values[berachain]["dev1Address"] = 0xf8553c8552f906C19286F21711721E206EE4909E.toBytes32();

        // ERC20s
        values[berachain]["WBERA"] = 0x6969696969696969696969696969696969696969.toBytes32();
        values[berachain]["WETH"] = 0x2F6F07CDcf3588944Bf4C42aC74ff24bF56e7590.toBytes32();
        values[berachain]["LBTC"] = 0xecAc9C5F704e954931349Da37F60E39f515c11c1.toBytes32();
        values[berachain]["WBTC"] = 0x0555E30da8f98308EdB960aa94C0Db47230d2B9c.toBytes32();
        values[berachain]["rberaETH"] = 0x3B0145f3CFA64BC66F5742F512f871665309075d.toBytes32(); //LST
        values[berachain]["beraETH"] = 0x6fc6545d5cDE268D5C7f1e476D444F39c995120d.toBytes32(); //wrapped LST

        values[berachain]["balancerVault"] = address(1).toBytes32();
        values[berachain]["vault"] = address(1).toBytes32();
>>>>>>> 63ea87a0
    }
}<|MERGE_RESOLUTION|>--- conflicted
+++ resolved
@@ -1571,9 +1571,8 @@
 
         // Standard Bridge
         values[swell]["standardBridge"] = 0x4200000000000000000000000000000000000010.toBytes32();
-<<<<<<< HEAD
         values[swell]["crossDomainMessenger"] = 0x4200000000000000000000000000000000000007.toBytes32();
-=======
+
 
         // Euler
         values[swell]["ethereumVaultConnector"] = 0x08739CBede6E28E387685ba20e6409bD16969Cde.toBytes32();
@@ -1614,6 +1613,5 @@
 
         values[berachain]["balancerVault"] = address(1).toBytes32();
         values[berachain]["vault"] = address(1).toBytes32();
->>>>>>> 63ea87a0
     }
 }