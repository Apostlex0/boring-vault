--- conflicted
+++ resolved
@@ -5629,8 +5629,6 @@
             getAddress(sourceChain, "rawDataDecoderAndSanitizer")
         );
         leafs[leafIndex].argumentAddresses[0] = to;
-<<<<<<< HEAD
-=======
     }
 
     function _addApprovalLeafs(ManageLeaf[] memory leafs, ERC20 token, address spender) internal {
@@ -5646,8 +5644,6 @@
             getAddress(sourceChain, "rawDataDecoderAndSanitizer")
         );
         leafs[leafIndex].argumentAddresses[0] = spender;
-
->>>>>>> ebe11d05
     }
 
     // ========================================= LayerZero =========================================
@@ -8026,10 +8022,10 @@
     function delegationSupervisor() external view returns (address);
 }
 
-<<<<<<< HEAD
 interface IUniswapV2Factory {
     function getPair(address token0, address token1) external view returns (address);
-=======
+}
+
 interface IDolomiteMargin {
     function getMarketIdByTokenAddress(address token) external view returns (uint256); 
 }
@@ -8037,5 +8033,4 @@
 interface ISilo {
     function SILO_ID() external view returns (uint256); 
     function getSilos() external view returns (address, address); 
->>>>>>> ebe11d05
 }