--- conflicted
+++ resolved
@@ -6649,13 +6649,8 @@
 
     // ========================================= BoringVault Teller =========================================
 
-<<<<<<< HEAD
-        function _addTellerLeafs(ManageLeaf[] memory leafs, address teller, ERC20[] memory assets, bool depositETH)
-        internal
-    {
-=======
     function _addTellerLeafs(ManageLeaf[] memory leafs, address teller, ERC20[] memory assets, bool addNativeDeposit) internal {
->>>>>>> 3090e013
+
         ERC20 boringVault = TellerWithMultiAssetSupport(teller).vault();
 
         for (uint256 i; i < assets.length; ++i) {
@@ -6717,17 +6712,11 @@
             leafs[leafIndex].argumentAddresses[0] = address(assets[i]);
         }
 
-<<<<<<< HEAD
-            if (depositETH) {
-                unchecked {
-                    leafIndex++;
-                }
-=======
+
         if (addNativeDeposit) {
             unchecked {
                 leafIndex++;
             }
->>>>>>> 3090e013
             leafs[leafIndex] = ManageLeaf(
                 teller,
                 true, //can send value
