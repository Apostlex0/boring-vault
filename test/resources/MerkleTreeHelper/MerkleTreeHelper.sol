--- conflicted
+++ resolved
@@ -7670,6 +7670,9 @@
     }
 
     // ========================================= Kodiak Finance =========================================
+    function _addKodiakIslandLeafs(ManageLeaf[] memory leafs, address[] memory islands) internal {
+        _addKodiakIslandLeafs(leafs, islands, false); 
+    }
 
     function _addKodiakIslandLeafs(ManageLeaf[] memory leafs, address[] memory islands, bool includeNativeLeaves) internal {
         for (uint256 i = 0; i < islands.length; i++) {
@@ -7737,11 +7740,7 @@
                     getAddress(sourceChain, "rawDataDecoderAndSanitizer")
                 );
                 leafs[leafIndex].argumentAddresses[0] = getAddress(sourceChain, "kodiakIslandRouter");
-<<<<<<< HEAD
                 ownerToTokenToSpenderToApprovalInTree[getAddress(sourceChain, "boringVault")][token1][getAddress(
-=======
-                ownerToTokenToSpenderToApprovalInTree[getAddress(sourceChain, "boringVault")][islands[i]][getAddress(
->>>>>>> d21c3203
                     sourceChain, "kodiakIslandRouter"
                 )] = true;
             }
@@ -7775,19 +7774,6 @@
                 leafs[leafIndex].argumentAddresses[0] = islands[i];
                 leafs[leafIndex].argumentAddresses[1] = getAddress(sourceChain, "boringVault");
             }
-<<<<<<< HEAD
-            leafs[leafIndex] = ManageLeaf(
-                getAddress(sourceChain, "kodiakIslandRouter"),
-                true,
-                "addLiquidityNative(address,uint256,uint256,uint256,uint256,uint256,address)",
-                new address[](2),
-                string.concat("Add Liquidity Native in ", IKodiakIsland(islands[i]).name()),
-                getAddress(sourceChain, "rawDataDecoderAndSanitizer")
-            );
-            leafs[leafIndex].argumentAddresses[0] = islands[i];
-            leafs[leafIndex].argumentAddresses[1] = getAddress(sourceChain, "boringVault");
-=======
->>>>>>> d21c3203
 
             unchecked {
                 leafIndex++;
@@ -7818,19 +7804,6 @@
                 leafs[leafIndex].argumentAddresses[0] = islands[i];
                 leafs[leafIndex].argumentAddresses[1] = getAddress(sourceChain, "boringVault");
             }
-<<<<<<< HEAD
-            leafs[leafIndex] = ManageLeaf(
-                getAddress(sourceChain, "kodiakIslandRouter"),
-                false,
-                "removeLiquidityNative(address,uint256,uint256,uint256,address)",
-                new address[](2),
-                string.concat("Remove Liquidity Native from ", IKodiakIsland(islands[i]).name()),
-                getAddress(sourceChain, "rawDataDecoderAndSanitizer")
-            );
-            leafs[leafIndex].argumentAddresses[0] = islands[i];
-            leafs[leafIndex].argumentAddresses[1] = getAddress(sourceChain, "boringVault");
-=======
->>>>>>> d21c3203
         }
     }
 
