// SPDX-License-Identifier: UNLICENSED
pragma solidity 0.8.21;

import {ERC20} from "@solmate/tokens/ERC20.sol";
import {AddressToBytes32Lib} from "src/helper/AddressToBytes32Lib.sol";
import {ChainValues} from "test/resources/ChainValues.sol";
import {Strings} from "lib/openzeppelin-contracts/contracts/utils/Strings.sol";
import {ERC4626} from "@solmate/tokens/ERC4626.sol";
import {Address} from "@openzeppelin/contracts/utils/Address.sol";
import {IComet} from "src/interfaces/IComet.sol";
import {TellerWithMultiAssetSupport} from "src/base/Roles/TellerWithMultiAssetSupport.sol";
import {BaseDecoderAndSanitizer} from "src/base/DecodersAndSanitizers/BaseDecoderAndSanitizer.sol";
import "forge-std/Base.sol";
import "forge-std/Test.sol";

contract MerkleTreeHelper is CommonBase, ChainValues, Test {
    using Address for address;

    string public sourceChain;
    uint256 leafIndex = type(uint256).max;

    mapping(address => mapping(address => mapping(address => bool))) public ownerToTokenToSpenderToApprovalInTree;
    mapping(address => mapping(address => mapping(address => bool))) public ownerToOneInchSellTokenToBuyTokenToInTree;
    mapping(address => mapping(address => mapping(address => bool))) public ownerToOdosSellTokenToBuyTokenToInTree;

    function setSourceChainName(string memory _chain) internal {
        sourceChain = _chain;
    }

    // ========================================= 1Inch =========================================

    enum SwapKind {
        BuyAndSell,
        Sell
    }

    function _addLeafsFor1InchGeneralSwapping(
        ManageLeaf[] memory leafs,
        address[] memory assets,
        SwapKind[] memory kind
    ) internal {
        require(assets.length == kind.length, "Arrays must be of equal length");
        for (uint256 i; i < assets.length; ++i) {
            // Add approval leaf if not already added
            if (
                !ownerToTokenToSpenderToApprovalInTree[getAddress(sourceChain, "boringVault")][assets[i]][getAddress(
                    sourceChain, "aggregationRouterV5"
                )]
            ) {
                unchecked {
                    leafIndex++;
                }
                leafs[leafIndex] = ManageLeaf(
                    assets[i],
                    false,
                    "approve(address,uint256)",
                    new address[](1),
                    string.concat("Approve 1Inch router to spend ", ERC20(assets[i]).symbol()),
                    getAddress(sourceChain, "rawDataDecoderAndSanitizer")
                );
                leafs[leafIndex].argumentAddresses[0] = getAddress(sourceChain, "aggregationRouterV5");
                ownerToTokenToSpenderToApprovalInTree[getAddress(sourceChain, "boringVault")][assets[i]][getAddress(
                    sourceChain, "aggregationRouterV5"
                )] = true;
            }
            // Iterate through the list again.
            for (uint256 j; j < assets.length; ++j) {
                // Skip if we are on the same index
                if (i == j) {
                    continue;
                }
                if (
                    !ownerToOneInchSellTokenToBuyTokenToInTree[getAddress(sourceChain, "boringVault")][assets[i]][assets[j]]
                        && kind[j] != SwapKind.Sell
                ) {
                    // Add sell swap.
                    unchecked {
                        leafIndex++;
                    }
                    leafs[leafIndex] = ManageLeaf(
                        getAddress(sourceChain, "aggregationRouterV5"),
                        false,
                        "swap(address,(address,address,address,address,uint256,uint256,uint256),bytes,bytes)",
                        new address[](5),
                        string.concat(
                            "Swap ",
                            ERC20(assets[i]).symbol(),
                            " for ",
                            ERC20(assets[j]).symbol(),
                            " using 1inch router"
                        ),
                        getAddress(sourceChain, "rawDataDecoderAndSanitizer")
                    );
                    leafs[leafIndex].argumentAddresses[0] = getAddress(sourceChain, "oneInchExecutor");
                    leafs[leafIndex].argumentAddresses[1] = assets[i];
                    leafs[leafIndex].argumentAddresses[2] = assets[j];
                    leafs[leafIndex].argumentAddresses[3] = getAddress(sourceChain, "oneInchExecutor");
                    leafs[leafIndex].argumentAddresses[4] = getAddress(sourceChain, "boringVault");
                    ownerToOneInchSellTokenToBuyTokenToInTree[getAddress(sourceChain, "boringVault")][assets[i]][assets[j]]
                    = true;
                }

                if (
                    kind[i] == SwapKind.BuyAndSell
                        && !ownerToOneInchSellTokenToBuyTokenToInTree[getAddress(sourceChain, "boringVault")][assets[j]][assets[i]]
                ) {
                    // Add buy swap.
                    unchecked {
                        leafIndex++;
                    }
                    leafs[leafIndex] = ManageLeaf(
                        getAddress(sourceChain, "aggregationRouterV5"),
                        false,
                        "swap(address,(address,address,address,address,uint256,uint256,uint256),bytes,bytes)",
                        new address[](5),
                        string.concat(
                            "Swap ",
                            ERC20(assets[j]).symbol(),
                            " for ",
                            ERC20(assets[i]).symbol(),
                            " using 1inch router"
                        ),
                        getAddress(sourceChain, "rawDataDecoderAndSanitizer")
                    );
                    leafs[leafIndex].argumentAddresses[0] = getAddress(sourceChain, "oneInchExecutor");
                    leafs[leafIndex].argumentAddresses[1] = assets[j];
                    leafs[leafIndex].argumentAddresses[2] = assets[i];
                    leafs[leafIndex].argumentAddresses[3] = getAddress(sourceChain, "oneInchExecutor");
                    leafs[leafIndex].argumentAddresses[4] = getAddress(sourceChain, "boringVault");
                    ownerToOneInchSellTokenToBuyTokenToInTree[getAddress(sourceChain, "boringVault")][assets[j]][assets[i]]
                    = true;
                }
            }
        }
    }

    function _addLeafsFor1InchUniswapV3Swapping(ManageLeaf[] memory leafs, address pool) internal {
        UniswapV3Pool uniswapV3Pool = UniswapV3Pool(pool);
        address token0 = uniswapV3Pool.token0();
        address token1 = uniswapV3Pool.token1();
        // Add approval leaf if not already added
        if (
            !ownerToTokenToSpenderToApprovalInTree[getAddress(sourceChain, "boringVault")][token0][getAddress(
                sourceChain, "aggregationRouterV5"
            )]
        ) {
            unchecked {
                leafIndex++;
            }
            leafs[leafIndex] = ManageLeaf(
                token0,
                false,
                "approve(address,uint256)",
                new address[](1),
                string.concat("Approve 1Inch router to spend ", ERC20(token0).symbol()),
                getAddress(sourceChain, "rawDataDecoderAndSanitizer")
            );
            leafs[leafIndex].argumentAddresses[0] = getAddress(sourceChain, "aggregationRouterV5");
            ownerToTokenToSpenderToApprovalInTree[getAddress(sourceChain, "boringVault")][token0][getAddress(
                sourceChain, "aggregationRouterV5"
            )] = true;
        }
        if (
            !ownerToTokenToSpenderToApprovalInTree[getAddress(sourceChain, "boringVault")][token1][getAddress(
                sourceChain, "aggregationRouterV5"
            )]
        ) {
            unchecked {
                leafIndex++;
            }
            leafs[leafIndex] = ManageLeaf(
                token1,
                false,
                "approve(address,uint256)",
                new address[](1),
                string.concat("Approve 1Inch router to spend ", ERC20(token1).symbol()),
                getAddress(sourceChain, "rawDataDecoderAndSanitizer")
            );
            leafs[leafIndex].argumentAddresses[0] = getAddress(sourceChain, "aggregationRouterV5");
            ownerToTokenToSpenderToApprovalInTree[getAddress(sourceChain, "boringVault")][token1][getAddress(
                sourceChain, "aggregationRouterV5"
            )] = true;
        }
        uint256 feeInBps = uniswapV3Pool.fee() / 100;
        unchecked {
            leafIndex++;
        }
        leafs[leafIndex] = ManageLeaf(
            getAddress(sourceChain, "aggregationRouterV5"),
            false,
            "uniswapV3Swap(uint256,uint256,uint256[])",
            new address[](1),
            string.concat(
                "Swap between ",
                ERC20(token0).symbol(),
                " and ",
                ERC20(token1).symbol(),
                " with ",
                vm.toString(feeInBps),
                " bps fee on UniswapV3 using 1inch router"
            ),
            getAddress(sourceChain, "rawDataDecoderAndSanitizer")
        );
        leafs[leafIndex].argumentAddresses[0] = pool;
    }

    // ========================================= Curve/Convex =========================================
    // TODO need to use this in the test suite.
    function _addCurveLeafs(ManageLeaf[] memory leafs, address poolAddress, uint256 coinCount, address gauge)
        internal
    {
        CurvePool pool = CurvePool(poolAddress);
        ERC20[] memory coins = new ERC20[](coinCount);

        // Approve pool to spend tokens.
        for (uint256 i; i < coinCount; i++) {
            coins[i] = ERC20(pool.coins(i));
            // Approvals.
            if (
                !ownerToTokenToSpenderToApprovalInTree[getAddress(sourceChain, "boringVault")][address(coins[i])][poolAddress]
            ) {
                unchecked {
                    leafIndex++;
                }
                leafs[leafIndex] = ManageLeaf(
                    address(coins[i]),
                    false,
                    "approve(address,uint256)",
                    new address[](1),
                    string.concat("Approve Curve pool to spend ", coins[i].symbol()),
                    getAddress(sourceChain, "rawDataDecoderAndSanitizer")
                );
                leafs[leafIndex].argumentAddresses[0] = poolAddress;
                ownerToTokenToSpenderToApprovalInTree[getAddress(sourceChain, "boringVault")][address(coins[i])][poolAddress]
                = true;
            }
        }

        // Add liquidity.
        unchecked {
            leafIndex++;
        }
        leafs[leafIndex] = ManageLeaf(
            poolAddress,
            false,
            "add_liquidity(uint256[],uint256)",
            new address[](0),
            string.concat("Add liquidity to Curve pool"),
            getAddress(sourceChain, "rawDataDecoderAndSanitizer")
        );

        // Remove liquidity.
        unchecked {
            leafIndex++;
        }
        leafs[leafIndex] = ManageLeaf(
            poolAddress,
            false,
            "remove_liquidity(uint256,uint256[])",
            new address[](0),
            string.concat("Remove liquidity from Curve pool"),
            getAddress(sourceChain, "rawDataDecoderAndSanitizer")
        );

        if (gauge != address(0)) {
            address lpToken = ICurveGauge(gauge).lp_token();

            unchecked {
                leafIndex++;
            }
            leafs[leafIndex] = ManageLeaf(
                lpToken,
                false,
                "approve(address,uint256)",
                new address[](1),
                string.concat("Approve Curve gauge to spend ", ERC20(lpToken).name()),
                getAddress(sourceChain, "rawDataDecoderAndSanitizer")
            );
            leafs[leafIndex].argumentAddresses[0] = gauge;

            // Deposit into gauge.
            unchecked {
                leafIndex++;
            }
            leafs[leafIndex] = ManageLeaf(
                gauge,
                false,
                "deposit(uint256,address)",
                new address[](1),
                string.concat("Deposit ", ERC20(lpToken).name(), " into Curve gauge"),
                getAddress(sourceChain, "rawDataDecoderAndSanitizer")
            );
            leafs[leafIndex].argumentAddresses[0] = getAddress(sourceChain, "boringVault");

            // Withdraw from gauge.
            unchecked {
                leafIndex++;
            }
            leafs[leafIndex] = ManageLeaf(
                gauge,
                false,
                "withdraw(uint256)",
                new address[](0),
                string.concat("Withdraw ", ERC20(lpToken).name(), " from Curve gauge"),
                getAddress(sourceChain, "rawDataDecoderAndSanitizer")
            );

            // Claim rewards.
            unchecked {
                leafIndex++;
            }
            leafs[leafIndex] = ManageLeaf(
                gauge,
                false,
                "claim_rewards(address)",
                new address[](1),
                string.concat("Claim rewards from Curve gauge"),
                getAddress(sourceChain, "rawDataDecoderAndSanitizer")
            );
            leafs[leafIndex].argumentAddresses[0] = getAddress(sourceChain, "boringVault");
        }
    }

    function _addCurveGaugeLeafs(ManageLeaf[] memory leafs, address gauge) internal {
        address lpToken = ICurveGauge(gauge).lp_token();

        unchecked {
            leafIndex++;
        }
        leafs[leafIndex] = ManageLeaf(
            lpToken,
            false,
            "approve(address,uint256)",
            new address[](1),
            string.concat("Approve Curve gauge to spend ", ERC20(lpToken).name()),
            getAddress(sourceChain, "rawDataDecoderAndSanitizer")
        );
        leafs[leafIndex].argumentAddresses[0] = gauge;

        // Deposit into gauge.
        unchecked {
            leafIndex++;
        }
        leafs[leafIndex] = ManageLeaf(
            gauge,
            false,
            "deposit(uint256,address)",
            new address[](1),
            string.concat("Deposit ", ERC20(lpToken).name(), " into Curve gauge"),
            getAddress(sourceChain, "rawDataDecoderAndSanitizer")
        );
        leafs[leafIndex].argumentAddresses[0] = getAddress(sourceChain, "boringVault");

        // Withdraw from gauge.
        unchecked {
            leafIndex++;
        }
        leafs[leafIndex] = ManageLeaf(
            gauge,
            false,
            "withdraw(uint256)",
            new address[](0),
            string.concat("Withdraw ", ERC20(lpToken).name(), " from Curve gauge"),
            getAddress(sourceChain, "rawDataDecoderAndSanitizer")
        );

        // Claim rewards.
        unchecked {
            leafIndex++;
        }
        leafs[leafIndex] = ManageLeaf(
            gauge,
            false,
            "claim_rewards(address)",
            new address[](1),
            string.concat("Claim rewards from Curve gauge"),
            getAddress(sourceChain, "rawDataDecoderAndSanitizer")
        );
        leafs[leafIndex].argumentAddresses[0] = getAddress(sourceChain, "boringVault");
    }

    function _addConvexLeafs(ManageLeaf[] memory leafs, ERC20 token, address rewardsContract) internal {
        // Approve convexCurveMainnetBooster to spend lp tokens.
        if (
            !ownerToTokenToSpenderToApprovalInTree[getAddress(sourceChain, "boringVault")][address(token)][getAddress(
                sourceChain, "convexCurveMainnetBooster"
            )]
        ) {
            unchecked {
                leafIndex++;
            }
            leafs[leafIndex] = ManageLeaf(
                address(token),
                false,
                "approve(address,uint256)",
                new address[](1),
                string.concat("Approve Convex Curve Mainnet Booster to spend ", token.symbol()),
                getAddress(sourceChain, "rawDataDecoderAndSanitizer")
            );
            leafs[leafIndex].argumentAddresses[0] = getAddress(sourceChain, "convexCurveMainnetBooster");
            ownerToTokenToSpenderToApprovalInTree[getAddress(sourceChain, "boringVault")][address(token)][getAddress(
                sourceChain, "convexCurveMainnetBooster"
            )] = true;
        }

        // Deposit into convexCurveMainnetBooster.
        unchecked {
            leafIndex++;
        }
        leafs[leafIndex] = ManageLeaf(
            getAddress(sourceChain, "convexCurveMainnetBooster"),
            false,
            "deposit(uint256,uint256,bool)",
            new address[](0),
            "Deposit into Convex Curve Mainnet Booster",
            getAddress(sourceChain, "rawDataDecoderAndSanitizer")
        );

        // Withdraw from rewardsContract.
        unchecked {
            leafIndex++;
        }
        leafs[leafIndex] = ManageLeaf(
            rewardsContract,
            false,
            "withdrawAndUnwrap(uint256,bool)",
            new address[](0),
            "Withdraw and unwrap from Convex Curve Rewards Contract",
            getAddress(sourceChain, "rawDataDecoderAndSanitizer")
        );

        // Get rewards from rewardsContract.
        unchecked {
            leafIndex++;
        }
        leafs[leafIndex] = ManageLeaf(
            rewardsContract,
            false,
            "getReward(address,bool)",
            new address[](1),
            "Get rewards from Convex Curve Rewards Contract",
            getAddress(sourceChain, "rawDataDecoderAndSanitizer")
        );
        leafs[leafIndex].argumentAddresses[0] = getAddress(sourceChain, "boringVault");
    }

    function _addLeafsForCurveSwapping(ManageLeaf[] memory leafs, address curvePool) internal {
        CurvePool pool = CurvePool(curvePool);
        ERC20 coins0 = ERC20(pool.coins(0));
        ERC20 coins1 = ERC20(pool.coins(1));
        // Approvals.
        unchecked {
            leafIndex++;
        }
        leafs[leafIndex] = ManageLeaf(
            address(coins0),
            false,
            "approve(address,uint256)",
            new address[](1),
            string.concat("Approve Curve ", coins0.symbol(), "/", coins1.symbol(), " pool to spend ", coins0.symbol()),
            getAddress(sourceChain, "rawDataDecoderAndSanitizer")
        );
        leafs[leafIndex].argumentAddresses[0] = curvePool;
        unchecked {
            leafIndex++;
        }
        leafs[leafIndex] = ManageLeaf(
            address(coins1),
            false,
            "approve(address,uint256)",
            new address[](1),
            string.concat("Approve Curve ", coins0.symbol(), "/", coins1.symbol(), " pool to spend ", coins1.symbol()),
            getAddress(sourceChain, "rawDataDecoderAndSanitizer")
        );
        leafs[leafIndex].argumentAddresses[0] = curvePool;
        // Swapping.
        unchecked {
            leafIndex++;
        }
        leafs[leafIndex] = ManageLeaf(
            curvePool,
            false,
            "exchange(int128,int128,uint256,uint256)",
            new address[](0),
            string.concat("Swap using Curve ", coins0.symbol(), "/", coins1.symbol(), " pool"),
            getAddress(sourceChain, "rawDataDecoderAndSanitizer")
        );
    }

    function _addLeafsForCurveSwapping3Pool(ManageLeaf[] memory leafs, address curvePool) internal {
        CurvePool pool = CurvePool(curvePool);
        ERC20 coins0 = ERC20(pool.coins(0));
        ERC20 coins1 = ERC20(pool.coins(1));
        ERC20 coins2 = ERC20(pool.coins(2));
        // Approvals.
        unchecked {
            leafIndex++;
        }
        leafs[leafIndex] = ManageLeaf(
            address(coins0),
            false,
            "approve(address,uint256)",
            new address[](1),
            string.concat(
                "Approve Curve ",
                coins0.symbol(),
                "/",
                coins1.symbol(),
                "/",
                coins2.symbol(),
                " pool to spend ",
                coins0.symbol()
            ),
            getAddress(sourceChain, "rawDataDecoderAndSanitizer")
        );
        leafs[leafIndex].argumentAddresses[0] = curvePool;
        unchecked {
            leafIndex++;
        }
        leafs[leafIndex] = ManageLeaf(
            address(coins1),
            false,
            "approve(address,uint256)",
            new address[](1),
            string.concat(
                "Approve Curve ",
                coins0.symbol(),
                "/",
                coins1.symbol(),
                "/",
                coins2.symbol(),
                " pool to spend ",
                coins1.symbol()
            ),
            getAddress(sourceChain, "rawDataDecoderAndSanitizer")
        );
        leafs[leafIndex].argumentAddresses[0] = curvePool;

        unchecked {
            leafIndex++;
        }
        leafs[leafIndex] = ManageLeaf(
            address(coins2),
            false,
            "approve(address,uint256)",
            new address[](1),
            string.concat(
                "Approve Curve ",
                coins0.symbol(),
                "/",
                coins1.symbol(),
                "/",
                coins2.symbol(),
                " pool to spend ",
                coins2.symbol()
            ),
            getAddress(sourceChain, "rawDataDecoderAndSanitizer")
        );
        leafs[leafIndex].argumentAddresses[0] = curvePool;
        // Swapping.
        unchecked {
            leafIndex++;
        }
        leafs[leafIndex] = ManageLeaf(
            curvePool,
            false,
            "exchange(int128,int128,uint256,uint256)",
            new address[](0),
            string.concat("Swap using Curve ", coins0.symbol(), "/", coins1.symbol(), "/", coins2.symbol(), " pool"),
            getAddress(sourceChain, "rawDataDecoderAndSanitizer")
        );
    }

    function _addConvexFXBoosterLeafs(ManageLeaf[] memory leafs, address stakingAddress, address stakingToken)
        internal
    {
        unchecked {
            leafIndex++;
        }
        leafs[leafIndex] = ManageLeaf(
            getAddress(sourceChain, "convexFXBooster"),
            false,
            "createVault(uint256)",
            new address[](2),
            string.concat("Create Vault for ", ERC20(stakingToken).symbol()),
            getAddress(sourceChain, "rawDataDecoderAndSanitizer")
        );
        leafs[leafIndex].argumentAddresses[0] = stakingAddress;
        leafs[leafIndex].argumentAddresses[1] = stakingToken;
    }

    function _addConvexFXVaultLeafs(ManageLeaf[] memory leafs, address fxVault) internal {
        address stakingToken = IConvexFXVault(fxVault).stakingToken();

        unchecked {
            leafIndex++;
        }
        leafs[leafIndex] = ManageLeaf(
            stakingToken,
            false,
            "approve(address,uint256)",
            new address[](1),
            string.concat("Approve Created FXVault to spend ", ERC20(stakingToken).symbol()),
            getAddress(sourceChain, "rawDataDecoderAndSanitizer")
        );
        leafs[leafIndex].argumentAddresses[0] = fxVault;

        unchecked {
            leafIndex++;
        }
        leafs[leafIndex] = ManageLeaf(
            fxVault,
            false,
            "deposit(uint256,bool)",
            new address[](0),
            string.concat("Deposit ", ERC20(stakingToken).symbol(), " into created Convex FX Vault"),
            getAddress(sourceChain, "rawDataDecoderAndSanitizer")
        );

        unchecked {
            leafIndex++;
        }
        leafs[leafIndex] = ManageLeaf(
            fxVault,
            false,
            "withdraw(uint256)",
            new address[](0),
            string.concat("Withdraw ", ERC20(stakingToken).symbol(), " from created Convex FX Vault"),
            getAddress(sourceChain, "rawDataDecoderAndSanitizer")
        );

        unchecked {
            leafIndex++;
        }
        leafs[leafIndex] = ManageLeaf(
            fxVault,
            false,
            "getReward(bool)",
            new address[](0),
            string.concat("Get Reward from ", ERC20(stakingToken).symbol(), " Convex FX Vault"),
            getAddress(sourceChain, "rawDataDecoderAndSanitizer")
        );

        unchecked {
            leafIndex++;
        }
        leafs[leafIndex] = ManageLeaf(
            fxVault,
            false,
            "transferTokens(address[])",
            new address[](0),
            string.concat("Rescue Tokens from ", ERC20(stakingToken).symbol(), " Convex FX Vault"),
            getAddress(sourceChain, "rawDataDecoderAndSanitizer")
        );
    }

    // ========================================= Usual Money =========================================

    function _addUsualMoneyLeafs(ManageLeaf[] memory leafs) internal {
        ERC20 USDC = getERC20(sourceChain, "USDC");
        ERC20 Usd0 = getERC20(sourceChain, "USD0");
        ERC20 Usd0PP = getERC20(sourceChain, "USD0_plus"); //new function added here
        address swapperEngine = getAddress(sourceChain, "usualSwapperEngine");

        // Approve Usd0PP to spend Usd0.
        unchecked {
            leafIndex++;
        }
        leafs[leafIndex] = ManageLeaf(
            address(Usd0),
            false,
            "approve(address,uint256)",
            new address[](1),
            string.concat("Approve Usd0PP to spend ", Usd0.symbol()),
            getAddress(sourceChain, "rawDataDecoderAndSanitizer")
        );
        leafs[leafIndex].argumentAddresses[0] = address(Usd0PP);

        // Approve Usd0 to be swapped in swapper engine.
        unchecked {
            leafIndex++;
        }
        leafs[leafIndex] = ManageLeaf(
            address(Usd0),
            false,
            "approve(address,uint256)",
            new address[](1),
            string.concat("Approve Swapper Engine to spend ", Usd0.symbol()),
            getAddress(sourceChain, "rawDataDecoderAndSanitizer")
        );
        leafs[leafIndex].argumentAddresses[0] = address(swapperEngine);

        unchecked {
            leafIndex++;
        }
        leafs[leafIndex] = ManageLeaf(
            address(USDC),
            false,
            "approve(address,uint256)",
            new address[](1),
            string.concat("Approve Usual Swapper Engine to spend ", USDC.symbol()),
            getAddress(sourceChain, "rawDataDecoderAndSanitizer")
        );
        leafs[leafIndex].argumentAddresses[0] = address(swapperEngine);

        // Call mint on Usd0PP.
        unchecked {
            leafIndex++;
        }
        leafs[leafIndex] = ManageLeaf(
            address(Usd0PP),
            false,
            "mint(uint256)",
            new address[](0),
            string.concat("Mint Usd0PP"),
            getAddress(sourceChain, "rawDataDecoderAndSanitizer")
        );

        //Call unlock on Usd0pp
        unchecked {
            leafIndex++;
        }
        leafs[leafIndex] = ManageLeaf(
            address(Usd0PP),
            false,
            "unlockUsd0ppFloorPrice(uint256)",
            new address[](0),
            string.concat("Unlock Usd0PP at the USD0 floor price"),
            getAddress(sourceChain, "rawDataDecoderAndSanitizer")
        );

        // Call unwrap on Usd0PP.
        unchecked {
            leafIndex++;
        }
        leafs[leafIndex] = ManageLeaf(
            address(Usd0PP),
            false,
            "unwrap()",
            new address[](0),
            string.concat("Unwrap Usd0PP"),
            getAddress(sourceChain, "rawDataDecoderAndSanitizer")
        );

        unchecked {
            leafIndex++;
        }
        leafs[leafIndex] = ManageLeaf(
            address(swapperEngine),
            false,
            "depositUSDC(uint256)",
            new address[](0),
            string.concat("Deposit USDC to swap for USD0"),
            getAddress(sourceChain, "rawDataDecoderAndSanitizer")
        );

        unchecked {
            leafIndex++;
        }
        leafs[leafIndex] = ManageLeaf(
            address(swapperEngine),
            false,
            "provideUsd0ReceiveUSDC(address,uint256,uint256[],bool)",
            new address[](1),
            string.concat("Deposit USDC to swap for USD0"),
            getAddress(sourceChain, "rawDataDecoderAndSanitizer")
        );
        leafs[leafIndex].argumentAddresses[0] = getAddress(sourceChain, "boringVault");

        unchecked {
            leafIndex++;
        }
        leafs[leafIndex] = ManageLeaf(
            address(swapperEngine),
            false,
            "swapUsd0(address,uint256,uint256[],bool)",
            new address[](1),
            string.concat("Swap USD0 for USDC"),
            getAddress(sourceChain, "rawDataDecoderAndSanitizer")
        );
        leafs[leafIndex].argumentAddresses[0] = getAddress(sourceChain, "boringVault");

        unchecked {
            leafIndex++;
        }
        leafs[leafIndex] = ManageLeaf(
            address(swapperEngine),
            false,
            "withdrawUSDC(uint256)",
            new address[](0),
            string.concat("Cancel order for USDC swap"),
            getAddress(sourceChain, "rawDataDecoderAndSanitizer")
        );
    }

    // ========================================= Treehouse =========================================

    function _addTreehouseLeafs(
        ManageLeaf[] memory leafs,
        ERC20[] memory routerTokensIn,
        address router,
        address redemptionContract,
        ERC20 tAsset,
        address poolAddress,
        uint256 coinCount,
        address gauge
    ) internal {
        for (uint256 i; i < routerTokensIn.length; ++i) {
            // Approve Treehouse Router to spend tokens in.
            unchecked {
                leafIndex++;
            }
            leafs[leafIndex] = ManageLeaf(
                address(routerTokensIn[i]),
                false,
                "approve(address,uint256)",
                new address[](1),
                string.concat("Approve Treehouse Router to spend ", routerTokensIn[i].symbol()),
                getAddress(sourceChain, "rawDataDecoderAndSanitizer")
            );
            leafs[leafIndex].argumentAddresses[0] = router;

            // Deposit into Treehouse contract using router.
            unchecked {
                leafIndex++;
            }
            leafs[leafIndex] = ManageLeaf(
                router,
                false,
                "deposit(address,uint256)",
                new address[](1),
                string.concat("Deposit into Treehouse contract using router with ", routerTokensIn[i].symbol()),
                getAddress(sourceChain, "rawDataDecoderAndSanitizer")
            );
            leafs[leafIndex].argumentAddresses[0] = address(routerTokensIn[i]);
        }

        // Approve redemption contract to spend tAsset.
        unchecked {
            leafIndex++;
        }
        leafs[leafIndex] = ManageLeaf(
            address(tAsset),
            false,
            "approve(address,uint256)",
            new address[](1),
            string.concat("Approve redemption contract to spend ", tAsset.symbol()),
            getAddress(sourceChain, "rawDataDecoderAndSanitizer")
        );
        leafs[leafIndex].argumentAddresses[0] = redemptionContract;

        // Redeem tAsset.
        unchecked {
            leafIndex++;
        }
        leafs[leafIndex] = ManageLeaf(
            redemptionContract,
            false,
            "redeem(uint96)",
            new address[](0),
            string.concat("Redeem ", tAsset.symbol()),
            getAddress(sourceChain, "rawDataDecoderAndSanitizer")
        );

        // Finalize redeem.
        unchecked {
            leafIndex++;
        }
        leafs[leafIndex] = ManageLeaf(
            redemptionContract,
            false,
            "finalizeRedeem(uint256)",
            new address[](0),
            string.concat("Finalize redeem ", tAsset.symbol()),
            getAddress(sourceChain, "rawDataDecoderAndSanitizer")
        );

        _addCurveLeafs(leafs, poolAddress, coinCount, gauge);
    }

    // ========================================= StandardBridge =========================================

    error StandardBridge__LocalAndRemoteTokensLengthMismatch();

    function _addStandardBridgeLeafs(
        ManageLeaf[] memory leafs,
        string memory destination,
        address destinationCrossDomainMessenger,
        address sourceResolvedDelegate,
        address sourceStandardBridge,
        address sourcePortal,
        ERC20[] memory localTokens,
        ERC20[] memory remoteTokens
    ) internal virtual {
        if (localTokens.length != remoteTokens.length) {
            revert StandardBridge__LocalAndRemoteTokensLengthMismatch();
        }
        // Approvals
        for (uint256 i; i < localTokens.length; i++) {
            unchecked {
                leafIndex++;
            }
            leafs[leafIndex] = ManageLeaf(
                address(localTokens[i]),
                false,
                "approve(address,uint256)",
                new address[](1),
                string.concat("Approve StandardBridge to spend ", localTokens[i].symbol()),
                getAddress(sourceChain, "rawDataDecoderAndSanitizer")
            );
            leafs[leafIndex].argumentAddresses[0] = sourceStandardBridge;
        }

        // ERC20 bridge leafs.
        for (uint256 i; i < localTokens.length; i++) {
            unchecked {
                leafIndex++;
            }
            leafs[leafIndex] = ManageLeaf(
                sourceStandardBridge,
                false,
                "bridgeERC20To(address,address,address,uint256,uint32,bytes)",
                new address[](3),
                string.concat("Bridge ", localTokens[i].symbol(), " from ", sourceChain, " to ", destination),
                getAddress(sourceChain, "rawDataDecoderAndSanitizer")
            );
            leafs[leafIndex].argumentAddresses[0] = address(localTokens[i]);
            leafs[leafIndex].argumentAddresses[1] = address(remoteTokens[i]);
            leafs[leafIndex].argumentAddresses[2] = getAddress(sourceChain, "boringVault");
        }

        if (keccak256(abi.encode(sourceChain)) == keccak256(abi.encode(mantle))) {
            // Mantle uses a nonstand `bridgeETHTo` function on their L2.
            // Bridge ETH.
            unchecked {
                leafIndex++;
            }
            leafs[leafIndex] = ManageLeaf(
                sourceStandardBridge,
                false,
                "bridgeETHTo(uint256,address,uint32,bytes)",
                new address[](1),
                string.concat("Bridge ETH from ", sourceChain, " to ", destination),
                getAddress(sourceChain, "rawDataDecoderAndSanitizer")
            );
            leafs[leafIndex].argumentAddresses[0] = getAddress(sourceChain, "boringVault");
        } else {
            // Bridge ETH.
            unchecked {
                leafIndex++;
            }
            leafs[leafIndex] = ManageLeaf(
                sourceStandardBridge,
                true,
                "bridgeETHTo(address,uint32,bytes)",
                new address[](1),
                string.concat("Bridge ETH from ", sourceChain, " to ", destination),
                getAddress(sourceChain, "rawDataDecoderAndSanitizer")
            );
            leafs[leafIndex].argumentAddresses[0] = getAddress(sourceChain, "boringVault");
        }

        // If we are generating leafs for some L2 back to mainnet, these leafs are not needed.
        if (keccak256(abi.encode(destination)) != keccak256(abi.encode(mainnet))) {
            if (keccak256(abi.encode(destination)) == keccak256(abi.encode(mantle))) {
                // Prove withdrawal transaction.
                unchecked {
                    leafIndex++;
                }
                leafs[leafIndex] = ManageLeaf(
                    sourcePortal,
                    false,
                    "proveWithdrawalTransaction((uint256,address,address,uint256,uint256,uint256,bytes),uint256,(bytes32,bytes32,bytes32,bytes32),bytes[])",
                    new address[](2),
                    string.concat("Prove withdrawal transaction from ", destination, " to ", sourceChain),
                    getAddress(sourceChain, "rawDataDecoderAndSanitizer")
                );
                leafs[leafIndex].argumentAddresses[0] = destinationCrossDomainMessenger;
                leafs[leafIndex].argumentAddresses[1] = sourceResolvedDelegate;

                // Finalize withdrawal transaction.
                unchecked {
                    leafIndex++;
                }
                leafs[leafIndex] = ManageLeaf(
                    sourcePortal,
                    false,
                    "finalizeWithdrawalTransaction((uint256,address,address,uint256,uint256,uint256,bytes))",
                    new address[](2),
                    string.concat("Finalize withdrawal transaction from ", destination, " to ", sourceChain),
                    getAddress(sourceChain, "rawDataDecoderAndSanitizer")
                );
                leafs[leafIndex].argumentAddresses[0] = destinationCrossDomainMessenger;
                leafs[leafIndex].argumentAddresses[1] = sourceResolvedDelegate;
            } else {
                // Prove withdrawal transaction.
                unchecked {
                    leafIndex++;
                }
                leafs[leafIndex] = ManageLeaf(
                    sourcePortal,
                    false,
                    "proveWithdrawalTransaction((uint256,address,address,uint256,uint256,bytes),uint256,(bytes32,bytes32,bytes32,bytes32),bytes[])",
                    new address[](2),
                    string.concat("Prove withdrawal transaction from ", destination, " to ", sourceChain),
                    getAddress(sourceChain, "rawDataDecoderAndSanitizer")
                );
                leafs[leafIndex].argumentAddresses[0] = destinationCrossDomainMessenger;
                leafs[leafIndex].argumentAddresses[1] = sourceResolvedDelegate;

                // Finalize withdrawal transaction.
                unchecked {
                    leafIndex++;
                }
                leafs[leafIndex] = ManageLeaf(
                    sourcePortal,
                    false,
                    "finalizeWithdrawalTransaction((uint256,address,address,uint256,uint256,bytes))",
                    new address[](2),
                    string.concat("Finalize withdrawal transaction from ", destination, " to ", sourceChain),
                    getAddress(sourceChain, "rawDataDecoderAndSanitizer")
                );
                leafs[leafIndex].argumentAddresses[0] = destinationCrossDomainMessenger;
                leafs[leafIndex].argumentAddresses[1] = sourceResolvedDelegate;
            }
        }
    }

    function _addLidoStandardBridgeLeafs(
        ManageLeaf[] memory leafs,
        string memory destination,
        address destinationCrossDomainMessenger,
        address sourceResolvedDelegate,
        address sourceStandardBridge,
        address sourcePortal
    ) internal virtual {
        ERC20 localToken = getERC20(sourceChain, "WSTETH");
        ERC20 remoteToken = getERC20(destination, "WSTETH");
        if (keccak256(abi.encode(sourceChain)) == keccak256(abi.encode(mainnet))) {
            // Approvals
            unchecked {
                leafIndex++;
            }
            leafs[leafIndex] = ManageLeaf(
                address(localToken),
                false,
                "approve(address,uint256)",
                new address[](1),
                string.concat("Approve StandardBridge to spend ", localToken.symbol()),
                getAddress(sourceChain, "rawDataDecoderAndSanitizer")
            );
            leafs[leafIndex].argumentAddresses[0] = sourceStandardBridge;

            // ERC20 bridge leafs.
            unchecked {
                leafIndex++;
            }
            leafs[leafIndex] = ManageLeaf(
                sourceStandardBridge,
                false,
                "depositERC20To(address,address,address,uint256,uint32,bytes)",
                new address[](3),
                string.concat("Bridge ", localToken.symbol(), " from ", sourceChain, " to ", destination),
                getAddress(sourceChain, "rawDataDecoderAndSanitizer")
            );
            leafs[leafIndex].argumentAddresses[0] = address(localToken);
            leafs[leafIndex].argumentAddresses[1] = address(remoteToken);
            leafs[leafIndex].argumentAddresses[2] = getAddress(sourceChain, "boringVault");

            // Prove withdrawal transaction.
            unchecked {
                leafIndex++;
            }
            leafs[leafIndex] = ManageLeaf(
                sourcePortal,
                false,
                "proveWithdrawalTransaction((uint256,address,address,uint256,uint256,bytes),uint256,(bytes32,bytes32,bytes32,bytes32),bytes[])",
                new address[](2),
                string.concat("Prove withdrawal transaction from ", destination, " to ", sourceChain),
                getAddress(sourceChain, "rawDataDecoderAndSanitizer")
            );
            leafs[leafIndex].argumentAddresses[0] = destinationCrossDomainMessenger;
            leafs[leafIndex].argumentAddresses[1] = sourceResolvedDelegate;

            // Finalize withdrawal transaction.
            unchecked {
                leafIndex++;
            }
            leafs[leafIndex] = ManageLeaf(
                sourcePortal,
                false,
                "finalizeWithdrawalTransaction((uint256,address,address,uint256,uint256,bytes))",
                new address[](2),
                string.concat("Finalize withdrawal transaction from ", destination, " to ", sourceChain),
                getAddress(sourceChain, "rawDataDecoderAndSanitizer")
            );
            leafs[leafIndex].argumentAddresses[0] = destinationCrossDomainMessenger;
            leafs[leafIndex].argumentAddresses[1] = sourceResolvedDelegate;
        } else if (keccak256(abi.encode(destination)) == keccak256(abi.encode(mainnet))) {
            // We are bridging back to mainnet.
            // Approve L2 ERC20 Token Bridge to spent wstETH.
            unchecked {
                leafIndex++;
            }
            leafs[leafIndex] = ManageLeaf(
                address(localToken),
                false,
                "approve(address,uint256)",
                new address[](1),
                string.concat("Approve L2 ERC20 Token Bridge to spend ", localToken.symbol()),
                getAddress(sourceChain, "rawDataDecoderAndSanitizer")
            );
            leafs[leafIndex].argumentAddresses[0] = sourceStandardBridge;

            // call withdrawTo.
            unchecked {
                leafIndex++;
            }
            leafs[leafIndex] = ManageLeaf(
                sourceStandardBridge,
                false,
                "withdrawTo(address,address,uint256,uint32,bytes)",
                new address[](2),
                string.concat("Withdraw wstETH to ", destination),
                getAddress(sourceChain, "rawDataDecoderAndSanitizer")
            );
            leafs[leafIndex].argumentAddresses[0] = address(localToken);
            leafs[leafIndex].argumentAddresses[1] = getAddress(sourceChain, "boringVault");
        }
    }

    // ========================================= Arbitrum Native Bridge =========================================

    /// @notice When sourceChain is arbitrum bridgeAssets MUST be mainnet addresses.
    function _addArbitrumNativeBridgeLeafs(ManageLeaf[] memory leafs, ERC20[] memory bridgeAssets) internal {
        if (keccak256(abi.encode(sourceChain)) == keccak256(abi.encode(mainnet))) {
            // Bridge ERC20 Assets to Arbitrum
            for (uint256 i; i < bridgeAssets.length; i++) {
                address spender = address(bridgeAssets[i]) == getAddress(sourceChain, "WETH")
                    ? getAddress(sourceChain, "arbitrumWethGateway")
                    : getAddress(sourceChain, "arbitrumL1ERC20Gateway");
                unchecked {
                    leafIndex++;
                }
                leafs[leafIndex] = ManageLeaf(
                    address(bridgeAssets[i]),
                    false,
                    "approve(address,uint256)",
                    new address[](1),
                    string.concat("Approve Arbitrum L1 Gateway to spend ", bridgeAssets[i].symbol()),
                    getAddress(sourceChain, "rawDataDecoderAndSanitizer")
                );
                leafs[leafIndex].argumentAddresses[0] = spender;
                unchecked {
                    leafIndex++;
                }
                leafs[leafIndex] = ManageLeaf(
                    getAddress(sourceChain, "arbitrumL1GatewayRouter"),
                    true,
                    "outboundTransfer(address,address,uint256,uint256,uint256,bytes)",
                    new address[](2),
                    string.concat("Bridge ", bridgeAssets[i].symbol(), " to Arbitrum"),
                    getAddress(sourceChain, "rawDataDecoderAndSanitizer")
                );
                leafs[leafIndex].argumentAddresses[0] = address(bridgeAssets[i]);
                leafs[leafIndex].argumentAddresses[1] = getAddress(sourceChain, "boringVault");
                unchecked {
                    leafIndex++;
                }
                leafs[leafIndex] = ManageLeaf(
                    getAddress(sourceChain, "arbitrumL1GatewayRouter"),
                    true,
                    "outboundTransferCustomRefund(address,address,address,uint256,uint256,uint256,bytes)",
                    new address[](3),
                    string.concat("Bridge ", bridgeAssets[i].symbol(), " to Arbitrum"),
                    getAddress(sourceChain, "rawDataDecoderAndSanitizer")
                );
                leafs[leafIndex].argumentAddresses[0] = address(bridgeAssets[i]);
                leafs[leafIndex].argumentAddresses[1] = getAddress(sourceChain, "boringVault");
                leafs[leafIndex].argumentAddresses[2] = getAddress(sourceChain, "boringVault");
            }
            // Create Retryable Ticket
            unchecked {
                leafIndex++;
            }
            leafs[leafIndex] = ManageLeaf(
                getAddress(sourceChain, "arbitrumDelayedInbox"),
                false,
                "createRetryableTicket(address,uint256,uint256,address,address,uint256,uint256,bytes)",
                new address[](3),
                "Create retryable ticket for Arbitrum",
                getAddress(sourceChain, "rawDataDecoderAndSanitizer")
            );
            leafs[leafIndex].argumentAddresses[0] = getAddress(sourceChain, "boringVault");
            leafs[leafIndex].argumentAddresses[1] = getAddress(sourceChain, "boringVault");
            leafs[leafIndex].argumentAddresses[2] = getAddress(sourceChain, "boringVault");

            // Unsafe Create Retryable Ticket
            unchecked {
                leafIndex++;
            }
            leafs[leafIndex] = ManageLeaf(
                getAddress(sourceChain, "arbitrumDelayedInbox"),
                false,
                "unsafeCreateRetryableTicket(address,uint256,uint256,address,address,uint256,uint256,bytes)",
                new address[](3),
                "Unsafe Create retryable ticket for Arbitrum",
                getAddress(sourceChain, "rawDataDecoderAndSanitizer")
            );
            leafs[leafIndex].argumentAddresses[0] = getAddress(sourceChain, "boringVault");
            leafs[leafIndex].argumentAddresses[1] = getAddress(sourceChain, "boringVault");
            leafs[leafIndex].argumentAddresses[2] = getAddress(sourceChain, "boringVault");

            // Create Retryable Ticket
            unchecked {
                leafIndex++;
            }
            leafs[leafIndex] = ManageLeaf(
                getAddress(sourceChain, "arbitrumDelayedInbox"),
                true,
                "createRetryableTicket(address,uint256,uint256,address,address,uint256,uint256,bytes)",
                new address[](3),
                "Create retryable ticket for Arbitrum",
                getAddress(sourceChain, "rawDataDecoderAndSanitizer")
            );
            leafs[leafIndex].argumentAddresses[0] = getAddress(sourceChain, "boringVault");
            leafs[leafIndex].argumentAddresses[1] = getAddress(sourceChain, "boringVault");
            leafs[leafIndex].argumentAddresses[2] = getAddress(sourceChain, "boringVault");

            // Unsafe Create Retryable Ticket
            unchecked {
                leafIndex++;
            }
            leafs[leafIndex] = ManageLeaf(
                getAddress(sourceChain, "arbitrumDelayedInbox"),
                true,
                "unsafeCreateRetryableTicket(address,uint256,uint256,address,address,uint256,uint256,bytes)",
                new address[](3),
                "Unsafe Create retryable ticket for Arbitrum",
                getAddress(sourceChain, "rawDataDecoderAndSanitizer")
            );
            leafs[leafIndex].argumentAddresses[0] = getAddress(sourceChain, "boringVault");
            leafs[leafIndex].argumentAddresses[1] = getAddress(sourceChain, "boringVault");
            leafs[leafIndex].argumentAddresses[2] = getAddress(sourceChain, "boringVault");

            // Execute Transaction For ERC20 claim.
            unchecked {
                leafIndex++;
            }
            leafs[leafIndex] = ManageLeaf(
                getAddress(sourceChain, "arbitrumOutbox"),
                false,
                "executeTransaction(bytes32[],uint256,address,address,uint256,uint256,uint256,uint256,bytes)",
                new address[](2),
                "Execute transaction to claim ERC20",
                getAddress(sourceChain, "rawDataDecoderAndSanitizer")
            );
            leafs[leafIndex].argumentAddresses[0] = getAddress(arbitrum, "arbitrumL2Sender");
            leafs[leafIndex].argumentAddresses[1] = getAddress(sourceChain, "arbitrumL1ERC20Gateway");

            // Execute Transaction For ETH claim.
            unchecked {
                leafIndex++;
            }
            leafs[leafIndex] = ManageLeaf(
                getAddress(sourceChain, "arbitrumOutbox"),
                false,
                "executeTransaction(bytes32[],uint256,address,address,uint256,uint256,uint256,uint256,bytes)",
                new address[](2),
                "Execute transaction to claim ETH",
                getAddress(sourceChain, "rawDataDecoderAndSanitizer")
            );
            leafs[leafIndex].argumentAddresses[0] = getAddress(sourceChain, "boringVault");
            leafs[leafIndex].argumentAddresses[1] = getAddress(sourceChain, "boringVault");
        } else if (keccak256(abi.encode(sourceChain)) == keccak256(abi.encode(arbitrum))) {
            // ERC20 bridge withdraws.
            for (uint256 i; i < bridgeAssets.length; ++i) {
                // outboundTransfer
                unchecked {
                    leafIndex++;
                }
                leafs[leafIndex] = ManageLeaf(
                    getAddress(sourceChain, "arbitrumL2GatewayRouter"),
                    false,
                    "outboundTransfer(address,address,uint256,bytes)",
                    new address[](2),
                    string.concat("Withdraw ", vm.toString(address(bridgeAssets[i])), " from Arbitrum"),
                    getAddress(sourceChain, "rawDataDecoderAndSanitizer")
                );
                leafs[leafIndex].argumentAddresses[0] = address(bridgeAssets[i]);
                leafs[leafIndex].argumentAddresses[1] = getAddress(sourceChain, "boringVault");
            }

            // WithdrawEth
            unchecked {
                leafIndex++;
            }
            leafs[leafIndex] = ManageLeaf(
                getAddress(sourceChain, "arbitrumSys"),
                true,
                "withdrawEth(address)",
                new address[](1),
                "Withdraw ETH from Arbitrum",
                getAddress(sourceChain, "rawDataDecoderAndSanitizer")
            );
            leafs[leafIndex].argumentAddresses[0] = getAddress(sourceChain, "boringVault");

            // Redeem
            unchecked {
                leafIndex++;
            }
            leafs[leafIndex] = ManageLeaf(
                getAddress(sourceChain, "arbitrumRetryableTx"),
                false,
                "redeem(bytes32)",
                new address[](0),
                "Redeem retryable ticket on Arbitrum",
                getAddress(sourceChain, "rawDataDecoderAndSanitizer")
            );
        } else {
            revert("Unsupported chain for Arbitrum Native Bridge");
        }
    }

    // ========================================= Linea Native Bridge =========================================

    function _addLineaNativeBridgeLeafs(
        ManageLeaf[] memory leafs,
        string memory destination,
        ERC20[] memory localTokens
    ) internal {
        // Approve the source chains tokenBridge to spend local tokens.
        for (uint256 i; i < localTokens.length; i++) {
            unchecked {
                leafIndex++;
            }
            leafs[leafIndex] = ManageLeaf(
                address(localTokens[i]),
                false,
                "approve(address,uint256)",
                new address[](1),
                string.concat("Approve Linea ", sourceChain, " tokenBridge to spend ", localTokens[i].symbol()),
                getAddress(sourceChain, "rawDataDecoderAndSanitizer")
            );
            leafs[leafIndex].argumentAddresses[0] = getAddress(sourceChain, "tokenBridge");

            // Call bridgeToken to bridge the token.
            unchecked {
                leafIndex++;
            }
            leafs[leafIndex] = ManageLeaf(
                getAddress(sourceChain, "tokenBridge"),
                false,
                "bridgeToken(address,uint256,address)",
                new address[](2),
                string.concat("Bridge ", localTokens[i].symbol(), " from ", sourceChain, " to ", destination),
                getAddress(sourceChain, "rawDataDecoderAndSanitizer")
            );
            leafs[leafIndex].argumentAddresses[0] = address(localTokens[i]);
            leafs[leafIndex].argumentAddresses[1] = getAddress(sourceChain, "boringVault");

            unchecked {
                leafIndex++;
            }
            leafs[leafIndex] = ManageLeaf(
                getAddress(sourceChain, "tokenBridge"),
                true,
                "bridgeToken(address,uint256,address)",
                new address[](2),
                string.concat("Bridge ", localTokens[i].symbol(), " from ", sourceChain, " to ", destination),
                getAddress(sourceChain, "rawDataDecoderAndSanitizer")
            );
            leafs[leafIndex].argumentAddresses[0] = address(localTokens[i]);
            leafs[leafIndex].argumentAddresses[1] = getAddress(sourceChain, "boringVault");
        }

        if (localTokens.length > 0) {
            if (keccak256(abi.encode(sourceChain)) == keccak256(abi.encode(mainnet))) {
                // Call claimMessageWithProof to handle claiming ERC20s.
                unchecked {
                    leafIndex++;
                }
                leafs[leafIndex] = ManageLeaf(
                    getAddress(sourceChain, "lineaMessageService"),
                    false,
                    "claimMessageWithProof((bytes32[],uint256,uint32,address,address,uint256,uint256,address,bytes32,bytes))",
                    new address[](3),
                    string.concat("Claim ERC20s from ", destination, " Token Bridge to ", sourceChain, " Token Bridge"),
                    getAddress(sourceChain, "rawDataDecoderAndSanitizer")
                );
                leafs[leafIndex].argumentAddresses[0] = getAddress(destination, "tokenBridge");
                leafs[leafIndex].argumentAddresses[1] = getAddress(sourceChain, "tokenBridge");
                leafs[leafIndex].argumentAddresses[2] = address(0);
            } else if (keccak256(abi.encode(sourceChain)) == keccak256(abi.encode(linea))) {
                // Use claimMessage Leaf instead of claimMessageWithProof.
                unchecked {
                    leafIndex++;
                }
                leafs[leafIndex] = ManageLeaf(
                    getAddress(sourceChain, "lineaMessageService"),
                    false,
                    "claimMessage(address,address,uint256,uint256,address,bytes,uint256)",
                    new address[](3),
                    string.concat("Claim ERC20s from ", destination, " Token Bridge to ", sourceChain, " Token Bridge"),
                    getAddress(sourceChain, "rawDataDecoderAndSanitizer")
                );
                leafs[leafIndex].argumentAddresses[0] = getAddress(destination, "tokenBridge");
                leafs[leafIndex].argumentAddresses[1] = getAddress(sourceChain, "tokenBridge");
                leafs[leafIndex].argumentAddresses[2] = address(0);
            }
        }

        // Call sendMessage to send ETH.
        unchecked {
            leafIndex++;
        }
        leafs[leafIndex] = ManageLeaf(
            getAddress(sourceChain, "lineaMessageService"),
            true,
            "sendMessage(address,uint256,bytes)",
            new address[](1),
            string.concat("Send ETH from ", sourceChain, " to ", destination),
            getAddress(sourceChain, "rawDataDecoderAndSanitizer")
        );
        leafs[leafIndex].argumentAddresses[0] = getAddress(sourceChain, "boringVault");

        // Call claimMessage to handle claiming ETH.
        if (keccak256(abi.encode(sourceChain)) == keccak256(abi.encode(mainnet))) {
            unchecked {
                leafIndex++;
            }
            leafs[leafIndex] = ManageLeaf(
                getAddress(sourceChain, "lineaMessageService"),
                false,
                "claimMessageWithProof((bytes32[],uint256,uint32,address,address,uint256,uint256,address,bytes32,bytes))",
                new address[](3),
                string.concat("Claim ETH from ", destination, " Token Bridge to ", sourceChain, " Token Bridge"),
                getAddress(sourceChain, "rawDataDecoderAndSanitizer")
            );
            leafs[leafIndex].argumentAddresses[0] = getAddress(sourceChain, "boringVault");
            leafs[leafIndex].argumentAddresses[1] = getAddress(sourceChain, "boringVault");
            leafs[leafIndex].argumentAddresses[2] = address(0);
        } else if (keccak256(abi.encode(sourceChain)) == keccak256(abi.encode(linea))) {
            unchecked {
                leafIndex++;
            }
            leafs[leafIndex] = ManageLeaf(
                getAddress(sourceChain, "lineaMessageService"),
                false,
                "claimMessage(address,address,uint256,uint256,address,bytes,uint256)",
                new address[](3),
                string.concat("Claim ETH from ", destination, " Token Bridge to ", sourceChain, " Token Bridge"),
                getAddress(sourceChain, "rawDataDecoderAndSanitizer")
            );
            leafs[leafIndex].argumentAddresses[0] = getAddress(sourceChain, "boringVault");
            leafs[leafIndex].argumentAddresses[1] = getAddress(sourceChain, "boringVault");
            leafs[leafIndex].argumentAddresses[2] = address(0);
        }
    }

    // ========================================= Scroll Native Bridge =========================================

    function _addScrollNativeBridgeLeafs(
        ManageLeaf[] memory leafs,
        string memory destination,
        ERC20[] memory localTokens
    ) internal {
        if (keccak256(abi.encode(sourceChain)) == keccak256(abi.encode(mainnet))) {
            // Add leaf for bridging ETH.
            unchecked {
                leafIndex++;
            }
            leafs[leafIndex] = ManageLeaf(
                getAddress(sourceChain, "scrollMessenger"),
                true,
                "sendMessage(address,uint256,bytes,uint256)",
                new address[](1),
                string.concat("Bridge ETH from ", sourceChain, " to ", mainnet),
                getAddress(sourceChain, "rawDataDecoderAndSanitizer")
            );
            leafs[leafIndex].argumentAddresses[0] = getAddress(sourceChain, "boringVault");

            // Add leafs for bridging ERC20s.
            for (uint256 i; i < localTokens.length; ++i) {
                unchecked {
                    leafIndex++;
                }
                leafs[leafIndex] = ManageLeaf(
                    address(localTokens[i]),
                    false,
                    "approve(address,uint256)",
                    new address[](1),
                    string.concat("Approve Scroll Gateway Router to spend ", localTokens[i].symbol()),
                    getAddress(sourceChain, "rawDataDecoderAndSanitizer")
                );
                leafs[leafIndex].argumentAddresses[0] = getAddress(sourceChain, "scrollGatewayRouter");

                unchecked {
                    leafIndex++;
                }
                leafs[leafIndex] = ManageLeaf(
                    getAddress(sourceChain, "scrollGatewayRouter"),
                    true,
                    "depositERC20(address,address,uint256,uint256)",
                    new address[](2),
                    string.concat("Bridge ", localTokens[i].symbol(), " from ", sourceChain, " to ", destination),
                    getAddress(sourceChain, "rawDataDecoderAndSanitizer")
                );
                leafs[leafIndex].argumentAddresses[0] = address(localTokens[i]);
                leafs[leafIndex].argumentAddresses[1] = getAddress(sourceChain, "boringVault");
            }

            // Add leaf for claiming ETH.
            unchecked {
                leafIndex++;
            }
            leafs[leafIndex] = ManageLeaf(
                getAddress(sourceChain, "scrollMessenger"),
                false,
                "relayMessageWithProof(address,address,uint256,uint256,bytes,(uint256,bytes))",
                new address[](2),
                string.concat("Claim ETH from ", destination, " to ", sourceChain),
                getAddress(sourceChain, "rawDataDecoderAndSanitizer")
            );
            leafs[leafIndex].argumentAddresses[0] = getAddress(sourceChain, "boringVault");
            leafs[leafIndex].argumentAddresses[1] = getAddress(sourceChain, "boringVault");

            // Add leaf for ERC20 claiming.
            unchecked {
                leafIndex++;
            }
            leafs[leafIndex] = ManageLeaf(
                getAddress(sourceChain, "scrollMessenger"),
                false,
                "relayMessageWithProof(address,address,uint256,uint256,bytes,(uint256,bytes))",
                new address[](2),
                string.concat("Claim ERC20s from ", destination, " to ", sourceChain),
                getAddress(sourceChain, "rawDataDecoderAndSanitizer")
            );
            leafs[leafIndex].argumentAddresses[0] = getAddress(destination, "scrollCustomERC20Gateway");
            leafs[leafIndex].argumentAddresses[1] = getAddress(sourceChain, "scrollCustomERC20Gateway");
        } else if (keccak256(abi.encode(sourceChain)) == keccak256(abi.encode(scroll))) {
            // Add leafs for withdrawing ETH.
            unchecked {
                leafIndex++;
            }
            leafs[leafIndex] = ManageLeaf(
                getAddress(sourceChain, "scrollMessenger"),
                true,
                "sendMessage(address,uint256,bytes,uint256)",
                new address[](1),
                string.concat("Bridge ETH from ", sourceChain, " to ", destination),
                getAddress(sourceChain, "rawDataDecoderAndSanitizer")
            );
            leafs[leafIndex].argumentAddresses[0] = getAddress(sourceChain, "boringVault");

            // Add leafs for withdrawing ERC20s.
            for (uint256 i; i < localTokens.length; ++i) {
                unchecked {
                    leafIndex++;
                }
                leafs[leafIndex] = ManageLeaf(
                    getAddress(sourceChain, "scrollGatewayRouter"),
                    false,
                    "withdrawERC20(address,address,uint256,uint256)",
                    new address[](2),
                    string.concat("Withdraw ", localTokens[i].symbol(), " from ", sourceChain, " to ", destination),
                    getAddress(sourceChain, "rawDataDecoderAndSanitizer")
                );
                leafs[leafIndex].argumentAddresses[0] = address(localTokens[i]);
                leafs[leafIndex].argumentAddresses[1] = getAddress(sourceChain, "boringVault");
            }
        }
    }

    // ========================================= CCIP Send =========================================

    function _addCcipBridgeLeafs(
        ManageLeaf[] memory leafs,
        uint64 destinationChainId,
        ERC20[] memory bridgeAssets,
        ERC20[] memory feeTokens
    ) internal {
        // Bridge ERC20 Assets
        for (uint256 i; i < feeTokens.length; i++) {
            if (
                !ownerToTokenToSpenderToApprovalInTree[getAddress(sourceChain, "boringVault")][address(feeTokens[i])][getAddress(
                    sourceChain, "ccipRouter"
                )]
            ) {
                // Add fee token approval.
                unchecked {
                    leafIndex++;
                }
                leafs[leafIndex] = ManageLeaf(
                    address(feeTokens[i]),
                    false,
                    "approve(address,uint256)",
                    new address[](1),
                    string.concat("Approve ", sourceChain, " CCIP Router to spend ", feeTokens[i].symbol()),
                    getAddress(sourceChain, "rawDataDecoderAndSanitizer")
                );
                leafs[leafIndex].argumentAddresses[0] = getAddress(sourceChain, "ccipRouter");
                ownerToTokenToSpenderToApprovalInTree[getAddress(sourceChain, "boringVault")][address(feeTokens[i])][getAddress(
                    sourceChain, "ccipRouter"
                )] = true;
            }
            for (uint256 j; j < bridgeAssets.length; j++) {
                if (
                    !ownerToTokenToSpenderToApprovalInTree[getAddress(sourceChain, "boringVault")][address(
                        bridgeAssets[j]
                    )][getAddress(sourceChain, "ccipRouter")]
                ) {
                    // Add bridge asset approval.
                    unchecked {
                        leafIndex++;
                    }
                    leafs[leafIndex] = ManageLeaf(
                        address(bridgeAssets[j]),
                        false,
                        "approve(address,uint256)",
                        new address[](1),
                        string.concat("Approve ", sourceChain, " CCIP Router to spend ", bridgeAssets[j].symbol()),
                        getAddress(sourceChain, "rawDataDecoderAndSanitizer")
                    );
                    leafs[leafIndex].argumentAddresses[0] = getAddress(sourceChain, "ccipRouter");
                    ownerToTokenToSpenderToApprovalInTree[getAddress(sourceChain, "boringVault")][address(
                        bridgeAssets[j]
                    )][getAddress(sourceChain, "ccipRouter")] = true;
                }
                // Add ccipSend leaf.
                unchecked {
                    leafIndex++;
                }
                leafs[leafIndex] = ManageLeaf(
                    getAddress(sourceChain, "ccipRouter"),
                    false,
                    "ccipSend(uint64,(bytes,bytes,(address,uint256)[],address,bytes))",
                    new address[](4),
                    string.concat(
                        "Bridge ",
                        bridgeAssets[j].symbol(),
                        " to chain ",
                        vm.toString(destinationChainId),
                        " using CCIP"
                    ),
                    getAddress(sourceChain, "rawDataDecoderAndSanitizer")
                );
                leafs[leafIndex].argumentAddresses[0] = address(uint160(destinationChainId));
                leafs[leafIndex].argumentAddresses[1] = getAddress(sourceChain, "boringVault");
                leafs[leafIndex].argumentAddresses[2] = address(bridgeAssets[j]);
                leafs[leafIndex].argumentAddresses[3] = address(feeTokens[i]);
            }
        }
    }

    // ========================================= PancakeSwap V3 =========================================

    function _addPancakeSwapV3Leafs(ManageLeaf[] memory leafs, address[] memory token0, address[] memory token1)
        internal
    {
        require(token0.length == token1.length, "Token arrays must be of equal length");
        for (uint256 i; i < token0.length; ++i) {
            (token0[i], token1[i]) = token0[i] < token1[i] ? (token0[i], token1[i]) : (token1[i], token0[i]);
            // Approvals
            if (
                !ownerToTokenToSpenderToApprovalInTree[getAddress(sourceChain, "boringVault")][token0[i]][getAddress(
                    sourceChain, "pancakeSwapV3NonFungiblePositionManager"
                )]
            ) {
                unchecked {
                    leafIndex++;
                }
                leafs[leafIndex] = ManageLeaf(
                    token0[i],
                    false,
                    "approve(address,uint256)",
                    new address[](1),
                    string.concat(
                        "Approve PancakeSwapV3 NonFungible Position Manager to spend ", ERC20(token0[i]).symbol()
                    ),
                    getAddress(sourceChain, "rawDataDecoderAndSanitizer")
                );
                leafs[leafIndex].argumentAddresses[0] =
                    getAddress(sourceChain, "pancakeSwapV3NonFungiblePositionManager");
                ownerToTokenToSpenderToApprovalInTree[getAddress(sourceChain, "boringVault")][token0[i]][getAddress(
                    sourceChain, "pancakeSwapV3NonFungiblePositionManager"
                )] = true;
            }
            if (
                !ownerToTokenToSpenderToApprovalInTree[getAddress(sourceChain, "boringVault")][token1[i]][getAddress(
                    sourceChain, "pancakeSwapV3NonFungiblePositionManager"
                )]
            ) {
                unchecked {
                    leafIndex++;
                }
                leafs[leafIndex] = ManageLeaf(
                    token1[i],
                    false,
                    "approve(address,uint256)",
                    new address[](1),
                    string.concat(
                        "Approve PancakeSwapV3 NonFungible Position Manager to spend ", ERC20(token1[i]).symbol()
                    ),
                    getAddress(sourceChain, "rawDataDecoderAndSanitizer")
                );
                leafs[leafIndex].argumentAddresses[0] =
                    getAddress(sourceChain, "pancakeSwapV3NonFungiblePositionManager");
                ownerToTokenToSpenderToApprovalInTree[getAddress(sourceChain, "boringVault")][token1[i]][getAddress(
                    sourceChain, "pancakeSwapV3NonFungiblePositionManager"
                )] = true;
            }
            if (
                !ownerToTokenToSpenderToApprovalInTree[getAddress(sourceChain, "boringVault")][token0[i]][getAddress(
                    sourceChain, "pancakeSwapV3MasterChefV3"
                )]
            ) {
                unchecked {
                    leafIndex++;
                }
                leafs[leafIndex] = ManageLeaf(
                    token0[i],
                    false,
                    "approve(address,uint256)",
                    new address[](1),
                    string.concat("Approve PancakeSwapV3 Master Chef to spend ", ERC20(token0[i]).symbol()),
                    getAddress(sourceChain, "rawDataDecoderAndSanitizer")
                );
                leafs[leafIndex].argumentAddresses[0] = getAddress(sourceChain, "pancakeSwapV3MasterChefV3");
                ownerToTokenToSpenderToApprovalInTree[getAddress(sourceChain, "boringVault")][token0[i]][getAddress(
                    sourceChain, "pancakeSwapV3MasterChefV3"
                )] = true;
            }
            if (
                !ownerToTokenToSpenderToApprovalInTree[getAddress(sourceChain, "boringVault")][token1[i]][getAddress(
                    sourceChain, "pancakeSwapV3MasterChefV3"
                )]
            ) {
                unchecked {
                    leafIndex++;
                }
                leafs[leafIndex] = ManageLeaf(
                    token1[i],
                    false,
                    "approve(address,uint256)",
                    new address[](1),
                    string.concat("Approve PancakeSwapV3 Master Chef to spend ", ERC20(token1[i]).symbol()),
                    getAddress(sourceChain, "rawDataDecoderAndSanitizer")
                );
                leafs[leafIndex].argumentAddresses[0] = getAddress(sourceChain, "pancakeSwapV3MasterChefV3");
                ownerToTokenToSpenderToApprovalInTree[getAddress(sourceChain, "boringVault")][token1[i]][getAddress(
                    sourceChain, "pancakeSwapV3MasterChefV3"
                )] = true;
            }

            if (
                !ownerToTokenToSpenderToApprovalInTree[getAddress(sourceChain, "boringVault")][token0[i]][getAddress(
                    sourceChain, "pancakeSwapV3Router"
                )]
            ) {
                unchecked {
                    leafIndex++;
                }
                leafs[leafIndex] = ManageLeaf(
                    token0[i],
                    false,
                    "approve(address,uint256)",
                    new address[](1),
                    string.concat("Approve PancakeSwapV3 Router to spend ", ERC20(token0[i]).symbol()),
                    getAddress(sourceChain, "rawDataDecoderAndSanitizer")
                );
                leafs[leafIndex].argumentAddresses[0] = getAddress(sourceChain, "pancakeSwapV3Router");
                ownerToTokenToSpenderToApprovalInTree[getAddress(sourceChain, "boringVault")][token0[i]][getAddress(
                    sourceChain, "pancakeSwapV3Router"
                )] = true;
            }
            if (
                !ownerToTokenToSpenderToApprovalInTree[getAddress(sourceChain, "boringVault")][token1[i]][getAddress(
                    sourceChain, "pancakeSwapV3Router"
                )]
            ) {
                unchecked {
                    leafIndex++;
                }
                leafs[leafIndex] = ManageLeaf(
                    token1[i],
                    false,
                    "approve(address,uint256)",
                    new address[](1),
                    string.concat("Approve PancakeSwapV3 Router to spend ", ERC20(token1[i]).symbol()),
                    getAddress(sourceChain, "rawDataDecoderAndSanitizer")
                );
                leafs[leafIndex].argumentAddresses[0] = getAddress(sourceChain, "pancakeSwapV3Router");
                ownerToTokenToSpenderToApprovalInTree[getAddress(sourceChain, "boringVault")][token1[i]][getAddress(
                    sourceChain, "pancakeSwapV3Router"
                )] = true;
            }

            // Minting
            unchecked {
                leafIndex++;
            }
            leafs[leafIndex] = ManageLeaf(
                getAddress(sourceChain, "pancakeSwapV3NonFungiblePositionManager"),
                false,
                "mint((address,address,uint24,int24,int24,uint256,uint256,uint256,uint256,address,uint256))",
                new address[](3),
                string.concat(
                    "Mint PancakeSwapV3 ", ERC20(token0[i]).symbol(), " ", ERC20(token1[i]).symbol(), " position"
                ),
                getAddress(sourceChain, "rawDataDecoderAndSanitizer")
            );
            leafs[leafIndex].argumentAddresses[0] = token0[i];
            leafs[leafIndex].argumentAddresses[1] = token1[i];
            leafs[leafIndex].argumentAddresses[2] = getAddress(sourceChain, "boringVault");
            // Increase liquidity
            unchecked {
                leafIndex++;
            }
            leafs[leafIndex] = ManageLeaf(
                getAddress(sourceChain, "pancakeSwapV3NonFungiblePositionManager"),
                false,
                "increaseLiquidity((uint256,uint256,uint256,uint256,uint256,uint256))",
                new address[](5),
                string.concat(
                    "Add liquidity to PancakeSwapV3 ",
                    ERC20(token0[i]).symbol(),
                    " ",
                    ERC20(token1[i]).symbol(),
                    " position"
                ),
                getAddress(sourceChain, "rawDataDecoderAndSanitizer")
            );
            leafs[leafIndex].argumentAddresses[0] = address(0);
            leafs[leafIndex].argumentAddresses[1] = token0[i];
            leafs[leafIndex].argumentAddresses[2] = token1[i];
            leafs[leafIndex].argumentAddresses[3] = getAddress(sourceChain, "boringVault");
            leafs[leafIndex].argumentAddresses[4] = address(0);

            unchecked {
                leafIndex++;
            }
            leafs[leafIndex] = ManageLeaf(
                getAddress(sourceChain, "pancakeSwapV3MasterChefV3"),
                false,
                "increaseLiquidity((uint256,uint256,uint256,uint256,uint256,uint256))",
                new address[](5),
                string.concat(
                    "Add liquidity to PancakeSwapV3 ",
                    ERC20(token0[i]).symbol(),
                    " ",
                    ERC20(token1[i]).symbol(),
                    " staked position"
                ),
                getAddress(sourceChain, "rawDataDecoderAndSanitizer")
            );
            leafs[leafIndex].argumentAddresses[0] = address(0);
            leafs[leafIndex].argumentAddresses[1] = token0[i];
            leafs[leafIndex].argumentAddresses[2] = token1[i];
            leafs[leafIndex].argumentAddresses[3] = getAddress(sourceChain, "pancakeSwapV3MasterChefV3");
            leafs[leafIndex].argumentAddresses[4] = getAddress(sourceChain, "boringVault");

            // Swapping to move tick in pool.
            unchecked {
                leafIndex++;
            }
            leafs[leafIndex] = ManageLeaf(
                getAddress(sourceChain, "pancakeSwapV3Router"),
                false,
                "exactInput((bytes,address,uint256,uint256))",
                new address[](3),
                string.concat(
                    "Swap ",
                    ERC20(token0[i]).symbol(),
                    " for ",
                    ERC20(token1[i]).symbol(),
                    " using PancakeSwapV3 router"
                ),
                getAddress(sourceChain, "rawDataDecoderAndSanitizer")
            );
            leafs[leafIndex].argumentAddresses[0] = token0[i];
            leafs[leafIndex].argumentAddresses[1] = token1[i];
            leafs[leafIndex].argumentAddresses[2] = getAddress(sourceChain, "boringVault");

            unchecked {
                leafIndex++;
            }
            leafs[leafIndex] = ManageLeaf(
                getAddress(sourceChain, "pancakeSwapV3Router"),
                false,
                "exactInput((bytes,address,uint256,uint256))",
                new address[](3),
                string.concat(
                    "Swap ",
                    ERC20(token1[i]).symbol(),
                    " for ",
                    ERC20(token0[i]).symbol(),
                    " using PancakeSwapV3 router"
                ),
                getAddress(sourceChain, "rawDataDecoderAndSanitizer")
            );
            leafs[leafIndex].argumentAddresses[0] = token1[i];
            leafs[leafIndex].argumentAddresses[1] = token0[i];
            leafs[leafIndex].argumentAddresses[2] = getAddress(sourceChain, "boringVault");
        }
        // Decrease liquidity
        unchecked {
            leafIndex++;
        }
        leafs[leafIndex] = ManageLeaf(
            getAddress(sourceChain, "pancakeSwapV3NonFungiblePositionManager"),
            false,
            "decreaseLiquidity((uint256,uint128,uint256,uint256,uint256))",
            new address[](2),
            "Remove liquidity from PancakeSwapV3 position",
            getAddress(sourceChain, "rawDataDecoderAndSanitizer")
        );
        leafs[leafIndex].argumentAddresses[0] = getAddress(sourceChain, "boringVault");
        leafs[leafIndex].argumentAddresses[1] = address(0);

        unchecked {
            leafIndex++;
        }
        leafs[leafIndex] = ManageLeaf(
            getAddress(sourceChain, "pancakeSwapV3MasterChefV3"),
            false,
            "decreaseLiquidity((uint256,uint128,uint256,uint256,uint256))",
            new address[](2),
            "Remove liquidity from PancakeSwapV3 staked position",
            getAddress(sourceChain, "rawDataDecoderAndSanitizer")
        );
        leafs[leafIndex].argumentAddresses[0] = getAddress(sourceChain, "pancakeSwapV3MasterChefV3");
        leafs[leafIndex].argumentAddresses[1] = getAddress(sourceChain, "boringVault");

        unchecked {
            leafIndex++;
        }
        leafs[leafIndex] = ManageLeaf(
            getAddress(sourceChain, "pancakeSwapV3NonFungiblePositionManager"),
            false,
            "collect((uint256,address,uint128,uint128))",
            new address[](3),
            "Collect fees from PancakeSwapV3 position",
            getAddress(sourceChain, "rawDataDecoderAndSanitizer")
        );
        leafs[leafIndex].argumentAddresses[0] = getAddress(sourceChain, "boringVault");
        leafs[leafIndex].argumentAddresses[1] = getAddress(sourceChain, "boringVault");
        leafs[leafIndex].argumentAddresses[2] = address(0);

        unchecked {
            leafIndex++;
        }
        leafs[leafIndex] = ManageLeaf(
            getAddress(sourceChain, "pancakeSwapV3MasterChefV3"),
            false,
            "collect((uint256,address,uint128,uint128))",
            new address[](3),
            "Collect fees from PancakeSwapV3 staked position",
            getAddress(sourceChain, "rawDataDecoderAndSanitizer")
        );
        leafs[leafIndex].argumentAddresses[0] = getAddress(sourceChain, "boringVault");
        leafs[leafIndex].argumentAddresses[1] = getAddress(sourceChain, "pancakeSwapV3MasterChefV3");
        leafs[leafIndex].argumentAddresses[2] = getAddress(sourceChain, "boringVault");

        // burn
        unchecked {
            leafIndex++;
        }
        leafs[leafIndex] = ManageLeaf(
            getAddress(sourceChain, "pancakeSwapV3NonFungiblePositionManager"),
            false,
            "burn(uint256)",
            new address[](0),
            "Burn PancakeSwapV3 position",
            getAddress(sourceChain, "rawDataDecoderAndSanitizer")
        );

        // Staking
        unchecked {
            leafIndex++;
        }
        leafs[leafIndex] = ManageLeaf(
            getAddress(sourceChain, "pancakeSwapV3NonFungiblePositionManager"),
            false,
            "safeTransferFrom(address,address,uint256)",
            new address[](2),
            "Stake PancakeSwapV3 position",
            getAddress(sourceChain, "rawDataDecoderAndSanitizer")
        );
        leafs[leafIndex].argumentAddresses[0] = getAddress(sourceChain, "boringVault");
        leafs[leafIndex].argumentAddresses[1] = getAddress(sourceChain, "pancakeSwapV3MasterChefV3");

        // Staking harvest.
        unchecked {
            leafIndex++;
        }
        leafs[leafIndex] = ManageLeaf(
            getAddress(sourceChain, "pancakeSwapV3MasterChefV3"),
            false,
            "harvest(uint256,address)",
            new address[](1),
            "Harvest rewards from PancakeSwapV3 staked postiion",
            getAddress(sourceChain, "rawDataDecoderAndSanitizer")
        );
        leafs[leafIndex].argumentAddresses[0] = getAddress(sourceChain, "boringVault");

        // Unstaking
        unchecked {
            leafIndex++;
        }
        leafs[leafIndex] = ManageLeaf(
            getAddress(sourceChain, "pancakeSwapV3MasterChefV3"),
            false,
            "withdraw(uint256,address)",
            new address[](1),
            "Unstake PancakeSwapV3 position",
            getAddress(sourceChain, "rawDataDecoderAndSanitizer")
        );
        leafs[leafIndex].argumentAddresses[0] = getAddress(sourceChain, "boringVault");
    }

    // ========================================= Native =========================================

    function _addNativeLeafs(ManageLeaf[] memory leafs) internal {
        _addNativeLeafs(leafs, getAddress(sourceChain, "WETH"));
    }

    function _addNativeLeafs(ManageLeaf[] memory leafs, address wrappedToken) internal {
        // Wrapping
        unchecked {
            leafIndex++;
        }
        leafs[leafIndex] = ManageLeaf(
            wrappedToken,
            true,
            "deposit()",
            new address[](0),
            "Wrap ETH for wETH",
            getAddress(sourceChain, "rawDataDecoderAndSanitizer")
        );

        unchecked {
            leafIndex++;
        }
        leafs[leafIndex] = ManageLeaf(
            wrappedToken,
            false,
            "withdraw(uint256)",
            new address[](0),
            "Unwrap wETH for ETH",
            getAddress(sourceChain, "rawDataDecoderAndSanitizer")
        );
    }

    // ========================================= EtherFi =========================================

    function _addEtherFiLeafs(ManageLeaf[] memory leafs) internal {
        // Approvals
        unchecked {
            leafIndex++;
        }
        leafs[leafIndex] = ManageLeaf(
            getAddress(sourceChain, "EETH"),
            false,
            "approve(address,uint256)",
            new address[](1),
            "Approve WEETH to spend eETH",
            getAddress(sourceChain, "rawDataDecoderAndSanitizer")
        );
        leafs[leafIndex].argumentAddresses[0] = getAddress(sourceChain, "WEETH");
        unchecked {
            leafIndex++;
        }
        leafs[leafIndex] = ManageLeaf(
            getAddress(sourceChain, "EETH"),
            false,
            "approve(address,uint256)",
            new address[](1),
            "Approve EtherFi Liquidity Pool to spend eETH",
            getAddress(sourceChain, "rawDataDecoderAndSanitizer")
        );
        leafs[leafIndex].argumentAddresses[0] = getAddress(sourceChain, "EETH_LIQUIDITY_POOL");
        // Staking
        unchecked {
            leafIndex++;
        }
        leafs[leafIndex] = ManageLeaf(
            getAddress(sourceChain, "EETH_LIQUIDITY_POOL"),
            true,
            "deposit()",
            new address[](0),
            "Stake ETH for eETH",
            getAddress(sourceChain, "rawDataDecoderAndSanitizer")
        );
        // Unstaking
        unchecked {
            leafIndex++;
        }
        leafs[leafIndex] = ManageLeaf(
            getAddress(sourceChain, "EETH_LIQUIDITY_POOL"),
            false,
            "requestWithdraw(address,uint256)",
            new address[](1),
            "Request withdrawal from eETH",
            getAddress(sourceChain, "rawDataDecoderAndSanitizer")
        );
        leafs[leafIndex].argumentAddresses[0] = getAddress(sourceChain, "boringVault");
        unchecked {
            leafIndex++;
        }
        leafs[leafIndex] = ManageLeaf(
            getAddress(sourceChain, "withdrawalRequestNft"),
            false,
            "claimWithdraw(uint256)",
            new address[](0),
            "Claim eETH withdrawal",
            getAddress(sourceChain, "rawDataDecoderAndSanitizer")
        );
        // Wrapping
        unchecked {
            leafIndex++;
        }
        leafs[leafIndex] = ManageLeaf(
            getAddress(sourceChain, "WEETH"),
            false,
            "wrap(uint256)",
            new address[](0),
            "Wrap eETH",
            getAddress(sourceChain, "rawDataDecoderAndSanitizer")
        );
        unchecked {
            leafIndex++;
        }
        leafs[leafIndex] = ManageLeaf(
            getAddress(sourceChain, "WEETH"),
            false,
            "unwrap(uint256)",
            new address[](0),
            "Unwrap weETH",
            getAddress(sourceChain, "rawDataDecoderAndSanitizer")
        );
    }

    // ========================================= LIDO =========================================

    function _addLidoLeafs(ManageLeaf[] memory leafs) internal {
        // Approvals
        unchecked {
            leafIndex++;
        }
        leafs[leafIndex] = ManageLeaf(
            getAddress(sourceChain, "STETH"),
            false,
            "approve(address,uint256)",
            new address[](1),
            "Approve WSTETH to spend stETH",
            getAddress(sourceChain, "rawDataDecoderAndSanitizer")
        );
        leafs[leafIndex].argumentAddresses[0] = getAddress(sourceChain, "WSTETH");
        unchecked {
            leafIndex++;
        }
        leafs[leafIndex] = ManageLeaf(
            getAddress(sourceChain, "STETH"),
            false,
            "approve(address,uint256)",
            new address[](1),
            "Approve unstETH to spend stETH",
            getAddress(sourceChain, "rawDataDecoderAndSanitizer")
        );
        leafs[leafIndex].argumentAddresses[0] = getAddress(sourceChain, "unstETH");
        // Staking
        unchecked {
            leafIndex++;
        }
        leafs[leafIndex] = ManageLeaf(
            getAddress(sourceChain, "STETH"),
            true,
            "submit(address)",
            new address[](1),
            "Stake ETH for stETH",
            getAddress(sourceChain, "rawDataDecoderAndSanitizer")
        );
        leafs[leafIndex].argumentAddresses[0] = address(0);
        // Unstaking
        unchecked {
            leafIndex++;
        }
        leafs[leafIndex] = ManageLeaf(
            getAddress(sourceChain, "unstETH"),
            false,
            "requestWithdrawals(uint256[],address)",
            new address[](1),
            "Request withdrawals from stETH",
            getAddress(sourceChain, "rawDataDecoderAndSanitizer")
        );
        leafs[leafIndex].argumentAddresses[0] = getAddress(sourceChain, "boringVault");
        unchecked {
            leafIndex++;
        }
        leafs[leafIndex] = ManageLeaf(
            getAddress(sourceChain, "unstETH"),
            false,
            "claimWithdrawal(uint256)",
            new address[](0),
            "Claim stETH withdrawal",
            getAddress(sourceChain, "rawDataDecoderAndSanitizer")
        );
        unchecked {
            leafIndex++;
        }
        leafs[leafIndex] = ManageLeaf(
            getAddress(sourceChain, "unstETH"),
            false,
            "claimWithdrawals(uint256[],uint256[])",
            new address[](0),
            "Claim stETH withdrawals",
            getAddress(sourceChain, "rawDataDecoderAndSanitizer")
        );
        // Wrapping
        unchecked {
            leafIndex++;
        }
        leafs[leafIndex] = ManageLeaf(
            getAddress(sourceChain, "WSTETH"),
            false,
            "wrap(uint256)",
            new address[](0),
            "Wrap stETH",
            getAddress(sourceChain, "rawDataDecoderAndSanitizer")
        );
        unchecked {
            leafIndex++;
        }
        leafs[leafIndex] = ManageLeaf(
            getAddress(sourceChain, "WSTETH"),
            false,
            "unwrap(uint256)",
            new address[](0),
            "Unwrap wstETH",
            getAddress(sourceChain, "rawDataDecoderAndSanitizer")
        );
    }

    // ========================================= Frax =========================================

    function _addFraxLeafs(ManageLeaf[] memory leafs) internal {
        _addERC4626Leafs(leafs, ERC4626(getAddress(sourceChain, "SFRXETH")));
        unchecked {
            leafIndex++;
        }
        leafs[leafIndex] = ManageLeaf(
            getAddress(sourceChain, "FRXETH"),
            false,
            "approve(address,uint256)",
            new address[](1),
            "Approve frxETH Redemption Ticket to spend frxETH",
            getAddress(sourceChain, "rawDataDecoderAndSanitizer")
        );
        leafs[leafIndex].argumentAddresses[0] = getAddress(sourceChain, "frxETHRedemptionTicket");
        unchecked {
            leafIndex++;
        }
        leafs[leafIndex] = ManageLeaf(
            getAddress(sourceChain, "SFRXETH"),
            false,
            "approve(address,uint256)",
            new address[](1),
            "Approve frxETH Redemption Ticket to spend sfrxETH",
            getAddress(sourceChain, "rawDataDecoderAndSanitizer")
        );
        leafs[leafIndex].argumentAddresses[0] = getAddress(sourceChain, "frxETHRedemptionTicket");

        // Staking
        unchecked {
            leafIndex++;
        }
        leafs[leafIndex] = ManageLeaf(
            getAddress(sourceChain, "frxETHMinter"),
            true,
            "submit()",
            new address[](0),
            "Stake ETH for frxETH",
            getAddress(sourceChain, "rawDataDecoderAndSanitizer")
        );

        // Unstaking
        unchecked {
            leafIndex++;
        }
        leafs[leafIndex] = ManageLeaf(
            getAddress(sourceChain, "frxETHRedemptionTicket"),
            false,
            "enterRedemptionQueue(address,uint120)",
            new address[](1),
            "Request withdrawal from frxETH using frxETH",
            getAddress(sourceChain, "rawDataDecoderAndSanitizer")
        );
        leafs[leafIndex].argumentAddresses[0] = getAddress(sourceChain, "boringVault");
        unchecked {
            leafIndex++;
        }
        leafs[leafIndex] = ManageLeaf(
            getAddress(sourceChain, "frxETHRedemptionTicket"),
            false,
            "enterRedemptionQueueViaSfrxEth(address,uint120)",
            new address[](1),
            "Request withdrawal from frxETH using sfrxETH",
            getAddress(sourceChain, "rawDataDecoderAndSanitizer")
        );
        leafs[leafIndex].argumentAddresses[0] = getAddress(sourceChain, "boringVault");

        // Complete withdrawal
        unchecked {
            leafIndex++;
        }
        leafs[leafIndex] = ManageLeaf(
            getAddress(sourceChain, "frxETHRedemptionTicket"),
            false,
            "burnRedemptionTicketNft(uint256,address)",
            new address[](1),
            "Claim frxETH withdrawal",
            getAddress(sourceChain, "rawDataDecoderAndSanitizer")
        );
        leafs[leafIndex].argumentAddresses[0] = getAddress(sourceChain, "boringVault");
        unchecked {
            leafIndex++;
        }
        leafs[leafIndex] = ManageLeaf(
            getAddress(sourceChain, "frxETHRedemptionTicket"),
            false,
            "earlyBurnRedemptionTicketNft(address,uint256)",
            new address[](1),
            "Cancel frxETH withdrawal with penalty",
            getAddress(sourceChain, "rawDataDecoderAndSanitizer")
        );
        leafs[leafIndex].argumentAddresses[0] = getAddress(sourceChain, "boringVault");
    }

    // ========================================= Swell Staking =========================================

    function _addSwellStakingLeafs(ManageLeaf[] memory leafs) internal {
        unchecked {
            leafIndex++;
        }
        leafs[leafIndex] = ManageLeaf(
            getAddress(sourceChain, "SWETH"),
            true,
            "deposit()",
            new address[](0),
            "Stake ETH for swETH",
            getAddress(sourceChain, "rawDataDecoderAndSanitizer")
        );
        unchecked {
            leafIndex++;
        }
        leafs[leafIndex] = ManageLeaf(
            getAddress(sourceChain, "SWETH"),
            false,
            "approve(address,uint256)",
            new address[](1),
            "Approve swEXIT to spend swETH",
            getAddress(sourceChain, "rawDataDecoderAndSanitizer")
        );
        leafs[leafIndex].argumentAddresses[0] = getAddress(sourceChain, "swEXIT");
        unchecked {
            leafIndex++;
        }
        leafs[leafIndex] = ManageLeaf(
            getAddress(sourceChain, "swEXIT"),
            false,
            "createWithdrawRequest(uint256)",
            new address[](0),
            "Create a withdraw request from swETH",
            getAddress(sourceChain, "rawDataDecoderAndSanitizer")
        );
        unchecked {
            leafIndex++;
        }
        leafs[leafIndex] = ManageLeaf(
            getAddress(sourceChain, "swEXIT"),
            false,
            "finalizeWithdrawal(uint256)",
            new address[](0),
            "Finalize a swETH withdraw request",
            getAddress(sourceChain, "rawDataDecoderAndSanitizer")
        );
    }

    // ========================================= Mantle Staking =========================================

    function _addMantleStakingLeafs(ManageLeaf[] memory leafs) internal {
        unchecked {
            leafIndex++;
        }
        leafs[leafIndex] = ManageLeaf(
            getAddress(sourceChain, "mantleLspStaking"),
            true,
            "stake(uint256)",
            new address[](0),
            "Stake ETH for mETH",
            getAddress(sourceChain, "rawDataDecoderAndSanitizer")
        );
        unchecked {
            leafIndex++;
        }
        leafs[leafIndex] = ManageLeaf(
            getAddress(sourceChain, "METH"),
            false,
            "approve(address,uint256)",
            new address[](1),
            "Approve Mantle LSP Staking to spend mETH",
            getAddress(sourceChain, "rawDataDecoderAndSanitizer")
        );
        leafs[leafIndex].argumentAddresses[0] = getAddress(sourceChain, "mantleLspStaking");
        unchecked {
            leafIndex++;
        }
        leafs[leafIndex] = ManageLeaf(
            getAddress(sourceChain, "mantleLspStaking"),
            false,
            "unstakeRequest(uint128,uint128)",
            new address[](0),
            "Request Unstake mETH for ETH",
            getAddress(sourceChain, "rawDataDecoderAndSanitizer")
        );
        unchecked {
            leafIndex++;
        }
        leafs[leafIndex] = ManageLeaf(
            getAddress(sourceChain, "mantleLspStaking"),
            false,
            "claimUnstakeRequest(uint256)",
            new address[](0),
            "Claim Unstake Request for ETH",
            getAddress(sourceChain, "rawDataDecoderAndSanitizer")
        );
    }

    // ========================================= Aave V3 =========================================

    function _addAaveV3Leafs(ManageLeaf[] memory leafs, ERC20[] memory supplyAssets, ERC20[] memory borrowAssets)
        internal
    {
        _addAaveV3ForkLeafs("Aave V3", getAddress(sourceChain, "v3Pool"), leafs, supplyAssets, borrowAssets);
    }

    function _addAaveV3PrimeLeafs(ManageLeaf[] memory leafs, ERC20[] memory supplyAssets, ERC20[] memory borrowAssets)
        internal
    {
        _addAaveV3ForkLeafs("Aave V3 Prime", getAddress(sourceChain, "v3PrimePool"), leafs, supplyAssets, borrowAssets);
    }

    function _addAaveV3LidoLeafs(ManageLeaf[] memory leafs, ERC20[] memory supplyAssets, ERC20[] memory borrowAssets)
        internal
    {
        _addAaveV3ForkLeafs("Aave V3 Lido", getAddress(sourceChain, "v3LidoPool"), leafs, supplyAssets, borrowAssets);
    }

    function _addSparkLendLeafs(ManageLeaf[] memory leafs, ERC20[] memory supplyAssets, ERC20[] memory borrowAssets)
        internal
    {
        _addAaveV3ForkLeafs("SparkLend", getAddress(sourceChain, "sparkLendPool"), leafs, supplyAssets, borrowAssets);
    }

    function _addAaveV3ForkLeafs(
        string memory protocolName,
        address protocolAddress,
        ManageLeaf[] memory leafs,
        ERC20[] memory supplyAssets,
        ERC20[] memory borrowAssets
    ) internal {
        // Approvals
        string memory baseApprovalString = string.concat("Approve ", protocolName, " Pool to spend ");
        for (uint256 i; i < supplyAssets.length; ++i) {
            if (
                !ownerToTokenToSpenderToApprovalInTree[getAddress(sourceChain, "boringVault")][address(supplyAssets[i])][protocolAddress]
            ) {
                unchecked {
                    leafIndex++;
                }
                leafs[leafIndex] = ManageLeaf(
                    address(supplyAssets[i]),
                    false,
                    "approve(address,uint256)",
                    new address[](1),
                    string.concat(baseApprovalString, supplyAssets[i].symbol()),
                    getAddress(sourceChain, "rawDataDecoderAndSanitizer")
                );
                leafs[leafIndex].argumentAddresses[0] = protocolAddress;
                ownerToTokenToSpenderToApprovalInTree[getAddress(sourceChain, "boringVault")][address(supplyAssets[i])][protocolAddress]
                = true;
            }
        }
        for (uint256 i; i < borrowAssets.length; ++i) {
            if (
                !ownerToTokenToSpenderToApprovalInTree[getAddress(sourceChain, "boringVault")][address(borrowAssets[i])][protocolAddress]
            ) {
                unchecked {
                    leafIndex++;
                }
                leafs[leafIndex] = ManageLeaf(
                    address(borrowAssets[i]),
                    false,
                    "approve(address,uint256)",
                    new address[](1),
                    string.concat(baseApprovalString, borrowAssets[i].symbol()),
                    getAddress(sourceChain, "rawDataDecoderAndSanitizer")
                );
                leafs[leafIndex].argumentAddresses[0] = protocolAddress;
                ownerToTokenToSpenderToApprovalInTree[getAddress(sourceChain, "boringVault")][address(borrowAssets[i])][protocolAddress]
                = true;
            }
        }
        // Lending
        for (uint256 i; i < supplyAssets.length; ++i) {
            unchecked {
                leafIndex++;
            }
            leafs[leafIndex] = ManageLeaf(
                protocolAddress,
                false,
                "supply(address,uint256,address,uint16)",
                new address[](2),
                string.concat("Supply ", supplyAssets[i].symbol(), " to ", protocolName),
                getAddress(sourceChain, "rawDataDecoderAndSanitizer")
            );
            leafs[leafIndex].argumentAddresses[0] = address(supplyAssets[i]);
            leafs[leafIndex].argumentAddresses[1] = getAddress(sourceChain, "boringVault");
        }
        // Withdrawing
        for (uint256 i; i < supplyAssets.length; ++i) {
            unchecked {
                leafIndex++;
            }
            leafs[leafIndex] = ManageLeaf(
                protocolAddress,
                false,
                "withdraw(address,uint256,address)",
                new address[](2),
                string.concat("Withdraw ", supplyAssets[i].symbol(), " from ", protocolName),
                getAddress(sourceChain, "rawDataDecoderAndSanitizer")
            );
            leafs[leafIndex].argumentAddresses[0] = address(supplyAssets[i]);
            leafs[leafIndex].argumentAddresses[1] = getAddress(sourceChain, "boringVault");
        }
        // Borrowing
        for (uint256 i; i < borrowAssets.length; ++i) {
            unchecked {
                leafIndex++;
            }
            leafs[leafIndex] = ManageLeaf(
                protocolAddress,
                false,
                "borrow(address,uint256,uint256,uint16,address)",
                new address[](2),
                string.concat("Borrow ", borrowAssets[i].symbol(), " from ", protocolName),
                getAddress(sourceChain, "rawDataDecoderAndSanitizer")
            );
            leafs[leafIndex].argumentAddresses[0] = address(borrowAssets[i]);
            leafs[leafIndex].argumentAddresses[1] = getAddress(sourceChain, "boringVault");
        }
        // Repaying
        for (uint256 i; i < borrowAssets.length; ++i) {
            unchecked {
                leafIndex++;
            }
            leafs[leafIndex] = ManageLeaf(
                protocolAddress,
                false,
                "repay(address,uint256,uint256,address)",
                new address[](2),
                string.concat("Repay ", borrowAssets[i].symbol(), " to ", protocolName),
                getAddress(sourceChain, "rawDataDecoderAndSanitizer")
            );
            leafs[leafIndex].argumentAddresses[0] = address(borrowAssets[i]);
            leafs[leafIndex].argumentAddresses[1] = getAddress(sourceChain, "boringVault");
        }
        // Misc
        for (uint256 i; i < supplyAssets.length; ++i) {
            unchecked {
                leafIndex++;
            }
            leafs[leafIndex] = ManageLeaf(
                protocolAddress,
                false,
                "setUserUseReserveAsCollateral(address,bool)",
                new address[](1),
                string.concat("Toggle ", supplyAssets[i].symbol(), " as collateral in ", protocolName),
                getAddress(sourceChain, "rawDataDecoderAndSanitizer")
            );
            leafs[leafIndex].argumentAddresses[0] = address(supplyAssets[i]);
        }
        unchecked {
            leafIndex++;
        }
        leafs[leafIndex] = ManageLeaf(
            protocolAddress,
            false,
            "setUserEMode(uint8)",
            new address[](0),
            string.concat("Set user e-mode in ", protocolName),
            getAddress(sourceChain, "rawDataDecoderAndSanitizer")
        );

        unchecked {
            leafIndex++;
        }
        leafs[leafIndex] = ManageLeaf(
            getAddress(sourceChain, "v3RewardsController"),
            false,
            "claimRewards(address[],uint256,address,address)",
            new address[](1),
            string.concat("Claim rewards"),
            getAddress(sourceChain, "rawDataDecoderAndSanitizer")
        );
        leafs[leafIndex].argumentAddresses[0] = getAddress(sourceChain, "boringVault");
    }

    // ========================================= Uniswap V2 =========================================

    function _addUniswapV2Leafs(
        ManageLeaf[] memory leafs,
        address[] memory token0,
        address[] memory token1,
        bool includeNativeETHLeaves
    ) internal {
        require(token0.length == token1.length, "Token arrays must be of equal length");
        address nativeETH = getAddress(sourceChain, "ETH");

        // 3 * n token - repeats leaves
        for (uint256 i; i < token0.length; i++) {
            if (token0[i] == nativeETH) token0[i] = getAddress(sourceChain, "WETH");
            if (token1[i] == nativeETH) token1[i] = getAddress(sourceChain, "WETH");
            //Approvals
            //1) token0
            //2) token1
            //3) tokenPair

            if (token0[i] != nativeETH) {
                if (
                    !ownerToTokenToSpenderToApprovalInTree[getAddress(sourceChain, "boringVault")][token0[i]][getAddress(
                        sourceChain, "uniV2Router"
                    )]
                ) {
                    (token0[i], token1[i]) = token0[i] < token1[i] ? (token0[i], token1[i]) : (token1[i], token0[i]);

                    unchecked {
                        leafIndex++;
                    }
                    leafs[leafIndex] = ManageLeaf(
                        token0[i],
                        false,
                        "approve(address,uint256)",
                        new address[](1),
                        string.concat("Approve UniswapV2 Router to spend ", ERC20(token0[i]).symbol()),
                        getAddress(sourceChain, "rawDataDecoderAndSanitizer")
                    );
                    leafs[leafIndex].argumentAddresses[0] = getAddress(sourceChain, "uniV2Router");
                    ownerToTokenToSpenderToApprovalInTree[getAddress(sourceChain, "boringVault")][token0[i]][getAddress(
                        sourceChain, "uniV2Router"
                    )] = true;
                }
            }

            if (token1[i] != nativeETH) {
                if (
                    !ownerToTokenToSpenderToApprovalInTree[getAddress(sourceChain, "boringVault")][token1[i]][getAddress(
                        sourceChain, "uniV2Router"
                    )]
                ) {
                    unchecked {
                        leafIndex++;
                    }
                    leafs[leafIndex] = ManageLeaf(
                        token1[i],
                        false,
                        "approve(address,uint256)",
                        new address[](1),
                        string.concat("Approve UniswapV2 Router to spend ", ERC20(token1[i]).symbol()),
                        getAddress(sourceChain, "rawDataDecoderAndSanitizer")
                    );
                    leafs[leafIndex].argumentAddresses[0] = getAddress(sourceChain, "uniV2Router");
                    ownerToTokenToSpenderToApprovalInTree[getAddress(sourceChain, "boringVault")][token1[i]][getAddress(
                        sourceChain, "uniV2Router"
                    )] = true;
                }
            }

            address tokenPair = IUniswapV2Factory(getAddress(sourceChain, "uniV2Factory")).getPair(token0[i], token1[i]);
            if (
                !ownerToTokenToSpenderToApprovalInTree[getAddress(sourceChain, "boringVault")][tokenPair][getAddress(
                    sourceChain, "uniV2Router"
                )]
            ) {
                unchecked {
                    leafIndex++;
                }
                leafs[leafIndex] = ManageLeaf(
                    tokenPair,
                    false,
                    "approve(address,uint256)",
                    new address[](1),
                    string.concat(
                        "Approve UniswapV2 Router to spend ",
                        ERC20(tokenPair).symbol(),
                        "-",
                        ERC20(token0[i]).symbol(),
                        "-",
                        ERC20(token1[i]).symbol()
                    ),
                    getAddress(sourceChain, "rawDataDecoderAndSanitizer")
                );
                leafs[leafIndex].argumentAddresses[0] = getAddress(sourceChain, "uniV2Router");
                ownerToTokenToSpenderToApprovalInTree[getAddress(sourceChain, "boringVault")][tokenPair][getAddress(
                    sourceChain, "uniV2Router"
                )] = true;
            }
        }

        // TOKEN TO TOKEN SWAP FUNCTIONS //
        // 6 * n tokens leaves
        // token0 -> token1 * 2 funcs
        // token1 -> token0 * 2 funcs
        // add liquidity
        // remove liquidity

        for (uint256 i; i < token0.length; i++) {
            if (token0[i] == nativeETH || token1[i] == nativeETH) continue;
            // Swap token0 for token1
            unchecked {
                leafIndex++;
            }

            leafs[leafIndex] = ManageLeaf(
                getAddress(sourceChain, "uniV2Router"),
                false,
                "swapExactTokensForTokens(uint256,uint256,address[],address,uint256)",
                new address[](3),
                string.concat("Swap exact ", ERC20(token0[i]).symbol(), " for ", ERC20(token1[i]).symbol()),
                getAddress(sourceChain, "rawDataDecoderAndSanitizer")
            );
            leafs[leafIndex].argumentAddresses[0] = token0[i];
            leafs[leafIndex].argumentAddresses[1] = token1[i];
            leafs[leafIndex].argumentAddresses[2] = getAddress(sourceChain, "boringVault");

            //Swap token1 for token0
            unchecked {
                leafIndex++;
            }

            leafs[leafIndex] = ManageLeaf(
                getAddress(sourceChain, "uniV2Router"),
                false,
                "swapExactTokensForTokens(uint256,uint256,address[],address,uint256)",
                new address[](3),
                string.concat("Swap exact ", ERC20(token1[i]).symbol(), " for ", ERC20(token0[i]).symbol()),
                getAddress(sourceChain, "rawDataDecoderAndSanitizer")
            );
            leafs[leafIndex].argumentAddresses[0] = token1[i];
            leafs[leafIndex].argumentAddresses[1] = token0[i];
            leafs[leafIndex].argumentAddresses[2] = getAddress(sourceChain, "boringVault");

            //Swap token0 for exact token1
            unchecked {
                leafIndex++;
            }

            leafs[leafIndex] = ManageLeaf(
                getAddress(sourceChain, "uniV2Router"),
                false,
                "swapTokensForExactTokens(uint256,uint256,address[],address,uint256)",
                new address[](3),
                string.concat("Swap ", ERC20(token0[i]).symbol(), " for exact ", ERC20(token1[i]).symbol()),
                getAddress(sourceChain, "rawDataDecoderAndSanitizer")
            );
            leafs[leafIndex].argumentAddresses[0] = token0[i];
            leafs[leafIndex].argumentAddresses[1] = token1[i];
            leafs[leafIndex].argumentAddresses[2] = getAddress(sourceChain, "boringVault");

            //Swap token1 for exact token0
            unchecked {
                leafIndex++;
            }

            leafs[leafIndex] = ManageLeaf(
                getAddress(sourceChain, "uniV2Router"),
                false,
                "swapTokensForExactTokens(uint256,uint256,address[],address,uint256)",
                new address[](3),
                string.concat("Swap ", ERC20(token1[i]).symbol(), " for exact ", ERC20(token0[i]).symbol()),
                getAddress(sourceChain, "rawDataDecoderAndSanitizer")
            );
            leafs[leafIndex].argumentAddresses[0] = token1[i];
            leafs[leafIndex].argumentAddresses[1] = token0[i];
            leafs[leafIndex].argumentAddresses[2] = getAddress(sourceChain, "boringVault");

            // LIQUIDITY FUNCTIONS
            unchecked {
                leafIndex++;
            }
            leafs[leafIndex] = ManageLeaf(
                getAddress(sourceChain, "uniV2Router"),
                false,
                "addLiquidity(address,address,uint256,uint256,uint256,uint256,address,uint256)",
                new address[](3),
                string.concat("Add liquidty on UniswapV2"),
                getAddress(sourceChain, "rawDataDecoderAndSanitizer")
            );
            leafs[leafIndex].argumentAddresses[0] = token0[i];
            leafs[leafIndex].argumentAddresses[1] = token1[i];
            leafs[leafIndex].argumentAddresses[2] = getAddress(sourceChain, "boringVault");

            unchecked {
                leafIndex++;
            }
            leafs[leafIndex] = ManageLeaf(
                getAddress(sourceChain, "uniV2Router"),
                false,
                "removeLiquidity(address,address,uint256,uint256,uint256,address,uint256)",
                new address[](3),
                string.concat("Remove liquidty on UniswapV2"),
                getAddress(sourceChain, "rawDataDecoderAndSanitizer")
            );
            leafs[leafIndex].argumentAddresses[0] = token0[i];
            leafs[leafIndex].argumentAddresses[1] = token1[i];
            leafs[leafIndex].argumentAddresses[2] = getAddress(sourceChain, "boringVault");
        }

        if (!includeNativeETHLeaves) return;

        for (uint256 i; i < token0.length; i++) {
            if (token0[i] == getAddress(sourceChain, "WETH") || token1[i] == getAddress(sourceChain, "WETH")) {
                address token = token0[i] != getAddress(sourceChain, "WETH") ? token0[i] : token1[i];

                //9
                unchecked {
                    leafIndex++;
                }

                leafs[leafIndex] = ManageLeaf(
                    getAddress(sourceChain, "uniV2Router"),
                    true,
                    "swapExactETHForTokens(uint256,address[],address,uint256)",
                    new address[](3),
                    string.concat("Swap exact ETH for ", ERC20(token).symbol()),
                    getAddress(sourceChain, "rawDataDecoderAndSanitizer")
                );
                leafs[leafIndex].argumentAddresses[0] = getAddress(sourceChain, "WETH");
                leafs[leafIndex].argumentAddresses[1] = token;
                leafs[leafIndex].argumentAddresses[2] = getAddress(sourceChain, "boringVault");

                unchecked {
                    leafIndex++;
                }

                //10
                leafs[leafIndex] = ManageLeaf(
                    getAddress(sourceChain, "uniV2Router"),
                    false,
                    "swapExactTokensForETH(uint256,uint256,address[],address,uint256)",
                    new address[](3),
                    string.concat("Swap exact ETH for ", ERC20(token).symbol()),
                    getAddress(sourceChain, "rawDataDecoderAndSanitizer")
                );
                leafs[leafIndex].argumentAddresses[0] = token;
                leafs[leafIndex].argumentAddresses[1] = getAddress(sourceChain, "WETH");
                leafs[leafIndex].argumentAddresses[2] = getAddress(sourceChain, "boringVault");

                unchecked {
                    leafIndex++;
                }

                //11
                leafs[leafIndex] = ManageLeaf(
                    getAddress(sourceChain, "uniV2Router"),
                    false,
                    "swapTokensForExactETH(uint256,uint256,address[],address,uint256)",
                    new address[](3),
                    string.concat("Swap ", ERC20(token).symbol(), " for exact ETH"),
                    getAddress(sourceChain, "rawDataDecoderAndSanitizer")
                );
                leafs[leafIndex].argumentAddresses[0] = token;
                leafs[leafIndex].argumentAddresses[1] = getAddress(sourceChain, "WETH");
                leafs[leafIndex].argumentAddresses[2] = getAddress(sourceChain, "boringVault");

                unchecked {
                    leafIndex++;
                }

                //12
                leafs[leafIndex] = ManageLeaf(
                    getAddress(sourceChain, "uniV2Router"),
                    true,
                    "swapETHForExactTokens(uint256,address[],address,uint256)",
                    new address[](3),
                    string.concat("Swap ETH for exact ", ERC20(token).symbol()),
                    getAddress(sourceChain, "rawDataDecoderAndSanitizer")
                );
                leafs[leafIndex].argumentAddresses[0] = getAddress(sourceChain, "WETH");
                leafs[leafIndex].argumentAddresses[1] = token;
                leafs[leafIndex].argumentAddresses[2] = getAddress(sourceChain, "boringVault");

                unchecked {
                    leafIndex++;
                }

                leafs[leafIndex] = ManageLeaf(
                    getAddress(sourceChain, "uniV2Router"),
                    true,
                    "addLiquidityETH(address,uint256,uint256,uint256,address,uint256)",
                    new address[](2),
                    string.concat("Add liquidity for ETH and ", ERC20(token).symbol()),
                    getAddress(sourceChain, "rawDataDecoderAndSanitizer")
                );
                leafs[leafIndex].argumentAddresses[0] = token;
                leafs[leafIndex].argumentAddresses[1] = getAddress(sourceChain, "boringVault");

                unchecked {
                    leafIndex++;
                }

                leafs[leafIndex] = ManageLeaf(
                    getAddress(sourceChain, "uniV2Router"),
                    false,
                    "removeLiquidityETH(address,uint256,uint256,uint256,address,uint256)",
                    new address[](2),
                    string.concat("Remove liquidity from ETH and ", ERC20(token).symbol()),
                    getAddress(sourceChain, "rawDataDecoderAndSanitizer")
                );
                leafs[leafIndex].argumentAddresses[0] = token;
                leafs[leafIndex].argumentAddresses[1] = getAddress(sourceChain, "boringVault");
            }
        }
    }

    // ========================================= Uniswap V3 =========================================
    function _addUniswapV3Leafs(
        ManageLeaf[] memory leafs,
        address[] memory token0,
        address[] memory token1,
        bool swap_only
    ) internal {
        _addUniswapV3Leafs(leafs, token0, token1, swap_only, false);
    }

    function _addUniswapV3Leafs(
        ManageLeaf[] memory leafs,
        address[] memory token0,
        address[] memory token1,
        bool swap_only,
        bool swapRouter02
    ) internal {
        require(token0.length == token1.length, "Token arrays must be of equal length");
        for (uint256 i; i < token0.length; ++i) {
            (token0[i], token1[i]) = token0[i] < token1[i] ? (token0[i], token1[i]) : (token1[i], token0[i]);

            if (
                !ownerToTokenToSpenderToApprovalInTree[getAddress(sourceChain, "boringVault")][token0[i]][getAddress(
                    sourceChain, "uniV3Router"
                )]
            ) {
                unchecked {
                    leafIndex++;
                }
                leafs[leafIndex] = ManageLeaf(
                    token0[i],
                    false,
                    "approve(address,uint256)",
                    new address[](1),
                    string.concat("Approve UniswapV3 Router to spend ", ERC20(token0[i]).symbol()),
                    getAddress(sourceChain, "rawDataDecoderAndSanitizer")
                );
                leafs[leafIndex].argumentAddresses[0] = getAddress(sourceChain, "uniV3Router");
                ownerToTokenToSpenderToApprovalInTree[getAddress(sourceChain, "boringVault")][token0[i]][getAddress(
                    sourceChain, "uniV3Router"
                )] = true;
            }
            if (
                !ownerToTokenToSpenderToApprovalInTree[getAddress(sourceChain, "boringVault")][token1[i]][getAddress(
                    sourceChain, "uniV3Router"
                )]
            ) {
                unchecked {
                    leafIndex++;
                }
                leafs[leafIndex] = ManageLeaf(
                    token1[i],
                    false,
                    "approve(address,uint256)",
                    new address[](1),
                    string.concat("Approve UniswapV3 Router to spend ", ERC20(token1[i]).symbol()),
                    getAddress(sourceChain, "rawDataDecoderAndSanitizer")
                );
                leafs[leafIndex].argumentAddresses[0] = getAddress(sourceChain, "uniV3Router");
                ownerToTokenToSpenderToApprovalInTree[getAddress(sourceChain, "boringVault")][token1[i]][getAddress(
                    sourceChain, "uniV3Router"
                )] = true;
            }

            //end swap only

            if (!swap_only) {
                // Approvals for position manager
                if (
                    !ownerToTokenToSpenderToApprovalInTree[getAddress(sourceChain, "boringVault")][token0[i]][getAddress(
                        sourceChain, "uniswapV3NonFungiblePositionManager"
                    )]
                ) {
                    unchecked {
                        leafIndex++;
                    }
                    leafs[leafIndex] = ManageLeaf(
                        token0[i],
                        false,
                        "approve(address,uint256)",
                        new address[](1),
                        string.concat(
                            "Approve UniswapV3 NonFungible Position Manager to spend ", ERC20(token0[i]).symbol()
                        ),
                        getAddress(sourceChain, "rawDataDecoderAndSanitizer")
                    );
                    leafs[leafIndex].argumentAddresses[0] =
                        getAddress(sourceChain, "uniswapV3NonFungiblePositionManager");
                    ownerToTokenToSpenderToApprovalInTree[getAddress(sourceChain, "boringVault")][token0[i]][getAddress(
                        sourceChain, "uniswapV3NonFungiblePositionManager"
                    )] = true;
                }
                if (
                    !ownerToTokenToSpenderToApprovalInTree[getAddress(sourceChain, "boringVault")][token1[i]][getAddress(
                        sourceChain, "uniswapV3NonFungiblePositionManager"
                    )]
                ) {
                    unchecked {
                        leafIndex++;
                    }
                    leafs[leafIndex] = ManageLeaf(
                        token1[i],
                        false,
                        "approve(address,uint256)",
                        new address[](1),
                        string.concat(
                            "Approve UniswapV3 NonFungible Position Manager to spend ", ERC20(token1[i]).symbol()
                        ),
                        getAddress(sourceChain, "rawDataDecoderAndSanitizer")
                    );
                    leafs[leafIndex].argumentAddresses[0] =
                        getAddress(sourceChain, "uniswapV3NonFungiblePositionManager");
                    ownerToTokenToSpenderToApprovalInTree[getAddress(sourceChain, "boringVault")][token1[i]][getAddress(
                        sourceChain, "uniswapV3NonFungiblePositionManager"
                    )] = true;
                }

                // Minting
                unchecked {
                    leafIndex++;
                }
                leafs[leafIndex] = ManageLeaf(
                    getAddress(sourceChain, "uniswapV3NonFungiblePositionManager"),
                    false,
                    "mint((address,address,uint24,int24,int24,uint256,uint256,uint256,uint256,address,uint256))",
                    new address[](3),
                    string.concat(
                        "Mint UniswapV3 ", ERC20(token0[i]).symbol(), " ", ERC20(token1[i]).symbol(), " position"
                    ),
                    getAddress(sourceChain, "rawDataDecoderAndSanitizer")
                );
                leafs[leafIndex].argumentAddresses[0] = token0[i];
                leafs[leafIndex].argumentAddresses[1] = token1[i];
                leafs[leafIndex].argumentAddresses[2] = getAddress(sourceChain, "boringVault");

                // Increase liquidity
                unchecked {
                    leafIndex++;
                }
                leafs[leafIndex] = ManageLeaf(
                    getAddress(sourceChain, "uniswapV3NonFungiblePositionManager"),
                    false,
                    "increaseLiquidity((uint256,uint256,uint256,uint256,uint256,uint256))",
                    new address[](4),
                    string.concat(
                        "Add liquidity to UniswapV3 ",
                        ERC20(token0[i]).symbol(),
                        " ",
                        ERC20(token1[i]).symbol(),
                        " position"
                    ),
                    getAddress(sourceChain, "rawDataDecoderAndSanitizer")
                );
                leafs[leafIndex].argumentAddresses[0] = address(0);
                leafs[leafIndex].argumentAddresses[1] = token0[i];
                leafs[leafIndex].argumentAddresses[2] = token1[i];
                leafs[leafIndex].argumentAddresses[3] = getAddress(sourceChain, "boringVault");
            }

            //BEGIN SWAP ONLY LEAVES
            // Swapping to move tick in pool.
            if (!swapRouter02) {
                unchecked {
                    leafIndex++;
                }
                leafs[leafIndex] = ManageLeaf(
                    getAddress(sourceChain, "uniV3Router"),
                    false,
                    "exactInput((bytes,address,uint256,uint256,uint256))",
                    new address[](3),
                    string.concat(
                        "Swap ",
                        ERC20(token0[i]).symbol(),
                        " for ",
                        ERC20(token1[i]).symbol(),
                        " using UniswapV3 router"
                    ),
                    getAddress(sourceChain, "rawDataDecoderAndSanitizer")
                );
                leafs[leafIndex].argumentAddresses[0] = token0[i];
                leafs[leafIndex].argumentAddresses[1] = token1[i];
                leafs[leafIndex].argumentAddresses[2] = getAddress(sourceChain, "boringVault");

                unchecked {
                    leafIndex++;
                }
                leafs[leafIndex] = ManageLeaf(
                    getAddress(sourceChain, "uniV3Router"),
                    false,
                    "exactInput((bytes,address,uint256,uint256,uint256))",
                    new address[](3),
                    string.concat(
                        "Swap ",
                        ERC20(token1[i]).symbol(),
                        " for ",
                        ERC20(token0[i]).symbol(),
                        " using UniswapV3 router"
                    ),
                    getAddress(sourceChain, "rawDataDecoderAndSanitizer")
                );
                leafs[leafIndex].argumentAddresses[0] = token1[i];
                leafs[leafIndex].argumentAddresses[1] = token0[i];
                leafs[leafIndex].argumentAddresses[2] = getAddress(sourceChain, "boringVault");
            }

            if (swapRouter02) {
                //SWAPROUTER02
                unchecked {
                    leafIndex++;
                }
                leafs[leafIndex] = ManageLeaf(
                    getAddress(sourceChain, "uniV3Router"),
                    false,
                    "exactInput((bytes,address,uint256,uint256))",
                    new address[](3),
                    string.concat(
                        "Swap ",
                        ERC20(token0[i]).symbol(),
                        " for ",
                        ERC20(token1[i]).symbol(),
                        " using UniswapV3 router"
                    ),
                    getAddress(sourceChain, "rawDataDecoderAndSanitizer")
                );
                leafs[leafIndex].argumentAddresses[0] = token0[i];
                leafs[leafIndex].argumentAddresses[1] = token1[i];
                leafs[leafIndex].argumentAddresses[2] = getAddress(sourceChain, "boringVault");

                unchecked {
                    leafIndex++;
                }
                leafs[leafIndex] = ManageLeaf(
                    getAddress(sourceChain, "uniV3Router"),
                    false,
                    "exactInput((bytes,address,uint256,uint256))",
                    new address[](3),
                    string.concat(
                        "Swap ",
                        ERC20(token1[i]).symbol(),
                        " for ",
                        ERC20(token0[i]).symbol(),
                        " using UniswapV3 router"
                    ),
                    getAddress(sourceChain, "rawDataDecoderAndSanitizer")
                );
                leafs[leafIndex].argumentAddresses[0] = token1[i];
                leafs[leafIndex].argumentAddresses[1] = token0[i];
                leafs[leafIndex].argumentAddresses[2] = getAddress(sourceChain, "boringVault");
            }
        }

        //END FOR LOOP
        //END SWAP ONLY LEAVES

        if (!swap_only) {
            // Decrease liquidity
            unchecked {
                leafIndex++;
            }
            leafs[leafIndex] = ManageLeaf(
                getAddress(sourceChain, "uniswapV3NonFungiblePositionManager"),
                false,
                "decreaseLiquidity((uint256,uint128,uint256,uint256,uint256))",
                new address[](1),
                "Remove liquidity from UniswapV3 position",
                getAddress(sourceChain, "rawDataDecoderAndSanitizer")
            );
            leafs[leafIndex].argumentAddresses[0] = getAddress(sourceChain, "boringVault");

            unchecked {
                leafIndex++;
            }
            leafs[leafIndex] = ManageLeaf(
                getAddress(sourceChain, "uniswapV3NonFungiblePositionManager"),
                false,
                "collect((uint256,address,uint128,uint128))",
                new address[](2),
                "Collect fees from UniswapV3 position",
                getAddress(sourceChain, "rawDataDecoderAndSanitizer")
            );
            leafs[leafIndex].argumentAddresses[0] = getAddress(sourceChain, "boringVault");
            leafs[leafIndex].argumentAddresses[1] = getAddress(sourceChain, "boringVault");

            // burn
            unchecked {
                leafIndex++;
            }
            leafs[leafIndex] = ManageLeaf(
                getAddress(sourceChain, "uniswapV3NonFungiblePositionManager"),
                false,
                "burn(uint256)",
                new address[](0),
                "Burn UniswapV3 position",
                getAddress(sourceChain, "rawDataDecoderAndSanitizer")
            );
        }
    }

    // ========================================= Uniswap V4 =========================================

    /// @dev NOTE that for decreasing and burning positions, the decoder has the option to include a SWEEP, but isn't needed for regular functionality and thus
    /// is not included in the leaves at this time
    /// -- if in the future it is required for a specific hook, these leaves could be added, but as no ETH is sent during these calls, SWEEP shouldn't be needed
    function _addUniswapV4Leafs(
        ManageLeaf[] memory leafs,
        address[] memory token0,
        address[] memory token1,
        address[] memory hooks
    ) internal {
        require(token0.length == token1.length, "Token arrays must be of equal length");
        require(token1.length == hooks.length, "Token and hook arrays must be of equal length");
        for (uint256 i; i < token0.length; ++i) {
            console.log("TOKEN 0: ", token0[i]);
            console.log("TOKEN 1: ", token1[i]);

            //after sorting, ETH can only ever be token0, and is always token0 in univ4 pools (iirc)
            if (token0[i] == getAddress(sourceChain, "ETH")) {
                token0[i] = address(0); //in univ4, ETH is address(0)
            }

            if (token1[i] == getAddress(sourceChain, "ETH")) {
                token1[i] = address(0); //in univ4, ETH is address(0)
            }

            (token0[i], token1[i]) = token0[i] < token1[i] ? (token0[i], token1[i]) : (token1[i], token0[i]);

            if (token0[i] != address(0)) {
                if (
                    !ownerToTokenToSpenderToApprovalInTree[getAddress(sourceChain, "boringVault")][token0[i]][getAddress(
                        sourceChain, "uniV4UniversalRouter"
                    )]
                ) {
                    //approve token0 after sorting
                    unchecked {
                        leafIndex++;
                    }
                    leafs[leafIndex] = ManageLeaf(
                        token0[i],
                        false,
                        "approve(address,uint256)",
                        new address[](1),
                        string.concat("Approve UniswapV4 Pool Manager to spend ", ERC20(token0[i]).symbol()),
                        getAddress(sourceChain, "rawDataDecoderAndSanitizer")
                    );
                    leafs[leafIndex].argumentAddresses[0] = getAddress(sourceChain, "uniV4UniversalRouter");
                    ownerToTokenToSpenderToApprovalInTree[getAddress(sourceChain, "boringVault")][token0[i]][getAddress(
                        sourceChain, "uniV4PoolManager"
                    )] = true;

                    unchecked {
                        leafIndex++;
                    }
                    leafs[leafIndex] = ManageLeaf(
                        token0[i],
                        false,
                        "approve(address,uint256)",
                        new address[](1),
                        string.concat("Approve UniswapV4 Position Manager to spend ", ERC20(token0[i]).symbol()),
                        getAddress(sourceChain, "rawDataDecoderAndSanitizer")
                    );
                    leafs[leafIndex].argumentAddresses[0] = getAddress(sourceChain, "uniV4PositionManager");

                    ownerToTokenToSpenderToApprovalInTree[getAddress(sourceChain, "boringVault")][token0[i]][getAddress(
                        sourceChain, "uniV4PoolManager"
                    )] = true;

                    unchecked {
                        leafIndex++;
                    }
                    leafs[leafIndex] = ManageLeaf(
                        token0[i],
                        false,
                        "approve(address,uint256)",
                        new address[](1),
                        string.concat("Approve Permit2 to spend ", ERC20(token0[i]).symbol()),
                        getAddress(sourceChain, "rawDataDecoderAndSanitizer")
                    );
                    leafs[leafIndex].argumentAddresses[0] = getAddress(sourceChain, "permit2");

                    unchecked {
                        leafIndex++;
                    }
                    leafs[leafIndex] = ManageLeaf(
                        getAddress(sourceChain, "permit2"),
                        false,
                        "approve(address,address,uint160,uint48)",
                        new address[](2),
                        string.concat("Use Permit2 to approve ", ERC20(token0[i]).symbol(), " for Universal Router"),
                        getAddress(sourceChain, "rawDataDecoderAndSanitizer")
                    );
                    leafs[leafIndex].argumentAddresses[0] = token0[i];
                    leafs[leafIndex].argumentAddresses[1] = getAddress(sourceChain, "uniV4UniversalRouter");

                    unchecked {
                        leafIndex++;
                    }
                    leafs[leafIndex] = ManageLeaf(
                        getAddress(sourceChain, "permit2"),
                        false,
                        "approve(address,address,uint160,uint48)",
                        new address[](2),
                        string.concat("Use Permit2 to approve ", ERC20(token0[i]).symbol(), " for POSM"),
                        getAddress(sourceChain, "rawDataDecoderAndSanitizer")
                    );
                    leafs[leafIndex].argumentAddresses[0] = token0[i];
                    leafs[leafIndex].argumentAddresses[1] = getAddress(sourceChain, "uniV4PositionManager");
                }
            }

            if (token1[i] != address(0)) {
                if (
                    !ownerToTokenToSpenderToApprovalInTree[getAddress(sourceChain, "boringVault")][token1[i]][getAddress(
                        sourceChain, "uniV4UniversalRouter"
                    )]
                ) {
                    unchecked {
                        leafIndex++;
                    }
                    leafs[leafIndex] = ManageLeaf(
                        token1[i],
                        false,
                        "approve(address,uint256)",
                        new address[](1),
                        string.concat("Approve UniswapV4 Universal Router to spend ", ERC20(token1[i]).symbol()),
                        getAddress(sourceChain, "rawDataDecoderAndSanitizer")
                    );
                    leafs[leafIndex].argumentAddresses[0] = getAddress(sourceChain, "uniV4UniversalRouter");
                    ownerToTokenToSpenderToApprovalInTree[getAddress(sourceChain, "boringVault")][token1[i]][getAddress(
                        sourceChain, "uniV4UniversalRouter"
                    )] = true;

                    unchecked {
                        leafIndex++;
                    }
                    leafs[leafIndex] = ManageLeaf(
                        token1[i],
                        false,
                        "approve(address,uint256)",
                        new address[](1),
                        string.concat("Approve UniswapV4 Position Manager to spend ", ERC20(token1[i]).symbol()),
                        getAddress(sourceChain, "rawDataDecoderAndSanitizer")
                    );
                    leafs[leafIndex].argumentAddresses[0] = getAddress(sourceChain, "uniV4PositionManager");
                    ownerToTokenToSpenderToApprovalInTree[getAddress(sourceChain, "boringVault")][token1[i]][getAddress(
                        sourceChain, "uniV4PositionManager"
                    )] = true;

                    unchecked {
                        leafIndex++;
                    }
                    leafs[leafIndex] = ManageLeaf(
                        token1[i],
                        false,
                        "approve(address,uint256)",
                        new address[](1),
                        string.concat("Approve Permit2 to spend ", ERC20(token1[i]).symbol()),
                        getAddress(sourceChain, "rawDataDecoderAndSanitizer")
                    );
                    leafs[leafIndex].argumentAddresses[0] = getAddress(sourceChain, "permit2");

                    unchecked {
                        leafIndex++;
                    }
                    leafs[leafIndex] = ManageLeaf(
                        getAddress(sourceChain, "permit2"),
                        false,
                        "approve(address,address,uint160,uint48)",
                        new address[](2),
                        string.concat("Approve Permit2 to spend ", ERC20(token1[i]).symbol()),
                        getAddress(sourceChain, "rawDataDecoderAndSanitizer")
                    );
                    leafs[leafIndex].argumentAddresses[0] = token1[i];
                    leafs[leafIndex].argumentAddresses[1] = getAddress(sourceChain, "uniV4UniversalRouter");

                    unchecked {
                        leafIndex++;
                    }
                    leafs[leafIndex] = ManageLeaf(
                        getAddress(sourceChain, "permit2"),
                        false,
                        "approve(address,address,uint160,uint48)",
                        new address[](2),
                        string.concat("Approve Permit2 to spend ", ERC20(token1[i]).symbol(), " for POSM"),
                        getAddress(sourceChain, "rawDataDecoderAndSanitizer")
                    );
                    leafs[leafIndex].argumentAddresses[0] = token1[i];
                    leafs[leafIndex].argumentAddresses[1] = getAddress(sourceChain, "uniV4PositionManager");
                } //end if
            }

            if (token0[i] != address(0)) {
                unchecked {
                    leafIndex++;
                }
                leafs[leafIndex] = ManageLeaf(
                    getAddress(sourceChain, "uniV4UniversalRouter"),
                    false,
                    "execute(bytes,bytes[],uint256)",
                    new address[](5),
                    string.concat("Swap ", ERC20(token0[i]).symbol(), " for ", ERC20(token1[i]).symbol()),
                    getAddress(sourceChain, "rawDataDecoderAndSanitizer")
                );
                leafs[leafIndex].argumentAddresses[0] = address(token0[i]);
                leafs[leafIndex].argumentAddresses[1] = address(token1[i]);
                leafs[leafIndex].argumentAddresses[2] = hooks[i];
                leafs[leafIndex].argumentAddresses[3] = address(token0[i]);
                leafs[leafIndex].argumentAddresses[4] = address(token1[i]);

                unchecked {
                    leafIndex++;
                }
                leafs[leafIndex] = ManageLeaf(
                    getAddress(sourceChain, "uniV4UniversalRouter"),
                    false,
                    "execute(bytes,bytes[],uint256)",
                    new address[](5),
                    string.concat("Swap ", ERC20(token1[i]).symbol(), " for ", ERC20(token0[i]).symbol()),
                    getAddress(sourceChain, "rawDataDecoderAndSanitizer")
                );
                leafs[leafIndex].argumentAddresses[0] = address(token0[i]);
                leafs[leafIndex].argumentAddresses[1] = address(token1[i]);
                leafs[leafIndex].argumentAddresses[2] = hooks[i];
                leafs[leafIndex].argumentAddresses[3] = address(token1[i]);
                leafs[leafIndex].argumentAddresses[4] = address(token0[i]);
            } else {
                unchecked {
                    leafIndex++;
                }
                leafs[leafIndex] = ManageLeaf(
                    getAddress(sourceChain, "uniV4UniversalRouter"),
                    true,
                    "execute(bytes,bytes[],uint256)",
                    new address[](7),
                    string.concat("Swap ETH for ", ERC20(token1[i]).symbol()),
                    getAddress(sourceChain, "rawDataDecoderAndSanitizer")
                );

                leafs[leafIndex].argumentAddresses[0] = address(token0[i]);
                leafs[leafIndex].argumentAddresses[1] = address(token1[i]);
                leafs[leafIndex].argumentAddresses[2] = hooks[i];
                leafs[leafIndex].argumentAddresses[3] = address(token0[i]);
                leafs[leafIndex].argumentAddresses[4] = address(token1[i]);
                leafs[leafIndex].argumentAddresses[5] = address(token0[i]); //should be ETH
                leafs[leafIndex].argumentAddresses[6] = getAddress(sourceChain, "boringVault");

                unchecked {
                    leafIndex++;
                }
                leafs[leafIndex] = ManageLeaf(
                    getAddress(sourceChain, "uniV4UniversalRouter"),
                    false,
                    "execute(bytes,bytes[],uint256)",
                    new address[](5),
                    string.concat("Swap ", ERC20(token1[i]).symbol(), " for ETH"),
                    getAddress(sourceChain, "rawDataDecoderAndSanitizer")
                );

                leafs[leafIndex].argumentAddresses[0] = address(token0[i]);
                leafs[leafIndex].argumentAddresses[1] = address(token1[i]);
                leafs[leafIndex].argumentAddresses[2] = hooks[i];
                leafs[leafIndex].argumentAddresses[3] = address(token1[i]);
                leafs[leafIndex].argumentAddresses[4] = address(token0[i]);
            }

            //MINT POSITION LEAVES

            if (token0[i] != address(0)) {
                unchecked {
                    leafIndex++;
                }
                leafs[leafIndex] = ManageLeaf(
                    getAddress(sourceChain, "uniV4PositionManager"),
                    false,
                    "modifyLiquidities(bytes,uint256)",
                    new address[](6),
                    string.concat(
                        "Mint UniswapV4 position for ", ERC20(token0[i]).symbol(), " and ", ERC20(token1[i]).symbol()
                    ),
                    getAddress(sourceChain, "rawDataDecoderAndSanitizer")
                );
                leafs[leafIndex].argumentAddresses[0] = token0[i];
                leafs[leafIndex].argumentAddresses[1] = token1[i];
                leafs[leafIndex].argumentAddresses[2] = hooks[i];
                leafs[leafIndex].argumentAddresses[3] = getAddress(sourceChain, "boringVault");
                leafs[leafIndex].argumentAddresses[4] = token0[i];
                leafs[leafIndex].argumentAddresses[5] = token1[i];
            } else {
                unchecked {
                    leafIndex++;
                }
                leafs[leafIndex] = ManageLeaf(
                    getAddress(sourceChain, "uniV4PositionManager"),
                    true,
                    "modifyLiquidities(bytes,uint256)",
                    new address[](8),
                    string.concat("Mint UniswapV4 position for ETH and ", ERC20(token1[i]).symbol()),
                    getAddress(sourceChain, "rawDataDecoderAndSanitizer")
                );
                leafs[leafIndex].argumentAddresses[0] = token0[i];
                leafs[leafIndex].argumentAddresses[1] = token1[i];
                leafs[leafIndex].argumentAddresses[2] = hooks[i];
                leafs[leafIndex].argumentAddresses[3] = getAddress(sourceChain, "boringVault");
                leafs[leafIndex].argumentAddresses[4] = token0[i];
                leafs[leafIndex].argumentAddresses[5] = token1[i];
                leafs[leafIndex].argumentAddresses[6] = token0[i];
                leafs[leafIndex].argumentAddresses[7] = getAddress(sourceChain, "boringVault");
            }

            //INCREASE LIQUIDITY
            //all variations of this function give back 2 addressess
            if (token0[i] != address(0)) {
                unchecked {
                    leafIndex++;
                }
                leafs[leafIndex] = ManageLeaf(
                    getAddress(sourceChain, "uniV4PositionManager"),
                    false,
                    "modifyLiquidities(bytes,uint256)",
                    new address[](5),
                    string.concat(
                        "Increase liquidity for UniswapV4 position for ",
                        ERC20(token0[i]).symbol(),
                        " and ",
                        ERC20(token1[i]).symbol(),
                        " using SETTLE_PAIR, CLOSE_CURRENCY (both pairs), or CLEAR_AND_TAKE (both pairs)"
                    ),
                    getAddress(sourceChain, "rawDataDecoderAndSanitizer")
                );
                leafs[leafIndex].argumentAddresses[0] = token0[i];
                leafs[leafIndex].argumentAddresses[1] = token1[i];
                leafs[leafIndex].argumentAddresses[2] = hooks[i];
                leafs[leafIndex].argumentAddresses[3] = token0[i];
                leafs[leafIndex].argumentAddresses[4] = token1[i];
            } else {
                unchecked {
                    leafIndex++;
                }
                leafs[leafIndex] = ManageLeaf(
                    getAddress(sourceChain, "uniV4PositionManager"),
                    true,
                    "modifyLiquidities(bytes,uint256)",
                    new address[](7),
                    string.concat("Increase liquidity for UniswapV4 position for ETH and ", ERC20(token1[i]).symbol()),
                    getAddress(sourceChain, "rawDataDecoderAndSanitizer")
                );
                leafs[leafIndex].argumentAddresses[0] = token0[i];
                leafs[leafIndex].argumentAddresses[1] = token1[i];
                leafs[leafIndex].argumentAddresses[2] = hooks[i];
                leafs[leafIndex].argumentAddresses[3] = token0[i];
                leafs[leafIndex].argumentAddresses[4] = token1[i];
                leafs[leafIndex].argumentAddresses[5] = token0[i];
                leafs[leafIndex].argumentAddresses[6] = getAddress(sourceChain, "boringVault");
            }

            //DECREASE LIQUIDITY
            if (token0[i] != address(0)) {
                unchecked {
                    leafIndex++;
                }
                leafs[leafIndex] = ManageLeaf(
                    getAddress(sourceChain, "uniV4PositionManager"),
                    false,
                    "modifyLiquidities(bytes,uint256)",
                    new address[](6),
                    string.concat(
                        "Decrease liquidity for UniswapV4 position for ",
                        ERC20(token0[i]).symbol(),
                        " and ",
                        ERC20(token1[i]).symbol(),
                        " using SETTLE"
                    ),
                    getAddress(sourceChain, "rawDataDecoderAndSanitizer")
                );
                leafs[leafIndex].argumentAddresses[0] = token0[i];
                leafs[leafIndex].argumentAddresses[1] = token1[i];
                leafs[leafIndex].argumentAddresses[2] = hooks[i];
                leafs[leafIndex].argumentAddresses[3] = token0[i];
                leafs[leafIndex].argumentAddresses[4] = token1[i];
                leafs[leafIndex].argumentAddresses[5] = getAddress(sourceChain, "boringVault");

                unchecked {
                    leafIndex++;
                }
                leafs[leafIndex] = ManageLeaf(
                    getAddress(sourceChain, "uniV4PositionManager"),
                    false,
                    "modifyLiquidities(bytes,uint256)",
                    new address[](5),
                    string.concat(
                        "Decrease liquidity for UniswapV4 position for ",
                        ERC20(token0[i]).symbol(),
                        " and ",
                        ERC20(token1[i]).symbol(),
                        " using CLEAR_OR_TAKE or CLOSE_CURRENCY"
                    ),
                    getAddress(sourceChain, "rawDataDecoderAndSanitizer")
                );
                leafs[leafIndex].argumentAddresses[0] = token0[i];
                leafs[leafIndex].argumentAddresses[1] = token1[i];
                leafs[leafIndex].argumentAddresses[2] = hooks[i];
                leafs[leafIndex].argumentAddresses[3] = token0[i];
                leafs[leafIndex].argumentAddresses[4] = token1[i];
            } else {
                unchecked {
                    leafIndex++;
                }
                leafs[leafIndex] = ManageLeaf(
                    getAddress(sourceChain, "uniV4PositionManager"),
                    false,
                    "modifyLiquidities(bytes,uint256)",
                    new address[](6),
                    string.concat(
                        "Decrease liquidity for UniswapV4 position for ETH and ",
                        ERC20(token1[i]).symbol(),
                        " using SETTLE"
                    ),
                    getAddress(sourceChain, "rawDataDecoderAndSanitizer")
                );
                leafs[leafIndex].argumentAddresses[0] = token0[i];
                leafs[leafIndex].argumentAddresses[1] = token1[i];
                leafs[leafIndex].argumentAddresses[2] = hooks[i];
                leafs[leafIndex].argumentAddresses[3] = token0[i];
                leafs[leafIndex].argumentAddresses[4] = token1[i];
                leafs[leafIndex].argumentAddresses[5] = getAddress(sourceChain, "boringVault");

                unchecked {
                    leafIndex++;
                }
                leafs[leafIndex] = ManageLeaf(
                    getAddress(sourceChain, "uniV4PositionManager"),
                    false,
                    "modifyLiquidities(bytes,uint256)",
                    new address[](5),
                    string.concat(
                        "Decrease liquidity for UniswapV4 position for ETH and ",
                        ERC20(token1[i]).symbol(),
                        " using CLEAR_OR_TAKE or CLOSE_CURRENCY"
                    ),
                    getAddress(sourceChain, "rawDataDecoderAndSanitizer")
                );
                leafs[leafIndex].argumentAddresses[0] = token0[i];
                leafs[leafIndex].argumentAddresses[1] = token1[i];
                leafs[leafIndex].argumentAddresses[2] = hooks[i];
                leafs[leafIndex].argumentAddresses[3] = token0[i];
                leafs[leafIndex].argumentAddresses[4] = token1[i];
            }

            //BURN LIQUIDITY
            if (token0[i] != address(0)) {
                unchecked {
                    leafIndex++;
                }
                leafs[leafIndex] = ManageLeaf(
                    getAddress(sourceChain, "uniV4PositionManager"),
                    false,
                    "modifyLiquidities(bytes,uint256)",
                    new address[](6),
                    string.concat(
                        "Burn liquidity position for UniswapV4 position for ",
                        ERC20(token0[i]).symbol(),
                        " and ",
                        ERC20(token1[i]).symbol()
                    ),
                    getAddress(sourceChain, "rawDataDecoderAndSanitizer")
                );
                leafs[leafIndex].argumentAddresses[0] = token0[i];
                leafs[leafIndex].argumentAddresses[1] = token1[i];
                leafs[leafIndex].argumentAddresses[2] = hooks[i];
                leafs[leafIndex].argumentAddresses[3] = token0[i];
                leafs[leafIndex].argumentAddresses[4] = token1[i];
                leafs[leafIndex].argumentAddresses[5] = getAddress(sourceChain, "boringVault");
            } else {
                unchecked {
                    leafIndex++;
                }
                leafs[leafIndex] = ManageLeaf(
                    getAddress(sourceChain, "uniV4PositionManager"),
                    false,
                    "modifyLiquidities(bytes,uint256)",
                    new address[](6),
                    string.concat(
                        "Burn liquidity position for UniswapV4 position for ETH and ", ERC20(token1[i]).symbol()
                    ),
                    getAddress(sourceChain, "rawDataDecoderAndSanitizer")
                );
                leafs[leafIndex].argumentAddresses[0] = token0[i];
                leafs[leafIndex].argumentAddresses[1] = token1[i];
                leafs[leafIndex].argumentAddresses[2] = hooks[i];
                leafs[leafIndex].argumentAddresses[3] = token0[i];
                leafs[leafIndex].argumentAddresses[4] = token1[i];
                leafs[leafIndex].argumentAddresses[5] = getAddress(sourceChain, "boringVault");
            }
        }
    }

    // ========================================= Camelot V3 =========================================

    function _addCamelotV3Leafs(ManageLeaf[] memory leafs, address[] memory token0, address[] memory token1) internal {
        require(token0.length == token1.length, "Token arrays must be of equal length");
        for (uint256 i; i < token0.length; ++i) {
            (token0[i], token1[i]) = token0[i] < token1[i] ? (token0[i], token1[i]) : (token1[i], token0[i]);
            // Approvals
            if (
                !ownerToTokenToSpenderToApprovalInTree[getAddress(sourceChain, "boringVault")][token0[i]][getAddress(
                    sourceChain, "camelotNonFungiblePositionManager"
                )]
            ) {
                unchecked {
                    leafIndex++;
                }
                leafs[leafIndex] = ManageLeaf(
                    token0[i],
                    false,
                    "approve(address,uint256)",
                    new address[](1),
                    string.concat("Approve CamelotV3 NonFungible Position Manager to spend ", ERC20(token0[i]).symbol()),
                    getAddress(sourceChain, "rawDataDecoderAndSanitizer")
                );
                leafs[leafIndex].argumentAddresses[0] = getAddress(sourceChain, "camelotNonFungiblePositionManager");
                ownerToTokenToSpenderToApprovalInTree[getAddress(sourceChain, "boringVault")][token0[i]][getAddress(
                    sourceChain, "camelotNonFungiblePositionManager"
                )] = true;
            }
            if (
                !ownerToTokenToSpenderToApprovalInTree[getAddress(sourceChain, "boringVault")][token1[i]][getAddress(
                    sourceChain, "camelotNonFungiblePositionManager"
                )]
            ) {
                unchecked {
                    leafIndex++;
                }
                leafs[leafIndex] = ManageLeaf(
                    token1[i],
                    false,
                    "approve(address,uint256)",
                    new address[](1),
                    string.concat("Approve CamelotV3 NonFungible Position Manager to spend ", ERC20(token1[i]).symbol()),
                    getAddress(sourceChain, "rawDataDecoderAndSanitizer")
                );
                leafs[leafIndex].argumentAddresses[0] = getAddress(sourceChain, "camelotNonFungiblePositionManager");
                ownerToTokenToSpenderToApprovalInTree[getAddress(sourceChain, "boringVault")][token1[i]][getAddress(
                    sourceChain, "camelotNonFungiblePositionManager"
                )] = true;
            }

            if (
                !ownerToTokenToSpenderToApprovalInTree[getAddress(sourceChain, "boringVault")][token0[i]][getAddress(
                    sourceChain, "camelotRouterV3"
                )]
            ) {
                unchecked {
                    leafIndex++;
                }
                leafs[leafIndex] = ManageLeaf(
                    token0[i],
                    false,
                    "approve(address,uint256)",
                    new address[](1),
                    string.concat("Approve CamelotV3 Router to spend ", ERC20(token0[i]).symbol()),
                    getAddress(sourceChain, "rawDataDecoderAndSanitizer")
                );
                leafs[leafIndex].argumentAddresses[0] = getAddress(sourceChain, "camelotRouterV3");
                ownerToTokenToSpenderToApprovalInTree[getAddress(sourceChain, "boringVault")][token0[i]][getAddress(
                    sourceChain, "camelotRouterV3"
                )] = true;
            }
            if (
                !ownerToTokenToSpenderToApprovalInTree[getAddress(sourceChain, "boringVault")][token1[i]][getAddress(
                    sourceChain, "camelotRouterV3"
                )]
            ) {
                unchecked {
                    leafIndex++;
                }
                leafs[leafIndex] = ManageLeaf(
                    token1[i],
                    false,
                    "approve(address,uint256)",
                    new address[](1),
                    string.concat("Approve CamelotV3 Router to spend ", ERC20(token1[i]).symbol()),
                    getAddress(sourceChain, "rawDataDecoderAndSanitizer")
                );
                leafs[leafIndex].argumentAddresses[0] = getAddress(sourceChain, "camelotRouterV3");
                ownerToTokenToSpenderToApprovalInTree[getAddress(sourceChain, "boringVault")][token1[i]][getAddress(
                    sourceChain, "camelotRouterV3"
                )] = true;
            }

            // Minting
            unchecked {
                leafIndex++;
            }
            leafs[leafIndex] = ManageLeaf(
                getAddress(sourceChain, "camelotNonFungiblePositionManager"),
                false,
                "mint((address,address,int24,int24,uint256,uint256,uint256,uint256,address,uint256))",
                new address[](3),
                string.concat("Mint CamelotV3 ", ERC20(token0[i]).symbol(), " ", ERC20(token1[i]).symbol(), " position"),
                getAddress(sourceChain, "rawDataDecoderAndSanitizer")
            );
            leafs[leafIndex].argumentAddresses[0] = token0[i];
            leafs[leafIndex].argumentAddresses[1] = token1[i];
            leafs[leafIndex].argumentAddresses[2] = getAddress(sourceChain, "boringVault");
            // Increase liquidity
            unchecked {
                leafIndex++;
            }
            leafs[leafIndex] = ManageLeaf(
                getAddress(sourceChain, "camelotNonFungiblePositionManager"),
                false,
                "increaseLiquidity((uint256,uint256,uint256,uint256,uint256,uint256))",
                new address[](4),
                string.concat(
                    "Add liquidity to CamelotV3 ",
                    ERC20(token0[i]).symbol(),
                    " ",
                    ERC20(token1[i]).symbol(),
                    " position"
                ),
                getAddress(sourceChain, "rawDataDecoderAndSanitizer")
            );
            leafs[leafIndex].argumentAddresses[0] = address(0);
            leafs[leafIndex].argumentAddresses[1] = token0[i];
            leafs[leafIndex].argumentAddresses[2] = token1[i];
            leafs[leafIndex].argumentAddresses[3] = getAddress(sourceChain, "boringVault");

            // Swapping to move tick in pool.
            unchecked {
                leafIndex++;
            }
            leafs[leafIndex] = ManageLeaf(
                getAddress(sourceChain, "camelotRouterV3"),
                false,
                "exactInput((bytes,address,uint256,uint256,uint256))",
                new address[](3),
                string.concat(
                    "Swap ", ERC20(token0[i]).symbol(), " for ", ERC20(token1[i]).symbol(), " using CamelotV3 router"
                ),
                getAddress(sourceChain, "rawDataDecoderAndSanitizer")
            );
            leafs[leafIndex].argumentAddresses[0] = token0[i];
            leafs[leafIndex].argumentAddresses[1] = token1[i];
            leafs[leafIndex].argumentAddresses[2] = getAddress(sourceChain, "boringVault");
            unchecked {
                leafIndex++;
            }
            leafs[leafIndex] = ManageLeaf(
                getAddress(sourceChain, "camelotRouterV3"),
                false,
                "exactInput((bytes,address,uint256,uint256,uint256))",
                new address[](3),
                string.concat(
                    "Swap ", ERC20(token1[i]).symbol(), " for ", ERC20(token0[i]).symbol(), " using CamelotV3 router"
                ),
                getAddress(sourceChain, "rawDataDecoderAndSanitizer")
            );
            leafs[leafIndex].argumentAddresses[0] = token1[i];
            leafs[leafIndex].argumentAddresses[1] = token0[i];
            leafs[leafIndex].argumentAddresses[2] = getAddress(sourceChain, "boringVault");
        }
        // Decrease liquidity
        unchecked {
            leafIndex++;
        }
        leafs[leafIndex] = ManageLeaf(
            getAddress(sourceChain, "camelotNonFungiblePositionManager"),
            false,
            "decreaseLiquidity((uint256,uint128,uint256,uint256,uint256))",
            new address[](1),
            "Remove liquidity from CamelotV3 position",
            getAddress(sourceChain, "rawDataDecoderAndSanitizer")
        );
        leafs[leafIndex].argumentAddresses[0] = getAddress(sourceChain, "boringVault");

        unchecked {
            leafIndex++;
        }
        leafs[leafIndex] = ManageLeaf(
            getAddress(sourceChain, "camelotNonFungiblePositionManager"),
            false,
            "collect((uint256,address,uint128,uint128))",
            new address[](2),
            "Collect fees from CamelotV3 position",
            getAddress(sourceChain, "rawDataDecoderAndSanitizer")
        );
        leafs[leafIndex].argumentAddresses[0] = getAddress(sourceChain, "boringVault");
        leafs[leafIndex].argumentAddresses[1] = getAddress(sourceChain, "boringVault");

        // burn
        unchecked {
            leafIndex++;
        }
        leafs[leafIndex] = ManageLeaf(
            getAddress(sourceChain, "camelotNonFungiblePositionManager"),
            false,
            "burn(uint256)",
            new address[](0),
            "Burn CamelotV3 position",
            getAddress(sourceChain, "rawDataDecoderAndSanitizer")
        );
    }

    // ========================================= Balancer V2 Flashloans =========================================

    function _addBalancerFlashloanLeafs(ManageLeaf[] memory leafs, address tokenToFlashloan) internal {
        unchecked {
            leafIndex++;
        }
        leafs[leafIndex] = ManageLeaf(
            getAddress(sourceChain, "managerAddress"),
            false,
            "flashLoan(address,address[],uint256[],bytes)",
            new address[](2),
            string.concat("Flashloan ", ERC20(tokenToFlashloan).symbol(), " from Balancer Vault"),
            getAddress(sourceChain, "rawDataDecoderAndSanitizer")
        );
        leafs[leafIndex].argumentAddresses[0] = getAddress(sourceChain, "managerAddress");
        leafs[leafIndex].argumentAddresses[1] = tokenToFlashloan;
    }

    // ========================================= Pendle Router =========================================
    function _addPendleMarketLeafs(ManageLeaf[] memory leafs, address marketAddress, bool allowLimitOrderFills)
        internal
    {
        PendleMarket market = PendleMarket(marketAddress);
        (address sy, address pt, address yt) = market.readTokens();
        PendleSy SY = PendleSy(sy);
        address[] memory possibleTokensIn = SY.getTokensIn();
        address[] memory possibleTokensOut = SY.getTokensOut();
        string memory underlyingAssetDescriptor;
        {
            // Some pendle markets report underlying assets that are not actually on the source chain, so handle that edge case.
            (, ERC20 underlyingAsset,) = SY.assetInfo();
            if (keccak256(bytes(sourceChain)) == keccak256(bytes(mainnet))) {
                // Underlying asset is a contract on sourceChain.
                if (address(underlyingAsset) == address(0)) {
                    underlyingAssetDescriptor = "liquidBeraETH";
                } else {
                    underlyingAssetDescriptor = underlyingAsset.symbol();
                }
            } else {
                // Underlying asset is not a contract on targetChain.
                underlyingAssetDescriptor = ERC20(sy).symbol();
            }
        }
        // Approve router to spend all tokens in, skipping zero addresses.
        for (uint256 i; i < possibleTokensIn.length; ++i) {
            if (
                possibleTokensIn[i] != address(0)
                    && !ownerToTokenToSpenderToApprovalInTree[getAddress(sourceChain, "boringVault")][possibleTokensIn[i]][getAddress(
                        sourceChain, "pendleRouter"
                    )]
            ) {
                ERC20 tokenIn = ERC20(possibleTokensIn[i]);
                unchecked {
                    leafIndex++;
                }
                leafs[leafIndex] = ManageLeaf(
                    possibleTokensIn[i],
                    false,
                    "approve(address,uint256)",
                    new address[](1),
                    string.concat("Approve Pendle router to spend ", tokenIn.symbol()),
                    getAddress(sourceChain, "rawDataDecoderAndSanitizer")
                );
                leafs[leafIndex].argumentAddresses[0] = getAddress(sourceChain, "pendleRouter");
                ownerToTokenToSpenderToApprovalInTree[getAddress(sourceChain, "boringVault")][possibleTokensIn[i]][getAddress(
                    sourceChain, "pendleRouter"
                )] = true;
            }
        }
        // Approve router to spend LP, SY, PT, YT
        unchecked {
            leafIndex++;
        }
        leafs[leafIndex] = ManageLeaf(
            marketAddress,
            false,
            "approve(address,uint256)",
            new address[](1),
            string.concat("Approve Pendle router to spend LP-", underlyingAssetDescriptor),
            getAddress(sourceChain, "rawDataDecoderAndSanitizer")
        );
        leafs[leafIndex].argumentAddresses[0] = getAddress(sourceChain, "pendleRouter");
        unchecked {
            leafIndex++;
        }
        leafs[leafIndex] = ManageLeaf(
            sy,
            false,
            "approve(address,uint256)",
            new address[](1),
            string.concat("Approve Pendle router to spend ", ERC20(sy).symbol()),
            getAddress(sourceChain, "rawDataDecoderAndSanitizer")
        );
        leafs[leafIndex].argumentAddresses[0] = getAddress(sourceChain, "pendleRouter");
        unchecked {
            leafIndex++;
        }
        leafs[leafIndex] = ManageLeaf(
            pt,
            false,
            "approve(address,uint256)",
            new address[](1),
            string.concat("Approve Pendle router to spend ", ERC20(pt).symbol()),
            getAddress(sourceChain, "rawDataDecoderAndSanitizer")
        );
        leafs[leafIndex].argumentAddresses[0] = getAddress(sourceChain, "pendleRouter");
        unchecked {
            leafIndex++;
        }
        leafs[leafIndex] = ManageLeaf(
            yt,
            false,
            "approve(address,uint256)",
            new address[](1),
            string.concat("Approve Pendle router to spend ", ERC20(yt).symbol()),
            getAddress(sourceChain, "rawDataDecoderAndSanitizer")
        );
        leafs[leafIndex].argumentAddresses[0] = getAddress(sourceChain, "pendleRouter");
        // Mint SY using input token.
        for (uint256 i; i < possibleTokensIn.length; ++i) {
            if (possibleTokensIn[i] != address(0)) {
                unchecked {
                    leafIndex++;
                }
                leafs[leafIndex] = ManageLeaf(
                    getAddress(sourceChain, "pendleRouter"),
                    false,
                    "mintSyFromToken(address,address,uint256,(address,uint256,address,address,(uint8,address,bytes,bool)))",
                    new address[](6),
                    string.concat("Mint ", ERC20(sy).symbol(), " using ", ERC20(possibleTokensIn[i]).symbol()),
                    getAddress(sourceChain, "rawDataDecoderAndSanitizer")
                );
                leafs[leafIndex].argumentAddresses[0] = getAddress(sourceChain, "boringVault");
                leafs[leafIndex].argumentAddresses[1] = sy;
                leafs[leafIndex].argumentAddresses[2] = possibleTokensIn[i];
                leafs[leafIndex].argumentAddresses[3] = possibleTokensIn[i];
                leafs[leafIndex].argumentAddresses[4] = address(0);
                leafs[leafIndex].argumentAddresses[5] = address(0);
            }
        }
        // Mint PT and YT using SY.
        unchecked {
            leafIndex++;
        }
        leafs[leafIndex] = ManageLeaf(
            getAddress(sourceChain, "pendleRouter"),
            false,
            "mintPyFromSy(address,address,uint256,uint256)",
            new address[](2),
            string.concat("Mint ", ERC20(pt).symbol(), " and ", ERC20(yt).symbol(), " from ", ERC20(sy).symbol()),
            getAddress(sourceChain, "rawDataDecoderAndSanitizer")
        );
        leafs[leafIndex].argumentAddresses[0] = getAddress(sourceChain, "boringVault");
        leafs[leafIndex].argumentAddresses[1] = yt;
        // Swap between PT and YT.
        unchecked {
            leafIndex++;
        }
        leafs[leafIndex] = ManageLeaf(
            getAddress(sourceChain, "pendleRouter"),
            false,
            "swapExactYtForPt(address,address,uint256,uint256,(uint256,uint256,uint256,uint256,uint256))",
            new address[](2),
            string.concat("Swap ", ERC20(yt).symbol(), " for ", ERC20(pt).symbol()),
            getAddress(sourceChain, "rawDataDecoderAndSanitizer")
        );
        leafs[leafIndex].argumentAddresses[0] = getAddress(sourceChain, "boringVault");
        leafs[leafIndex].argumentAddresses[1] = marketAddress;
        unchecked {
            leafIndex++;
        }
        leafs[leafIndex] = ManageLeaf(
            getAddress(sourceChain, "pendleRouter"),
            false,
            "swapExactPtForYt(address,address,uint256,uint256,(uint256,uint256,uint256,uint256,uint256))",
            new address[](2),
            string.concat("Swap ", ERC20(pt).symbol(), " for ", ERC20(yt).symbol()),
            getAddress(sourceChain, "rawDataDecoderAndSanitizer")
        );
        leafs[leafIndex].argumentAddresses[0] = getAddress(sourceChain, "boringVault");
        leafs[leafIndex].argumentAddresses[1] = marketAddress;
        // Manage Liquidity.
        unchecked {
            leafIndex++;
        }
        leafs[leafIndex] = ManageLeaf(
            getAddress(sourceChain, "pendleRouter"),
            false,
            "addLiquidityDualSyAndPt(address,address,uint256,uint256,uint256)",
            new address[](2),
            string.concat(
                "Mint LP-", underlyingAssetDescriptor, " using ", ERC20(sy).symbol(), " and ", ERC20(pt).symbol()
            ),
            getAddress(sourceChain, "rawDataDecoderAndSanitizer")
        );
        leafs[leafIndex].argumentAddresses[0] = getAddress(sourceChain, "boringVault");
        leafs[leafIndex].argumentAddresses[1] = marketAddress;
        unchecked {
            leafIndex++;
        }
        leafs[leafIndex] = ManageLeaf(
            getAddress(sourceChain, "pendleRouter"),
            false,
            "removeLiquidityDualSyAndPt(address,address,uint256,uint256,uint256)",
            new address[](2),
            string.concat(
                "Burn LP-", underlyingAssetDescriptor, " for ", ERC20(sy).symbol(), " and ", ERC20(pt).symbol()
            ),
            getAddress(sourceChain, "rawDataDecoderAndSanitizer")
        );
        leafs[leafIndex].argumentAddresses[0] = getAddress(sourceChain, "boringVault");
        leafs[leafIndex].argumentAddresses[1] = marketAddress;
        // Burn PT and YT for SY.
        unchecked {
            leafIndex++;
        }
        leafs[leafIndex] = ManageLeaf(
            getAddress(sourceChain, "pendleRouter"),
            false,
            "redeemPyToSy(address,address,uint256,uint256)",
            new address[](2),
            string.concat("Burn ", ERC20(pt).symbol(), " and ", ERC20(yt).symbol(), " for ", ERC20(sy).symbol()),
            getAddress(sourceChain, "rawDataDecoderAndSanitizer")
        );
        leafs[leafIndex].argumentAddresses[0] = getAddress(sourceChain, "boringVault");
        leafs[leafIndex].argumentAddresses[1] = yt;
        // Redeem SY for output token.
        for (uint256 i; i < possibleTokensOut.length; ++i) {
            if (possibleTokensOut[i] != address(0)) {
                unchecked {
                    leafIndex++;
                }
                leafs[leafIndex] = ManageLeaf(
                    getAddress(sourceChain, "pendleRouter"),
                    false,
                    "redeemSyToToken(address,address,uint256,(address,uint256,address,address,(uint8,address,bytes,bool)))",
                    new address[](6),
                    string.concat("Burn ", ERC20(sy).symbol(), " for ", ERC20(possibleTokensOut[i]).symbol()),
                    getAddress(sourceChain, "rawDataDecoderAndSanitizer")
                );
                leafs[leafIndex].argumentAddresses[0] = getAddress(sourceChain, "boringVault");
                leafs[leafIndex].argumentAddresses[1] = sy;
                leafs[leafIndex].argumentAddresses[2] = possibleTokensOut[i];
                leafs[leafIndex].argumentAddresses[3] = possibleTokensOut[i];
                leafs[leafIndex].argumentAddresses[4] = address(0);
                leafs[leafIndex].argumentAddresses[5] = address(0);
            }
        }
        // Harvest rewards.
        unchecked {
            leafIndex++;
        }
        leafs[leafIndex] = ManageLeaf(
            getAddress(sourceChain, "pendleRouter"),
            false,
            "redeemDueInterestAndRewards(address,address[],address[],address[])",
            new address[](4),
            string.concat("Redeem due interest and rewards for ", underlyingAssetDescriptor, " Pendle"),
            getAddress(sourceChain, "rawDataDecoderAndSanitizer")
        );
        leafs[leafIndex].argumentAddresses[0] = getAddress(sourceChain, "boringVault");
        leafs[leafIndex].argumentAddresses[1] = sy;
        leafs[leafIndex].argumentAddresses[2] = yt;
        leafs[leafIndex].argumentAddresses[3] = marketAddress;

        // Swap between SY and PT
        unchecked {
            leafIndex++;
        }
        leafs[leafIndex] = ManageLeaf(
            getAddress(sourceChain, "pendleRouter"),
            false,
            "swapExactSyForPt(address,address,uint256,uint256,(uint256,uint256,uint256,uint256,uint256),(address,uint256,((uint256,uint256,uint256,uint8,address,address,address,address,uint256,uint256,uint256,bytes),bytes,uint256)[],((uint256,uint256,uint256,uint8,address,address,address,address,uint256,uint256,uint256,bytes),bytes,uint256)[],bytes))",
            new address[](2),
            string.concat("Swap ", ERC20(sy).symbol(), " for ", ERC20(pt).symbol()),
            getAddress(sourceChain, "rawDataDecoderAndSanitizer")
        );
        leafs[leafIndex].argumentAddresses[0] = getAddress(sourceChain, "boringVault");
        leafs[leafIndex].argumentAddresses[1] = marketAddress;
        unchecked {
            leafIndex++;
        }
        leafs[leafIndex] = ManageLeaf(
            getAddress(sourceChain, "pendleRouter"),
            false,
            "swapExactPtForSy(address,address,uint256,uint256,(address,uint256,((uint256,uint256,uint256,uint8,address,address,address,address,uint256,uint256,uint256,bytes),bytes,uint256)[],((uint256,uint256,uint256,uint8,address,address,address,address,uint256,uint256,uint256,bytes),bytes,uint256)[],bytes))",
            new address[](2),
            string.concat("Swap ", ERC20(pt).symbol(), " for ", ERC20(sy).symbol()),
            getAddress(sourceChain, "rawDataDecoderAndSanitizer")
        );
        leafs[leafIndex].argumentAddresses[0] = getAddress(sourceChain, "boringVault");
        leafs[leafIndex].argumentAddresses[1] = marketAddress;

        // Swap between SY and YT
        unchecked {
            leafIndex++;
        }
        leafs[leafIndex] = ManageLeaf(
            getAddress(sourceChain, "pendleRouter"),
            false,
            "swapExactSyForYt(address,address,uint256,uint256,(uint256,uint256,uint256,uint256,uint256),(address,uint256,((uint256,uint256,uint256,uint8,address,address,address,address,uint256,uint256,uint256,bytes),bytes,uint256)[],((uint256,uint256,uint256,uint8,address,address,address,address,uint256,uint256,uint256,bytes),bytes,uint256)[],bytes))",
            new address[](2),
            string.concat("Swap ", ERC20(sy).symbol(), " for ", ERC20(yt).symbol()),
            getAddress(sourceChain, "rawDataDecoderAndSanitizer")
        );
        leafs[leafIndex].argumentAddresses[0] = getAddress(sourceChain, "boringVault");
        leafs[leafIndex].argumentAddresses[1] = marketAddress;
        unchecked {
            leafIndex++;
        }
        leafs[leafIndex] = ManageLeaf(
            getAddress(sourceChain, "pendleRouter"),
            false,
            "swapExactYtForSy(address,address,uint256,uint256,(address,uint256,((uint256,uint256,uint256,uint8,address,address,address,address,uint256,uint256,uint256,bytes),bytes,uint256)[],((uint256,uint256,uint256,uint8,address,address,address,address,uint256,uint256,uint256,bytes),bytes,uint256)[],bytes))",
            new address[](2),
            string.concat("Swap ", ERC20(yt).symbol(), " for ", ERC20(sy).symbol()),
            getAddress(sourceChain, "rawDataDecoderAndSanitizer")
        );
        leafs[leafIndex].argumentAddresses[0] = getAddress(sourceChain, "boringVault");
        leafs[leafIndex].argumentAddresses[1] = marketAddress;

        if (allowLimitOrderFills) {
            // Re-add the swap between SY and PT and YT leaves, but add in the limit order router, and YT in the argumentAddresses.
            unchecked {
                leafIndex++;
            }
            leafs[leafIndex] = ManageLeaf(
                getAddress(sourceChain, "pendleRouter"),
                false,
                "swapExactSyForPt(address,address,uint256,uint256,(uint256,uint256,uint256,uint256,uint256),(address,uint256,((uint256,uint256,uint256,uint8,address,address,address,address,uint256,uint256,uint256,bytes),bytes,uint256)[],((uint256,uint256,uint256,uint8,address,address,address,address,uint256,uint256,uint256,bytes),bytes,uint256)[],bytes))",
                new address[](4),
                string.concat("Swap ", ERC20(sy).symbol(), " for ", ERC20(pt).symbol(), " with limit orders"),
                getAddress(sourceChain, "rawDataDecoderAndSanitizer")
            );
            leafs[leafIndex].argumentAddresses[0] = getAddress(sourceChain, "boringVault");
            leafs[leafIndex].argumentAddresses[1] = marketAddress;
            leafs[leafIndex].argumentAddresses[2] = getAddress(sourceChain, "pendleLimitOrderRouter");
            leafs[leafIndex].argumentAddresses[3] = yt;
            unchecked {
                leafIndex++;
            }
            leafs[leafIndex] = ManageLeaf(
                getAddress(sourceChain, "pendleRouter"),
                false,
                "swapExactPtForSy(address,address,uint256,uint256,(address,uint256,((uint256,uint256,uint256,uint8,address,address,address,address,uint256,uint256,uint256,bytes),bytes,uint256)[],((uint256,uint256,uint256,uint8,address,address,address,address,uint256,uint256,uint256,bytes),bytes,uint256)[],bytes))",
                new address[](4),
                string.concat("Swap ", ERC20(pt).symbol(), " for ", ERC20(sy).symbol(), " with limit orders"),
                getAddress(sourceChain, "rawDataDecoderAndSanitizer")
            );
            leafs[leafIndex].argumentAddresses[0] = getAddress(sourceChain, "boringVault");
            leafs[leafIndex].argumentAddresses[1] = marketAddress;
            leafs[leafIndex].argumentAddresses[2] = getAddress(sourceChain, "pendleLimitOrderRouter");
            leafs[leafIndex].argumentAddresses[3] = yt;

            unchecked {
                leafIndex++;
            }
            leafs[leafIndex] = ManageLeaf(
                getAddress(sourceChain, "pendleRouter"),
                false,
                "swapExactSyForYt(address,address,uint256,uint256,(uint256,uint256,uint256,uint256,uint256),(address,uint256,((uint256,uint256,uint256,uint8,address,address,address,address,uint256,uint256,uint256,bytes),bytes,uint256)[],((uint256,uint256,uint256,uint8,address,address,address,address,uint256,uint256,uint256,bytes),bytes,uint256)[],bytes))",
                new address[](4),
                string.concat("Swap ", ERC20(sy).symbol(), " for ", ERC20(yt).symbol(), " with limit orders"),
                getAddress(sourceChain, "rawDataDecoderAndSanitizer")
            );
            leafs[leafIndex].argumentAddresses[0] = getAddress(sourceChain, "boringVault");
            leafs[leafIndex].argumentAddresses[1] = marketAddress;
            leafs[leafIndex].argumentAddresses[2] = getAddress(sourceChain, "pendleLimitOrderRouter");
            leafs[leafIndex].argumentAddresses[3] = yt;
            unchecked {
                leafIndex++;
            }
            leafs[leafIndex] = ManageLeaf(
                getAddress(sourceChain, "pendleRouter"),
                false,
                "swapExactYtForSy(address,address,uint256,uint256,(address,uint256,((uint256,uint256,uint256,uint8,address,address,address,address,uint256,uint256,uint256,bytes),bytes,uint256)[],((uint256,uint256,uint256,uint8,address,address,address,address,uint256,uint256,uint256,bytes),bytes,uint256)[],bytes))",
                new address[](4),
                string.concat("Swap ", ERC20(yt).symbol(), " for ", ERC20(sy).symbol(), " with limit orders"),
                getAddress(sourceChain, "rawDataDecoderAndSanitizer")
            );
            leafs[leafIndex].argumentAddresses[0] = getAddress(sourceChain, "boringVault");
            leafs[leafIndex].argumentAddresses[1] = marketAddress;
            leafs[leafIndex].argumentAddresses[2] = getAddress(sourceChain, "pendleLimitOrderRouter");
            leafs[leafIndex].argumentAddresses[3] = yt;

            _addPendleLimitOrderLeafs(leafs, marketAddress);
        }
    }

    // ========================================= Pendle Limit Order =========================================

    function _addPendleLimitOrderLeafs(ManageLeaf[] memory leafs, address marketAddress) internal {
        // Approve Limit Order Router to spend yt, pt and sy.
        PendleMarket market = PendleMarket(marketAddress);
        (address sy, address pt, address yt) = market.readTokens();

        if (
            !ownerToTokenToSpenderToApprovalInTree[getAddress(sourceChain, "boringVault")][yt][getAddress(
                sourceChain, "pendleLimitOrderRouter"
            )]
        ) {
            unchecked {
                leafIndex++;
            }
            leafs[leafIndex] = ManageLeaf(
                yt,
                false,
                "approve(address,uint256)",
                new address[](1),
                string.concat("Approve Pendle Limit Order Router to spend ", ERC20(yt).symbol()),
                getAddress(sourceChain, "rawDataDecoderAndSanitizer")
            );
            leafs[leafIndex].argumentAddresses[0] = getAddress(sourceChain, "pendleLimitOrderRouter");
            ownerToTokenToSpenderToApprovalInTree[getAddress(sourceChain, "boringVault")][yt][getAddress(
                sourceChain, "pendleLimitOrderRouter"
            )] = true;
        }

        if (
            !ownerToTokenToSpenderToApprovalInTree[getAddress(sourceChain, "boringVault")][pt][getAddress(
                sourceChain, "pendleLimitOrderRouter"
            )]
        ) {
            unchecked {
                leafIndex++;
            }
            leafs[leafIndex] = ManageLeaf(
                pt,
                false,
                "approve(address,uint256)",
                new address[](1),
                string.concat("Approve Pendle Limit Order Router to spend ", ERC20(pt).symbol()),
                getAddress(sourceChain, "rawDataDecoderAndSanitizer")
            );
            leafs[leafIndex].argumentAddresses[0] = getAddress(sourceChain, "pendleLimitOrderRouter");
            ownerToTokenToSpenderToApprovalInTree[getAddress(sourceChain, "boringVault")][pt][getAddress(
                sourceChain, "pendleLimitOrderRouter"
            )] = true;
        }

        if (
            !ownerToTokenToSpenderToApprovalInTree[getAddress(sourceChain, "boringVault")][sy][getAddress(
                sourceChain, "pendleLimitOrderRouter"
            )]
        ) {
            unchecked {
                leafIndex++;
            }
            leafs[leafIndex] = ManageLeaf(
                sy,
                false,
                "approve(address,uint256)",
                new address[](1),
                string.concat("Approve Pendle Limit Order Router to spend ", ERC20(sy).symbol()),
                getAddress(sourceChain, "rawDataDecoderAndSanitizer")
            );
            leafs[leafIndex].argumentAddresses[0] = getAddress(sourceChain, "pendleLimitOrderRouter");
            ownerToTokenToSpenderToApprovalInTree[getAddress(sourceChain, "boringVault")][sy][getAddress(
                sourceChain, "pendleLimitOrderRouter"
            )] = true;
        }

        // Add fill leaf.
        unchecked {
            leafIndex++;
        }
        leafs[leafIndex] = ManageLeaf(
            getAddress(sourceChain, "pendleLimitOrderRouter"),
            false,
            "fill(((uint256,uint256,uint256,uint8,address,address,address,address,uint256,uint256,uint256,bytes),bytes,uint256)[],address,uint256,bytes,bytes)",
            new address[](2),
            string.concat("Fill Limit orders for ", ERC20(sy).symbol(), " Pendle market"),
            getAddress(sourceChain, "rawDataDecoderAndSanitizer")
        );
        leafs[leafIndex].argumentAddresses[0] = getAddress(sourceChain, "boringVault");
        leafs[leafIndex].argumentAddresses[1] = yt;
    }

    // ========================================= Balancer =========================================

    function _addBalancerLeafs(ManageLeaf[] memory leafs, bytes32 poolId, address gauge) internal {
        BalancerVault bv = BalancerVault(getAddress(sourceChain, "balancerVault"));

        (ERC20[] memory tokens,,) = bv.getPoolTokens(poolId);
        address pool = _getPoolAddressFromPoolId(poolId);
        uint256 tokenCount;
        for (uint256 i; i < tokens.length; i++) {
            if (
                address(tokens[i]) != pool
                    && !ownerToTokenToSpenderToApprovalInTree[getAddress(sourceChain, "boringVault")][address(tokens[i])][getAddress(
                        sourceChain, "balancerVault"
                    )]
            ) {
                unchecked {
                    leafIndex++;
                }
                leafs[leafIndex] = ManageLeaf(
                    address(tokens[i]),
                    false,
                    "approve(address,uint256)",
                    new address[](1),
                    string.concat("Approve Balancer Vault to spend ", tokens[i].symbol()),
                    getAddress(sourceChain, "rawDataDecoderAndSanitizer")
                );
                leafs[leafIndex].argumentAddresses[0] = getAddress(sourceChain, "balancerVault");
                ownerToTokenToSpenderToApprovalInTree[getAddress(sourceChain, "boringVault")][address(tokens[i])][getAddress(
                    sourceChain, "balancerVault"
                )] = true;
            }
            tokenCount++;
        }

        // Approve gauge.
        if (gauge != address(0)) {
            if (!ownerToTokenToSpenderToApprovalInTree[getAddress(sourceChain, "boringVault")][pool][gauge]) {
                unchecked {
                    leafIndex++;
                }
                leafs[leafIndex] = ManageLeaf(
                    pool,
                    false,
                    "approve(address,uint256)",
                    new address[](1),
                    string.concat("Approve Balancer gauge to spend ", ERC20(pool).symbol()),
                    getAddress(sourceChain, "rawDataDecoderAndSanitizer")
                );
                leafs[leafIndex].argumentAddresses[0] = gauge;
                ownerToTokenToSpenderToApprovalInTree[getAddress(sourceChain, "boringVault")][pool][gauge] = true;
            }
        }

        address[] memory addressArguments = new address[](3 + tokenCount);
        addressArguments[0] = pool;
        addressArguments[1] = getAddress(sourceChain, "boringVault");
        addressArguments[2] = getAddress(sourceChain, "boringVault");
        // uint256 j;
        for (uint256 i; i < tokens.length; i++) {
            // if (address(tokens[i]) == pool) continue;
            addressArguments[3 + i] = address(tokens[i]);
            // j++;
        }

        // Join pool
        unchecked {
            leafIndex++;
        }
        leafs[leafIndex] = ManageLeaf(
            getAddress(sourceChain, "balancerVault"),
            false,
            "joinPool(bytes32,address,address,(address[],uint256[],bytes,bool))",
            new address[](addressArguments.length),
            string.concat("Join Balancer pool ", ERC20(pool).symbol()),
            getAddress(sourceChain, "rawDataDecoderAndSanitizer")
        );
        for (uint256 i; i < addressArguments.length; i++) {
            leafs[leafIndex].argumentAddresses[i] = addressArguments[i];
        }

        // Exit pool
        unchecked {
            leafIndex++;
        }
        leafs[leafIndex] = ManageLeaf(
            getAddress(sourceChain, "balancerVault"),
            false,
            "exitPool(bytes32,address,address,(address[],uint256[],bytes,bool))",
            new address[](addressArguments.length),
            string.concat("Exit Balancer pool ", ERC20(pool).symbol()),
            getAddress(sourceChain, "rawDataDecoderAndSanitizer")
        );
        for (uint256 i; i < addressArguments.length; i++) {
            leafs[leafIndex].argumentAddresses[i] = addressArguments[i];
        }

        // Deposit into gauge.
        if (gauge != address(0)) {
            unchecked {
                leafIndex++;
            }
            leafs[leafIndex] = ManageLeaf(
                gauge,
                false,
                "deposit(uint256,address)",
                new address[](1),
                string.concat("Deposit ", ERC20(pool).symbol(), " into Balancer gauge"),
                getAddress(sourceChain, "rawDataDecoderAndSanitizer")
            );
            leafs[leafIndex].argumentAddresses[0] = getAddress(sourceChain, "boringVault");

            // Withdraw from gauge.
            unchecked {
                leafIndex++;
            }
            leafs[leafIndex] = ManageLeaf(
                gauge,
                false,
                "withdraw(uint256)",
                new address[](0),
                string.concat("Withdraw ", ERC20(pool).symbol(), " from Balancer gauge"),
                getAddress(sourceChain, "rawDataDecoderAndSanitizer")
            );

            if (keccak256(abi.encode(sourceChain)) == keccak256(abi.encode(mainnet))) {
                // Mint rewards.
                unchecked {
                    leafIndex++;
                }
                leafs[leafIndex] = ManageLeaf(
                    getAddress(sourceChain, "minter"),
                    false,
                    "mint(address)",
                    new address[](1),
                    string.concat("Mint rewards from Balancer gauge"),
                    getAddress(sourceChain, "rawDataDecoderAndSanitizer")
                );
                leafs[leafIndex].argumentAddresses[0] = gauge;
            } else {
                // Call claim_rewards(address) on gauge.
                unchecked {
                    leafIndex++;
                }
                leafs[leafIndex] = ManageLeaf(
                    gauge,
                    false,
                    "claim_rewards(address)",
                    new address[](1),
                    string.concat("Claim rewards from Balancer gauge"),
                    getAddress(sourceChain, "rawDataDecoderAndSanitizer")
                );
                leafs[leafIndex].argumentAddresses[0] = getAddress(sourceChain, "boringVault");
            }
        }
    }

    function _addBalancerSwapLeafs(ManageLeaf[] memory leafs, bytes32 poolId) internal {
        BalancerVault bv = BalancerVault(getAddress(sourceChain, "balancerVault"));

        (ERC20[] memory tokens,,) = bv.getPoolTokens(poolId);
        address pool = _getPoolAddressFromPoolId(poolId);
        uint256 tokenCount;

        require(tokens.length <= 2, "Swaps for token pools above 2 are not supported");

        for (uint256 i; i < tokens.length; i++) {
            if (
                address(tokens[i]) != pool
                    && !ownerToTokenToSpenderToApprovalInTree[getAddress(sourceChain, "boringVault")][address(tokens[i])][getAddress(
                        sourceChain, "balancerVault"
                    )]
            ) {
                unchecked {
                    leafIndex++;
                }
                leafs[leafIndex] = ManageLeaf(
                    address(tokens[i]),
                    false,
                    "approve(address,uint256)",
                    new address[](1),
                    string.concat("Approve Balancer Vault to spend ", tokens[i].symbol()),
                    getAddress(sourceChain, "rawDataDecoderAndSanitizer")
                );
                leafs[leafIndex].argumentAddresses[0] = getAddress(sourceChain, "balancerVault");
                ownerToTokenToSpenderToApprovalInTree[getAddress(sourceChain, "boringVault")][address(tokens[i])][getAddress(
                    sourceChain, "balancerVault"
                )] = true;
            }
            tokenCount++;
        }

        unchecked {
            leafIndex++;
        }
        leafs[leafIndex] = ManageLeaf(
            getAddress(sourceChain, "balancerVault"),
            false,
            "swap((bytes32,uint8,address,address,uint256,bytes),(address,bool,address,bool),uint256,uint256)",
            new address[](5),
            string.concat("Swap ", tokens[0].symbol(), " for ", tokens[1].symbol(), " using Balancer"),
            getAddress(sourceChain, "rawDataDecoderAndSanitizer")
        );
        leafs[leafIndex].argumentAddresses[0] = pool;
        leafs[leafIndex].argumentAddresses[1] = address(tokens[0]);
        leafs[leafIndex].argumentAddresses[2] = address(tokens[1]);
        leafs[leafIndex].argumentAddresses[3] = getAddress(sourceChain, "boringVault");
        leafs[leafIndex].argumentAddresses[4] = getAddress(sourceChain, "boringVault");

        unchecked {
            leafIndex++;
        }
        leafs[leafIndex] = ManageLeaf(
            getAddress(sourceChain, "balancerVault"),
            false,
            "swap((bytes32,uint8,address,address,uint256,bytes),(address,bool,address,bool),uint256,uint256)",
            new address[](5),
            string.concat("Swap ", tokens[1].symbol(), " for ", tokens[0].symbol(), " using Balancer"),
            getAddress(sourceChain, "rawDataDecoderAndSanitizer")
        );
        leafs[leafIndex].argumentAddresses[0] = pool;
        leafs[leafIndex].argumentAddresses[1] = address(tokens[1]);
        leafs[leafIndex].argumentAddresses[2] = address(tokens[0]);
        leafs[leafIndex].argumentAddresses[3] = getAddress(sourceChain, "boringVault");
        leafs[leafIndex].argumentAddresses[4] = getAddress(sourceChain, "boringVault");
    }

    function _addBalancerV3Leafs(ManageLeaf[] memory leafs, address _pool, bool boosted, address gauge) internal {
        // if it's a boosted pool, these will be wrapped YB tokens, so we will need to somehow get the underlying of those pools
        // it appears like they are a standard ERC4626(?) compliant wrapper vault, so we can proably just check if the pool is boosted, and if it is, then we add ERC4626 leaves
        address[] memory tokens =
            IVaultExplorer(getAddress(sourceChain, "balancerV3VaultExplorer")).getPoolTokens(_pool);

        IBalancerV3Pool pool = IBalancerV3Pool(_pool);

        // NOTE: the router functions are all payable, but pool creation does not seem to support Native ETH? so it might be payable for something else, idk yet
        bool hasEth = false;

        //I think the router uses permit2, but will double check
        uint256 length = tokens.length;
        for (uint256 i = 0; i < length; ++i) {
            //if ETH is not used on chain, will have to add it to `ChainValues`, but this should revert during root creation alerting us of that
            if (tokens[i] == address(0) || tokens[i] == getAddress(sourceChain, "ETH")) {
                hasEth = true;
            }

            if (boosted) {
                try ERC4626(tokens[i]).asset() returns (ERC20 assetAddress) {
                    if (address(assetAddress) != address(0)) {
                        _addERC4626Leafs(leafs, ERC4626(tokens[i]));
                    }
                } catch {
                    // Token doesn't implement asset() or isn't a valid ERC4626
                    // Skip this token or handle the error as needed
                }
            }

            if (
                !ownerToTokenToSpenderToApprovalInTree[getAddress(sourceChain, "boringVault")][address(tokens[i])][_pool]
            ) {
                unchecked {
                    leafIndex++;
                }
                leafs[leafIndex] = ManageLeaf(
                    address(tokens[i]),
                    false,
                    "approve(address,uint256)",
                    new address[](1),
                    string.concat("Approve Permit2 to spend ", ERC20(tokens[i]).symbol()),
                    getAddress(sourceChain, "rawDataDecoderAndSanitizer")
                );
                leafs[leafIndex].argumentAddresses[0] = getAddress(sourceChain, "permit2");
                ownerToTokenToSpenderToApprovalInTree[getAddress(sourceChain, "boringVault")][address(tokens[i])][getAddress(
                    sourceChain, "permit2"
                )] = true;

                //use permit2 to approve router
                unchecked {
                    leafIndex++;
                }
                leafs[leafIndex] = ManageLeaf(
                    getAddress(sourceChain, "permit2"),
                    false,
                    "approve(address,address,uint160,uint48)",
                    new address[](2),
                    string.concat("Use Permit2 to approve ", pool.name(), " to spend ", ERC20(tokens[i]).symbol()),
                    getAddress(sourceChain, "rawDataDecoderAndSanitizer")
                );
                leafs[leafIndex].argumentAddresses[0] = tokens[i];
                leafs[leafIndex].argumentAddresses[1] = getAddress(sourceChain, "balancerV3Router");
                ownerToTokenToSpenderToApprovalInTree[getAddress(sourceChain, "boringVault")][address(tokens[i])][getAddress(
                    sourceChain, "balancerV3Router"
                )] = true;
            }

            unchecked {
                leafIndex++;
            }
            leafs[leafIndex] = ManageLeaf(
                getAddress(sourceChain, "permit2"),
                false,
                "lockdown((address,address)[])",
                new address[](2),
                string.concat("Revoke approval from BalancerV3Router for ", ERC20(tokens[i]).symbol()),
                getAddress(sourceChain, "rawDataDecoderAndSanitizer")
            );
            leafs[leafIndex].argumentAddresses[0] = tokens[i];
            leafs[leafIndex].argumentAddresses[1] = getAddress(sourceChain, "balancerV3Router");
        }

        if (
            !ownerToTokenToSpenderToApprovalInTree[getAddress(sourceChain, "boringVault")][address(_pool)][getAddress(
                sourceChain, "permit2"
            )]
        ) {
            unchecked {
                leafIndex++;
            }
            leafs[leafIndex] = ManageLeaf(
                address(_pool),
                false,
                "approve(address,uint256)",
                new address[](1),
                string.concat("Approve Router to spend bpt: ", ERC20(_pool).symbol()),
                getAddress(sourceChain, "rawDataDecoderAndSanitizer")
            );
            leafs[leafIndex].argumentAddresses[0] = getAddress(sourceChain, "balancerV3Router");
            ownerToTokenToSpenderToApprovalInTree[getAddress(sourceChain, "boringVault")][address(_pool)][getAddress(
                sourceChain, "balancerV3Router"
            )] = true;
        }

        unchecked {
            leafIndex++;
        }
        leafs[leafIndex] = ManageLeaf(
            getAddress(sourceChain, "balancerV3Router"),
            false,
            "addLiquidityProportional(address,uint256[],uint256,bool,bytes)",
            new address[](1),
            string.concat("Add liquidty proportional to ", pool.name(), " on BalancerV3"),
            getAddress(sourceChain, "rawDataDecoderAndSanitizer")
        );
        leafs[leafIndex].argumentAddresses[0] = _pool;

        if (hasEth) {
            unchecked {
                leafIndex++;
            }
            leafs[leafIndex] = ManageLeaf(
                getAddress(sourceChain, "balancerV3Router"),
                true,
                "addLiquidityProportional(address,uint256[],uint256,bool,bytes)",
                new address[](1),
                string.concat("Add liquidty proportional to ", pool.name(), " on BalancerV3"),
                getAddress(sourceChain, "rawDataDecoderAndSanitizer")
            );
            leafs[leafIndex].argumentAddresses[0] = _pool;
        }

        unchecked {
            leafIndex++;
        }
        leafs[leafIndex] = ManageLeaf(
            getAddress(sourceChain, "balancerV3Router"),
            false,
            "addLiquidityUnbalanced(address,uint256[],uint256,bool,bytes)",
            new address[](1),
            string.concat("Add liquidty unbalanced to ", pool.name(), " on BalancerV3"),
            getAddress(sourceChain, "rawDataDecoderAndSanitizer")
        );
        leafs[leafIndex].argumentAddresses[0] = _pool;

        if (hasEth) {
            unchecked {
                leafIndex++;
            }
            leafs[leafIndex] = ManageLeaf(
                getAddress(sourceChain, "balancerV3Router"),
                true,
                "addLiquidityUnbalanced(address,uint256[],uint256,bool,bytes)",
                new address[](1),
                string.concat("Add liquidty proportional to ", pool.name(), " on BalancerV3"),
                getAddress(sourceChain, "rawDataDecoderAndSanitizer")
            );
            leafs[leafIndex].argumentAddresses[0] = _pool;
        }

        unchecked {
            leafIndex++;
        }
        leafs[leafIndex] = ManageLeaf(
            getAddress(sourceChain, "balancerV3Router"),
            false,
            "addLiquiditySingleTokenExactOut(address,address,uint256,uint256,bool,bytes)",
            new address[](1),
            string.concat("Add liquidty unbalanced to ", pool.name(), " on BalancerV3"),
            getAddress(sourceChain, "rawDataDecoderAndSanitizer")
        );
        leafs[leafIndex].argumentAddresses[0] = _pool;
        //leafs[leafIndex].argumentAddresses[1] = _pool;

        if (hasEth) {
            unchecked {
                leafIndex++;
            }
            leafs[leafIndex] = ManageLeaf(
                getAddress(sourceChain, "balancerV3Router"),
                true,
                "addLiquiditySingleTokenExactOut(address,address,uint256,uint256,bool,bytes)",
                new address[](1),
                string.concat("Add liquidty proportional to ", pool.name(), " on BalancerV3"),
                getAddress(sourceChain, "rawDataDecoderAndSanitizer")
            );
            leafs[leafIndex].argumentAddresses[0] = _pool;
        }

        unchecked {
            leafIndex++;
        }
        leafs[leafIndex] = ManageLeaf(
            getAddress(sourceChain, "balancerV3Router"),
            false,
            "addLiquidityCustom(address,uint256[],uint256,bool,bytes)",
            new address[](1),
            string.concat("Add liquidty custom to ", pool.name(), " on BalancerV3"),
            getAddress(sourceChain, "rawDataDecoderAndSanitizer")
        );
        leafs[leafIndex].argumentAddresses[0] = _pool;

        if (hasEth) {
            unchecked {
                leafIndex++;
            }
            leafs[leafIndex] = ManageLeaf(
                getAddress(sourceChain, "balancerV3Router"),
                true,
                "addLiquidityCustom(address,uint256[],uint256,bool,bytes)",
                new address[](1),
                string.concat("Add liquidty custom to ", pool.name(), " on BalancerV3"),
                getAddress(sourceChain, "rawDataDecoderAndSanitizer")
            );
            leafs[leafIndex].argumentAddresses[0] = _pool;
        }

        unchecked {
            leafIndex++;
        }
        leafs[leafIndex] = ManageLeaf(
            getAddress(sourceChain, "balancerV3Router"),
            false,
            "removeLiquidityProportional(address,uint256,uint256[],bool,bytes)",
            new address[](1),
            string.concat("Remove liquidity proportional to ", pool.name(), " on BalancerV3"),
            getAddress(sourceChain, "rawDataDecoderAndSanitizer")
        );
        leafs[leafIndex].argumentAddresses[0] = _pool;

        if (hasEth) {
            unchecked {
                leafIndex++;
            }
            leafs[leafIndex] = ManageLeaf(
                getAddress(sourceChain, "balancerV3Router"),
                true,
                "removeLiquidityProportional(address,uint256,uint256[],bool,bytes)",
                new address[](1),
                string.concat("Remove liquidity proportional to ", pool.name(), " on BalancerV3"),
                getAddress(sourceChain, "rawDataDecoderAndSanitizer")
            );
            leafs[leafIndex].argumentAddresses[0] = _pool;
        }

        unchecked {
            leafIndex++;
        }
        leafs[leafIndex] = ManageLeaf(
            getAddress(sourceChain, "balancerV3Router"),
            false,
            "removeLiquiditySingleTokenExactIn(address,uint256,address,uint256,bool,bytes)",
            new address[](1),
            string.concat("Remove liquidty single token exact in from ", pool.name()),
            getAddress(sourceChain, "rawDataDecoderAndSanitizer")
        );
        leafs[leafIndex].argumentAddresses[0] = _pool;

        if (hasEth) {
            unchecked {
                leafIndex++;
            }
            leafs[leafIndex] = ManageLeaf(
                getAddress(sourceChain, "balancerV3Router"),
                true,
                "removeLiquiditySingleTokenExactIn(address,uint256,address,uint256,bool,bytes)",
                new address[](1),
                string.concat("Remove liquidty single token exact in from ", pool.name()),
                getAddress(sourceChain, "rawDataDecoderAndSanitizer")
            );
            leafs[leafIndex].argumentAddresses[0] = _pool;
        }

        unchecked {
            leafIndex++;
        }
        leafs[leafIndex] = ManageLeaf(
            getAddress(sourceChain, "balancerV3Router"),
            false,
            "removeLiquiditySingleTokenExactOut(address,uint256,address,uint256,bool,bytes)",
            new address[](1),
            string.concat("Remove Liquidity single token exact out from ", pool.name()),
            getAddress(sourceChain, "rawDataDecoderAndSanitizer")
        );
        leafs[leafIndex].argumentAddresses[0] = _pool;

        if (hasEth) {
            unchecked {
                leafIndex++;
            }
            leafs[leafIndex] = ManageLeaf(
                getAddress(sourceChain, "balancerV3Router"),
                true,
                "removeLiquiditySingleTokenExactOut(address,uint256,address,uint256,bool,bytes)",
                new address[](1),
                string.concat("Remove liquidty single token exact in from ", pool.name()),
                getAddress(sourceChain, "rawDataDecoderAndSanitizer")
            );
            leafs[leafIndex].argumentAddresses[0] = _pool;
        }

        unchecked {
            leafIndex++;
        }
        leafs[leafIndex] = ManageLeaf(
            getAddress(sourceChain, "balancerV3Router"),
            false,
            "removeLiquidityCustom(address,uint256,uint256[],bool,bytes)",
            new address[](1),
            string.concat("Remove Liquidity custom from ", pool.name()),
            getAddress(sourceChain, "rawDataDecoderAndSanitizer")
        );
        leafs[leafIndex].argumentAddresses[0] = _pool;

        if (hasEth) {
            unchecked {
                leafIndex++;
            }
            leafs[leafIndex] = ManageLeaf(
                getAddress(sourceChain, "balancerV3Router"),
                true,
                "removeLiquidityCustom(address,uint256,uint256[],bool,bytes)",
                new address[](1),
                string.concat("Remove Liquidity custom from ", pool.name()),
                getAddress(sourceChain, "rawDataDecoderAndSanitizer")
            );
            leafs[leafIndex].argumentAddresses[0] = _pool;
        }

        unchecked {
            leafIndex++;
        }
        leafs[leafIndex] = ManageLeaf(
            getAddress(sourceChain, "balancerV3Router"),
            false,
            "removeLiquidityRecovery(address,uint256,uint256[])",
            new address[](1),
            string.concat("Remove Liquidity in recovery mode from ", pool.name()),
            getAddress(sourceChain, "rawDataDecoderAndSanitizer")
        );
        leafs[leafIndex].argumentAddresses[0] = _pool;

        if (gauge != address(0)) {
            _addCurveGaugeLeafs(leafs, gauge);
        }
    }

    function _addBalancerV3SwapLeafs(ManageLeaf[] memory leafs, address _pool, bool hasEth) internal {
        address[] memory tokens =
            IVaultExplorer(getAddress(sourceChain, "balancerV3VaultExplorer")).getPoolTokens(_pool);

        IBalancerV3Pool pool = IBalancerV3Pool(_pool);

        //if the pool as WETH, you can use native eth and wrap it

        //I think the router uses permit2, but will double check
        uint256 length = tokens.length;
        for (uint256 i = 0; i < length; ++i) {
            //unchecked {
            //    leafIndex++;
            //}

            //leafs[leafIndex] = ManageLeaf(
            //    address(tokens[i]),
            //    false,
            //    "approve(address,uint256)",
            //    new address[](1),
            //    string.concat("Approve BalancerV3 Vault to spend ", ERC20(tokens[i]).symbol()),
            //    getAddress(sourceChain, "rawDataDecoderAndSanitizer")
            //);
            //leafs[leafIndex].argumentAddresses[0] = getAddress(sourceChain, "balancerV3Vault");

            unchecked {
                leafIndex++;
            }
            leafs[leafIndex] = ManageLeaf(
                address(tokens[i]),
                false,
                "approve(address,uint256)",
                new address[](1),
                string.concat("Approve Permit2 to spend ", ERC20(tokens[i]).symbol()),
                getAddress(sourceChain, "rawDataDecoderAndSanitizer")
            );
            leafs[leafIndex].argumentAddresses[0] = getAddress(sourceChain, "permit2");
            ownerToTokenToSpenderToApprovalInTree[getAddress(sourceChain, "boringVault")][address(tokens[i])][getAddress(
                sourceChain, "permit2"
            )] = true;

            //use permit2 to approve router
            unchecked {
                leafIndex++;
            }
            leafs[leafIndex] = ManageLeaf(
                getAddress(sourceChain, "permit2"),
                false,
                "approve(address,address,uint160,uint48)",
                new address[](2),
                string.concat("Use Permit2 to approve ", pool.name(), " to spend ", ERC20(tokens[i]).symbol()),
                getAddress(sourceChain, "rawDataDecoderAndSanitizer")
            );
            leafs[leafIndex].argumentAddresses[0] = tokens[i];
            leafs[leafIndex].argumentAddresses[1] = getAddress(sourceChain, "balancerV3Router");
        }

        unchecked {
            leafIndex++;
        }
        leafs[leafIndex] = ManageLeaf(
            getAddress(sourceChain, "balancerV3Router"),
            false,
            "swapSingleTokenExactIn(address,address,address,uint256,uint256,uint256,bool,bytes)",
            new address[](1),
            string.concat("Swap tokens using ", ERC20(_pool).name()),
            getAddress(sourceChain, "rawDataDecoderAndSanitizer")
        );
        leafs[leafIndex].argumentAddresses[0] = _pool;
        //leafs[leafIndex].argumentAddresses[1] = tokens[0]; //token0
        //leafs[leafIndex].argumentAddresses[2] = tokens[1]; //token1...tokenN

        if (hasEth) {
            unchecked {
                leafIndex++;
            }
            leafs[leafIndex] = ManageLeaf(
                getAddress(sourceChain, "balancerV3Router"),
                true,
                "swapSingleTokenExactIn(address,address,address,uint256,uint256,uint256,bool,bytes)",
                new address[](1),
                string.concat("Swap tokens using ", ERC20(_pool).name()),
                getAddress(sourceChain, "rawDataDecoderAndSanitizer")
            );
            leafs[leafIndex].argumentAddresses[0] = _pool;
        }

        unchecked {
            leafIndex++;
        }
        leafs[leafIndex] = ManageLeaf(
            getAddress(sourceChain, "balancerV3Router"),
            false,
            "swapSingleTokenExactOut(address,address,address,uint256,uint256,uint256,bool,bytes)",
            new address[](1),
            string.concat("Swap tokens using ", ERC20(_pool).name()),
            getAddress(sourceChain, "rawDataDecoderAndSanitizer")
        );
        leafs[leafIndex].argumentAddresses[0] = _pool;
        //leafs[leafIndex].argumentAddresses[1] = tokens[0]; //token0
        //leafs[leafIndex].argumentAddresses[2] = tokens[1]; //token1...tokenN

        if (hasEth) {
            unchecked {
                leafIndex++;
            }
            leafs[leafIndex] = ManageLeaf(
                getAddress(sourceChain, "balancerV3Router"),
                false,
                "swapSingleTokenExactOut(address,address,address,uint256,uint256,uint256,bool,bytes)",
                new address[](1),
                string.concat("Swap tokens using ", ERC20(_pool).name()),
                getAddress(sourceChain, "rawDataDecoderAndSanitizer")
            );
            leafs[leafIndex].argumentAddresses[0] = _pool;
        }
    }

    // ========================================= Aura =========================================

    function _addAuraLeafs(ManageLeaf[] memory leafs, address auraDeposit) internal {
        ERC4626 auraVault = ERC4626(auraDeposit);
        ERC20 bpt = auraVault.asset();

        // Approve vault to spend BPT.
        if (!ownerToTokenToSpenderToApprovalInTree[getAddress(sourceChain, "boringVault")][address(bpt)][auraDeposit]) {
            unchecked {
                leafIndex++;
            }
            leafs[leafIndex] = ManageLeaf(
                address(bpt),
                false,
                "approve(address,uint256)",
                new address[](1),
                string.concat("Approve ", auraVault.symbol(), " to spend ", bpt.symbol()),
                getAddress(sourceChain, "rawDataDecoderAndSanitizer")
            );
            leafs[leafIndex].argumentAddresses[0] = auraDeposit;
            ownerToTokenToSpenderToApprovalInTree[getAddress(sourceChain, "boringVault")][address(bpt)][auraDeposit] =
                true;
        }

        // Deposit BPT into Aura vault.
        unchecked {
            leafIndex++;
        }
        leafs[leafIndex] = ManageLeaf(
            auraDeposit,
            false,
            "deposit(uint256,address)",
            new address[](1),
            string.concat("Deposit ", bpt.symbol(), " into ", auraVault.symbol()),
            getAddress(sourceChain, "rawDataDecoderAndSanitizer")
        );
        leafs[leafIndex].argumentAddresses[0] = getAddress(sourceChain, "boringVault");

        // Withdraw BPT from Aura vault.
        unchecked {
            leafIndex++;
        }
        leafs[leafIndex] = ManageLeaf(
            auraDeposit,
            false,
            "withdraw(uint256,address,address)",
            new address[](2),
            string.concat("Withdraw ", bpt.symbol(), " from ", auraVault.symbol()),
            getAddress(sourceChain, "rawDataDecoderAndSanitizer")
        );
        leafs[leafIndex].argumentAddresses[0] = getAddress(sourceChain, "boringVault");
        leafs[leafIndex].argumentAddresses[1] = getAddress(sourceChain, "boringVault");

        // Call getReward.
        unchecked {
            leafIndex++;
        }
        leafs[leafIndex] = ManageLeaf(
            auraDeposit,
            false,
            "getReward(address,bool)",
            new address[](1),
            string.concat("Get rewards from ", auraVault.symbol()),
            getAddress(sourceChain, "rawDataDecoderAndSanitizer")
        );
        leafs[leafIndex].argumentAddresses[0] = getAddress(sourceChain, "boringVault");
    }

    // ========================================= MorphoBlue =========================================

    function _addMorphoBlueSupplyLeafs(ManageLeaf[] memory leafs, bytes32 marketId) internal {
        IMB.MarketParams memory marketParams = IMB(getAddress(sourceChain, "morphoBlue")).idToMarketParams(marketId);
        ERC20 loanToken = ERC20(marketParams.loanToken);
        ERC20 collateralToken = ERC20(marketParams.collateralToken);
        uint256 leftSideLLTV = marketParams.lltv / 1e16;
        uint256 rightSideLLTV = (marketParams.lltv / 1e14) % 100;
        string memory morphoBlueMarketName = string.concat(
            "MorphoBlue ",
            collateralToken.symbol(),
            "/",
            loanToken.symbol(),
            " ",
            vm.toString(leftSideLLTV),
            ".",
            vm.toString(rightSideLLTV),
            " LLTV market"
        );
        // Add approval leaf if not already added
        if (
            !ownerToTokenToSpenderToApprovalInTree[getAddress(sourceChain, "boringVault")][marketParams.loanToken][getAddress(
                sourceChain, "morphoBlue"
            )]
        ) {
            unchecked {
                leafIndex++;
            }
            leafs[leafIndex] = ManageLeaf(
                marketParams.loanToken,
                false,
                "approve(address,uint256)",
                new address[](1),
                string.concat("Approve MorhoBlue to spend ", loanToken.symbol()),
                getAddress(sourceChain, "rawDataDecoderAndSanitizer")
            );
            leafs[leafIndex].argumentAddresses[0] = getAddress(sourceChain, "morphoBlue");
            ownerToTokenToSpenderToApprovalInTree[getAddress(sourceChain, "boringVault")][marketParams.loanToken][getAddress(
                sourceChain, "morphoBlue"
            )] = true;
        }
        unchecked {
            leafIndex++;
        }
        leafs[leafIndex] = ManageLeaf(
            getAddress(sourceChain, "morphoBlue"),
            false,
            "supply((address,address,address,address,uint256),uint256,uint256,address,bytes)",
            new address[](5),
            string.concat("Supply ", loanToken.symbol(), " to ", morphoBlueMarketName),
            getAddress(sourceChain, "rawDataDecoderAndSanitizer")
        );
        leafs[leafIndex].argumentAddresses[0] = marketParams.loanToken;
        leafs[leafIndex].argumentAddresses[1] = marketParams.collateralToken;
        leafs[leafIndex].argumentAddresses[2] = marketParams.oracle;
        leafs[leafIndex].argumentAddresses[3] = marketParams.irm;
        leafs[leafIndex].argumentAddresses[4] = getAddress(sourceChain, "boringVault");
        unchecked {
            leafIndex++;
        }
        leafs[leafIndex] = ManageLeaf(
            getAddress(sourceChain, "morphoBlue"),
            false,
            "withdraw((address,address,address,address,uint256),uint256,uint256,address,address)",
            new address[](6),
            string.concat("Withdraw ", loanToken.symbol(), " from ", morphoBlueMarketName),
            getAddress(sourceChain, "rawDataDecoderAndSanitizer")
        );
        leafs[leafIndex].argumentAddresses[0] = marketParams.loanToken;
        leafs[leafIndex].argumentAddresses[1] = marketParams.collateralToken;
        leafs[leafIndex].argumentAddresses[2] = marketParams.oracle;
        leafs[leafIndex].argumentAddresses[3] = marketParams.irm;
        leafs[leafIndex].argumentAddresses[4] = getAddress(sourceChain, "boringVault");
        leafs[leafIndex].argumentAddresses[5] = getAddress(sourceChain, "boringVault");
    }

    function _addMorphoBlueCollateralLeafs(ManageLeaf[] memory leafs, bytes32 marketId) internal {
        IMB.MarketParams memory marketParams = IMB(getAddress(sourceChain, "morphoBlue")).idToMarketParams(marketId);
        ERC20 loanToken = ERC20(marketParams.loanToken);
        ERC20 collateralToken = ERC20(marketParams.collateralToken);
        uint256 leftSideLLTV = marketParams.lltv / 1e16;
        uint256 rightSideLLTV = (marketParams.lltv / 1e14) % 100;
        string memory morphoBlueMarketName = string.concat(
            "MorphoBlue ",
            collateralToken.symbol(),
            "/",
            loanToken.symbol(),
            " ",
            vm.toString(leftSideLLTV),
            ".",
            vm.toString(rightSideLLTV),
            " LLTV market"
        );
        // Approve MorphoBlue to spend collateral.
        if (
            !ownerToTokenToSpenderToApprovalInTree[getAddress(sourceChain, "boringVault")][marketParams.collateralToken][getAddress(
                sourceChain, "morphoBlue"
            )]
        ) {
            unchecked {
                leafIndex++;
            }
            leafs[leafIndex] = ManageLeaf(
                marketParams.collateralToken,
                false,
                "approve(address,uint256)",
                new address[](1),
                string.concat("Approve MorhoBlue to spend ", collateralToken.symbol()),
                getAddress(sourceChain, "rawDataDecoderAndSanitizer")
            );
            leafs[leafIndex].argumentAddresses[0] = getAddress(sourceChain, "morphoBlue");
            ownerToTokenToSpenderToApprovalInTree[getAddress(sourceChain, "boringVault")][marketParams.collateralToken][getAddress(
                sourceChain, "morphoBlue"
            )] = true;
        }
        // Approve morpho blue to spend loan token.
        if (
            !ownerToTokenToSpenderToApprovalInTree[getAddress(sourceChain, "boringVault")][marketParams.collateralToken][getAddress(
                sourceChain, "morphoBlue"
            )]
        ) {
            unchecked {
                leafIndex++;
            }
            leafs[leafIndex] = ManageLeaf(
                marketParams.loanToken,
                false,
                "approve(address,uint256)",
                new address[](1),
                string.concat("Approve MorhoBlue to spend ", loanToken.symbol()),
                getAddress(sourceChain, "rawDataDecoderAndSanitizer")
            );
            leafs[leafIndex].argumentAddresses[0] = getAddress(sourceChain, "morphoBlue");
            ownerToTokenToSpenderToApprovalInTree[getAddress(sourceChain, "boringVault")][marketParams.loanToken][getAddress(
                sourceChain, "morphoBlue"
            )] = true;
        }
        // Supply collateral to MorphoBlue.
        unchecked {
            leafIndex++;
        }
        leafs[leafIndex] = ManageLeaf(
            getAddress(sourceChain, "morphoBlue"),
            false,
            "supplyCollateral((address,address,address,address,uint256),uint256,address,bytes)",
            new address[](5),
            string.concat("Supply ", collateralToken.symbol(), " to ", morphoBlueMarketName),
            getAddress(sourceChain, "rawDataDecoderAndSanitizer")
        );
        leafs[leafIndex].argumentAddresses[0] = marketParams.loanToken;
        leafs[leafIndex].argumentAddresses[1] = marketParams.collateralToken;
        leafs[leafIndex].argumentAddresses[2] = marketParams.oracle;
        leafs[leafIndex].argumentAddresses[3] = marketParams.irm;
        leafs[leafIndex].argumentAddresses[4] = getAddress(sourceChain, "boringVault");

        // Borrow loan token from MorphoBlue.
        unchecked {
            leafIndex++;
        }
        leafs[leafIndex] = ManageLeaf(
            getAddress(sourceChain, "morphoBlue"),
            false,
            "borrow((address,address,address,address,uint256),uint256,uint256,address,address)",
            new address[](6),
            string.concat("Borrow ", loanToken.symbol(), " from ", morphoBlueMarketName),
            getAddress(sourceChain, "rawDataDecoderAndSanitizer")
        );
        leafs[leafIndex].argumentAddresses[0] = marketParams.loanToken;
        leafs[leafIndex].argumentAddresses[1] = marketParams.collateralToken;
        leafs[leafIndex].argumentAddresses[2] = marketParams.oracle;
        leafs[leafIndex].argumentAddresses[3] = marketParams.irm;
        leafs[leafIndex].argumentAddresses[4] = getAddress(sourceChain, "boringVault");
        leafs[leafIndex].argumentAddresses[5] = getAddress(sourceChain, "boringVault");

        // Repay loan token to MorphoBlue.
        unchecked {
            leafIndex++;
        }
        leafs[leafIndex] = ManageLeaf(
            getAddress(sourceChain, "morphoBlue"),
            false,
            "repay((address,address,address,address,uint256),uint256,uint256,address,bytes)",
            new address[](5),
            string.concat("Repay ", loanToken.symbol(), " to ", morphoBlueMarketName),
            getAddress(sourceChain, "rawDataDecoderAndSanitizer")
        );
        leafs[leafIndex].argumentAddresses[0] = marketParams.loanToken;
        leafs[leafIndex].argumentAddresses[1] = marketParams.collateralToken;
        leafs[leafIndex].argumentAddresses[2] = marketParams.oracle;
        leafs[leafIndex].argumentAddresses[3] = marketParams.irm;
        leafs[leafIndex].argumentAddresses[4] = getAddress(sourceChain, "boringVault");

        // Withdraw collateral from MorphoBlue.
        unchecked {
            leafIndex++;
        }
        leafs[leafIndex] = ManageLeaf(
            getAddress(sourceChain, "morphoBlue"),
            false,
            "withdrawCollateral((address,address,address,address,uint256),uint256,address,address)",
            new address[](6),
            string.concat("Withdraw ", collateralToken.symbol(), " from ", morphoBlueMarketName),
            getAddress(sourceChain, "rawDataDecoderAndSanitizer")
        );
        leafs[leafIndex].argumentAddresses[0] = marketParams.loanToken;
        leafs[leafIndex].argumentAddresses[1] = marketParams.collateralToken;
        leafs[leafIndex].argumentAddresses[2] = marketParams.oracle;
        leafs[leafIndex].argumentAddresses[3] = marketParams.irm;
        leafs[leafIndex].argumentAddresses[4] = getAddress(sourceChain, "boringVault");
        leafs[leafIndex].argumentAddresses[5] = getAddress(sourceChain, "boringVault");
    }

    function _addMorphoRewardWrapperLeafs(ManageLeaf[] memory leafs) internal {
        address legacyToken = getAddress(sourceChain, "legacyMorpho");
        address newToken = getAddress(sourceChain, "newMorpho");
        address wrapper = getAddress(sourceChain, "morphoRewardsWrapper");
        // Approve morpho rewards wrapper to spend legacy morpho.
        unchecked {
            leafIndex++;
        }
        leafs[leafIndex] = ManageLeaf(
            legacyToken,
            false,
            "approve(address,uint256)",
            new address[](1),
            "Approve morpho rewards wrapper to spend legacy morpho",
            getAddress(sourceChain, "rawDataDecoderAndSanitizer")
        );
        leafs[leafIndex].argumentAddresses[0] = getAddress(sourceChain, "morphoRewardsWrapper");

        // Approve morpho rewards wrapper to spend new morpho.
        unchecked {
            leafIndex++;
        }
        leafs[leafIndex] = ManageLeaf(
            newToken,
            false,
            "approve(address,uint256)",
            new address[](1),
            "Approve morpho rewards wrapper to spend new morpho",
            getAddress(sourceChain, "rawDataDecoderAndSanitizer")
        );
        leafs[leafIndex].argumentAddresses[0] = getAddress(sourceChain, "morphoRewardsWrapper");

        // Wrapping
        unchecked {
            leafIndex++;
        }
        leafs[leafIndex] = ManageLeaf(
            wrapper,
            false,
            "depositFor(address,uint256)",
            new address[](1),
            "Wrap legacy morpho for new morpho",
            getAddress(sourceChain, "rawDataDecoderAndSanitizer")
        );
        leafs[leafIndex].argumentAddresses[0] = getAddress(sourceChain, "boringVault");

        // Unwrapping
        unchecked {
            leafIndex++;
        }
        leafs[leafIndex] = ManageLeaf(
            wrapper,
            false,
            "withdrawTo(address,uint256)",
            new address[](1),
            "Unwrap new morpho for legacy morpho",
            getAddress(sourceChain, "rawDataDecoderAndSanitizer")
        );
        leafs[leafIndex].argumentAddresses[0] = getAddress(sourceChain, "boringVault");
    }

    function _addMorphoRewardMerkleClaimerLeafs(ManageLeaf[] memory leafs, address universalRewardsDistributor)
        internal
    {
        // Claim morpho rewards.
        unchecked {
            leafIndex++;
        }
        leafs[leafIndex] = ManageLeaf(
            universalRewardsDistributor,
            false,
            "claim(address,address,uint256,bytes32[])",
            new address[](1),
            "Claim morpho rewards",
            getAddress(sourceChain, "rawDataDecoderAndSanitizer")
        );
        leafs[leafIndex].argumentAddresses[0] = getAddress(sourceChain, "boringVault");
    }

    // ========================================= ERC4626 =========================================

    function _addERC4626Leafs(ManageLeaf[] memory leafs, ERC4626 vault) internal {
        ERC20 asset = vault.asset();
        // Approvals
        unchecked {
            leafIndex++;
        }
        leafs[leafIndex] = ManageLeaf(
            address(asset),
            false,
            "approve(address,uint256)",
            new address[](1),
            string.concat("Approve ", vault.symbol(), " to spend ", asset.symbol()),
            getAddress(sourceChain, "rawDataDecoderAndSanitizer")
        );
        leafs[leafIndex].argumentAddresses[0] = address(vault);
        // Depositing
        unchecked {
            leafIndex++;
        }
        leafs[leafIndex] = ManageLeaf(
            address(vault),
            false,
            "deposit(uint256,address)",
            new address[](1),
            string.concat("Deposit ", asset.symbol(), " for ", vault.symbol()),
            getAddress(sourceChain, "rawDataDecoderAndSanitizer")
        );
        leafs[leafIndex].argumentAddresses[0] = getAddress(sourceChain, "boringVault");
        // Withdrawing
        unchecked {
            leafIndex++;
        }
        leafs[leafIndex] = ManageLeaf(
            address(vault),
            false,
            "withdraw(uint256,address,address)",
            new address[](2),
            string.concat("Withdraw ", asset.symbol(), " from ", vault.symbol()),
            getAddress(sourceChain, "rawDataDecoderAndSanitizer")
        );
        leafs[leafIndex].argumentAddresses[0] = getAddress(sourceChain, "boringVault");
        leafs[leafIndex].argumentAddresses[1] = getAddress(sourceChain, "boringVault");

        // Minting
        unchecked {
            leafIndex++;
        }
        leafs[leafIndex] = ManageLeaf(
            address(vault),
            false,
            "mint(uint256,address)",
            new address[](1),
            string.concat("Mint ", vault.symbol(), " using ", asset.symbol()),
            getAddress(sourceChain, "rawDataDecoderAndSanitizer")
        );
        leafs[leafIndex].argumentAddresses[0] = getAddress(sourceChain, "boringVault");

        // Redeeming
        unchecked {
            leafIndex++;
        }
        leafs[leafIndex] = ManageLeaf(
            address(vault),
            false,
            "redeem(uint256,address,address)",
            new address[](2),
            string.concat("Redeem ", vault.symbol(), " for ", asset.symbol()),
            getAddress(sourceChain, "rawDataDecoderAndSanitizer")
        );
        leafs[leafIndex].argumentAddresses[0] = getAddress(sourceChain, "boringVault");
        leafs[leafIndex].argumentAddresses[1] = getAddress(sourceChain, "boringVault");
    }

    function _addERC4626SubaccountLeafs(ManageLeaf[] memory leafs, ERC4626 vault, address subaccount) internal {
        ERC20 asset = vault.asset();
        // Approvals
        unchecked {
            leafIndex++;
        }
        leafs[leafIndex] = ManageLeaf(
            address(asset),
            false,
            "approve(address,uint256)",
            new address[](1),
            string.concat("Approve ", vault.symbol(), " to spend ", asset.symbol()),
            getAddress(sourceChain, "rawDataDecoderAndSanitizer")
        );
        leafs[leafIndex].argumentAddresses[0] = address(vault);
        // Depositing
        unchecked {
            leafIndex++;
        }
        leafs[leafIndex] = ManageLeaf(
            address(vault),
            false,
            "deposit(uint256,address)",
            new address[](1),
            string.concat("Deposit ", asset.symbol(), " for ", vault.symbol(), " for ", vm.toString(subaccount)),
            getAddress(sourceChain, "rawDataDecoderAndSanitizer")
        );
        leafs[leafIndex].argumentAddresses[0] = subaccount;
        // Withdrawing
        unchecked {
            leafIndex++;
        }
        leafs[leafIndex] = ManageLeaf(
            address(vault),
            false,
            "withdraw(uint256,address,address)",
            new address[](2),
            string.concat("Withdraw ", asset.symbol(), " from ", vault.symbol(), " for ", vm.toString(subaccount)),
            getAddress(sourceChain, "rawDataDecoderAndSanitizer")
        );
        leafs[leafIndex].argumentAddresses[0] = getAddress(sourceChain, "boringVault");
        leafs[leafIndex].argumentAddresses[1] = subaccount;

        // Minting
        unchecked {
            leafIndex++;
        }
        leafs[leafIndex] = ManageLeaf(
            address(vault),
            false,
            "mint(uint256,address)",
            new address[](1),
            string.concat("Mint ", vault.symbol(), " using ", asset.symbol(), " for ", vm.toString(subaccount)),
            getAddress(sourceChain, "rawDataDecoderAndSanitizer")
        );
        leafs[leafIndex].argumentAddresses[0] = subaccount;

        // Redeeming
        unchecked {
            leafIndex++;
        }
        leafs[leafIndex] = ManageLeaf(
            address(vault),
            false,
            "redeem(uint256,address,address)",
            new address[](2),
            string.concat("Redeem ", vault.symbol(), " for ", asset.symbol(), " for ", vm.toString(subaccount)),
            getAddress(sourceChain, "rawDataDecoderAndSanitizer")
        );
        leafs[leafIndex].argumentAddresses[0] = getAddress(sourceChain, "boringVault");
        leafs[leafIndex].argumentAddresses[1] = subaccount;
    }

    // ========================================= Vault Craft =========================================

    function _addVaultCraftLeafs(ManageLeaf[] memory leafs, ERC4626 vault, address gauge) internal {
        _addERC4626Leafs(leafs, vault);

        // Add leafs for gauge.
        // Approve gauge to spend vault share.
        unchecked {
            leafIndex++;
        }
        leafs[leafIndex] = ManageLeaf(
            address(vault),
            false,
            "approve(address,uint256)",
            new address[](1),
            string.concat("Approve ", vault.symbol(), " gauge to spend", vault.symbol()),
            getAddress(sourceChain, "rawDataDecoderAndSanitizer")
        );
        leafs[leafIndex].argumentAddresses[0] = gauge;

        // Deposit vault share into gauge.
        unchecked {
            leafIndex++;
        }
        leafs[leafIndex] = ManageLeaf(
            gauge,
            false,
            "deposit(uint256,address)",
            new address[](1),
            string.concat("Deposit ", vault.symbol(), " share into gauge"),
            getAddress(sourceChain, "rawDataDecoderAndSanitizer")
        );
        leafs[leafIndex].argumentAddresses[0] = getAddress(sourceChain, "boringVault");

        // Withdraw vault share from gauge.
        unchecked {
            leafIndex++;
        }
        leafs[leafIndex] = ManageLeaf(
            gauge,
            false,
            "withdraw(uint256)",
            new address[](0),
            string.concat("Withdraw ", vault.symbol(), " share from gauge"),
            getAddress(sourceChain, "rawDataDecoderAndSanitizer")
        );

        // Claim rewards from gauge.
        unchecked {
            leafIndex++;
        }
        leafs[leafIndex] = ManageLeaf(
            gauge,
            false,
            "claim_rewards(address)",
            new address[](1),
            string.concat("Claim rewards from gauge"),
            getAddress(sourceChain, "rawDataDecoderAndSanitizer")
        );
        leafs[leafIndex].argumentAddresses[0] = getAddress(sourceChain, "boringVault");
    }

    // ========================================= Gearbox =========================================

    function _addGearboxLeafs(ManageLeaf[] memory leafs, ERC4626 dieselVault, address dieselStaking) internal {
        _addERC4626Leafs(leafs, dieselVault);
        string memory dieselVaultSymbol = dieselVault.symbol();
        unchecked {
            leafIndex++;
        }
        leafs[leafIndex] = ManageLeaf(
            address(dieselVault),
            false,
            "approve(address,uint256)",
            new address[](1),
            string.concat("Approve s", dieselVaultSymbol, " to spend ", dieselVaultSymbol),
            getAddress(sourceChain, "rawDataDecoderAndSanitizer")
        );
        leafs[leafIndex].argumentAddresses[0] = dieselStaking;
        unchecked {
            leafIndex++;
        }
        leafs[leafIndex] = ManageLeaf(
            dieselStaking,
            false,
            "deposit(uint256)",
            new address[](0),
            string.concat("Deposit ", dieselVaultSymbol, " for s", dieselVaultSymbol),
            getAddress(sourceChain, "rawDataDecoderAndSanitizer")
        );
        unchecked {
            leafIndex++;
        }
        leafs[leafIndex] = ManageLeaf(
            dieselStaking,
            false,
            "withdraw(uint256)",
            new address[](0),
            string.concat("Withdraw ", dieselVaultSymbol, " from s", dieselVaultSymbol),
            getAddress(sourceChain, "rawDataDecoderAndSanitizer")
        );
        unchecked {
            leafIndex++;
        }
        leafs[leafIndex] = ManageLeaf(
            dieselStaking,
            false,
            "claim()",
            new address[](0),
            string.concat("Claim rewards from s", dieselVaultSymbol),
            getAddress(sourceChain, "rawDataDecoderAndSanitizer")
        );
    }

    // ========================================= EIGEN LAYER LST =========================================

    function _addLeafsForEigenLayerLST(
        ManageLeaf[] memory leafs,
        address lst,
        address strategy,
        address _strategyManager,
        address _delegationManager,
        address operator,
        address rewardsContract,
        address claimerFor
    ) internal {
        // Approvals.
        unchecked {
            leafIndex++;
        }
        leafs[leafIndex] = ManageLeaf(
            lst,
            false,
            "approve(address,uint256)",
            new address[](1),
            string.concat("Approve Eigen Layer Strategy Manager to spend ", ERC20(lst).symbol()),
            getAddress(sourceChain, "rawDataDecoderAndSanitizer")
        );
        leafs[leafIndex].argumentAddresses[0] = _strategyManager;
        ownerToTokenToSpenderToApprovalInTree[getAddress(sourceChain, "boringVault")][lst][_strategyManager] = true;
        // Depositing.
        unchecked {
            leafIndex++;
        }
        leafs[leafIndex] = ManageLeaf(
            _strategyManager,
            false,
            "depositIntoStrategy(address,address,uint256)",
            new address[](2),
            string.concat("Deposit ", ERC20(lst).symbol(), " into Eigen Layer Strategy Manager"),
            getAddress(sourceChain, "rawDataDecoderAndSanitizer")
        );
        leafs[leafIndex].argumentAddresses[0] = strategy;
        leafs[leafIndex].argumentAddresses[1] = lst;
        // Request withdraw.
        unchecked {
            leafIndex++;
        }
        leafs[leafIndex] = ManageLeaf(
            _delegationManager,
            false,
            "queueWithdrawals((address[],uint256[],address)[])",
            new address[](2),
            string.concat("Request withdraw of ", ERC20(lst).symbol(), " from Eigen Layer Delegation Manager"),
            getAddress(sourceChain, "rawDataDecoderAndSanitizer")
        );
        leafs[leafIndex].argumentAddresses[0] = strategy;
        leafs[leafIndex].argumentAddresses[1] = getAddress(sourceChain, "boringVault");
        // Complete withdraw.
        unchecked {
            leafIndex++;
        }
        leafs[leafIndex] = ManageLeaf(
            _delegationManager,
            false,
            "completeQueuedWithdrawals((address,address,address,uint256,uint32,address[],uint256[])[],address[][],uint256[],bool[])",
            new address[](5),
            string.concat("Complete withdraw of ", ERC20(lst).symbol(), " from Eigen Layer Delegation Manager"),
            getAddress(sourceChain, "rawDataDecoderAndSanitizer")
        );
        leafs[leafIndex].argumentAddresses[0] = getAddress(sourceChain, "boringVault");
        leafs[leafIndex].argumentAddresses[1] = address(0);
        leafs[leafIndex].argumentAddresses[2] = getAddress(sourceChain, "boringVault");
        leafs[leafIndex].argumentAddresses[3] = strategy;
        leafs[leafIndex].argumentAddresses[4] = lst;

        // Delegation.
        unchecked {
            leafIndex++;
        }
        leafs[leafIndex] = ManageLeaf(
            _delegationManager,
            false,
            "delegateTo(address,(bytes,uint256),bytes32)",
            new address[](1),
            string.concat("Delegate to ", vm.toString(operator)),
            getAddress(sourceChain, "rawDataDecoderAndSanitizer")
        );
        leafs[leafIndex].argumentAddresses[0] = operator;

        // Undelegate
        unchecked {
            leafIndex++;
        }
        leafs[leafIndex] = ManageLeaf(
            _delegationManager,
            false,
            "undelegate(address)",
            new address[](1),
            string.concat("Undelegate from ", vm.toString(operator)),
            getAddress(sourceChain, "rawDataDecoderAndSanitizer")
        );
        leafs[leafIndex].argumentAddresses[0] = getAddress(sourceChain, "boringVault");

        // Handle reward claiming.
        if (claimerFor != address(0)) {
            // Add setClaimerFor leaf.
            unchecked {
                leafIndex++;
            }
            leafs[leafIndex] = ManageLeaf(
                rewardsContract,
                false,
                "setClaimerFor(address)",
                new address[](1),
                string.concat("Set rewards claimer to ", vm.toString(claimerFor)),
                getAddress(sourceChain, "rawDataDecoderAndSanitizer")
            );
            leafs[leafIndex].argumentAddresses[0] = claimerFor;
        }

        // Add processClaim leaf.
        unchecked {
            leafIndex++;
        }
        leafs[leafIndex] = ManageLeaf(
            rewardsContract,
            false,
            "processClaim((uint32,uint32,bytes,(address,bytes32),uint32[],bytes[],(address,uint256)[]),address)",
            new address[](1),
            string.concat("Process claim for EIGEN Rewards"),
            getAddress(sourceChain, "rawDataDecoderAndSanitizer")
        );
        leafs[leafIndex].argumentAddresses[0] = getAddress(sourceChain, "boringVault");
    }

    // ========================================= Swell Simple Staking =========================================

    function _addSwellSimpleStakingLeafs(ManageLeaf[] memory leafs, address asset, address _swellSimpleStaking)
        internal
    {
        // Approval
        if (!ownerToTokenToSpenderToApprovalInTree[getAddress(sourceChain, "boringVault")][asset][_swellSimpleStaking])
        {
            unchecked {
                leafIndex++;
            }
            leafs[leafIndex] = ManageLeaf(
                asset,
                false,
                "approve(address,uint256)",
                new address[](1),
                string.concat("Approve Swell Simple Staking to spend ", ERC20(asset).symbol()),
                getAddress(sourceChain, "rawDataDecoderAndSanitizer")
            );
            leafs[leafIndex].argumentAddresses[0] = _swellSimpleStaking;
            ownerToTokenToSpenderToApprovalInTree[getAddress(sourceChain, "boringVault")][asset][_swellSimpleStaking] =
                true;
        }
        // deposit
        unchecked {
            leafIndex++;
        }
        leafs[leafIndex] = ManageLeaf(
            _swellSimpleStaking,
            false,
            "deposit(address,uint256,address)",
            new address[](2),
            string.concat("Deposit ", ERC20(asset).symbol(), " into Swell Simple Staking"),
            getAddress(sourceChain, "rawDataDecoderAndSanitizer")
        );
        leafs[leafIndex].argumentAddresses[0] = asset;
        leafs[leafIndex].argumentAddresses[1] = getAddress(sourceChain, "boringVault");
        // withdraw
        unchecked {
            leafIndex++;
        }
        leafs[leafIndex] = ManageLeaf(
            _swellSimpleStaking,
            false,
            "withdraw(address,uint256,address)",
            new address[](2),
            string.concat("Withdraw ", ERC20(asset).symbol(), " from Swell Simple Staking"),
            getAddress(sourceChain, "rawDataDecoderAndSanitizer")
        );
        leafs[leafIndex].argumentAddresses[0] = asset;
        leafs[leafIndex].argumentAddresses[1] = getAddress(sourceChain, "boringVault");
    }

    // ========================================= Hyperlane =========================================

    function _addLeafsForHyperlane(
        ManageLeaf[] memory leafs,
        uint32 destinationDomain,
        bytes32 recipient,
        ERC20 asset,
        address hyperlaneTokenRouter
    ) internal {
        // Approve hyperlane contract to spend asset.
        unchecked {
            leafIndex++;
        }
        leafs[leafIndex] = ManageLeaf(
            address(asset),
            false,
            "approve(address,uint256)",
            new address[](1),
            string.concat("Approve Hyperlane Token Router to spend ", asset.symbol()),
            getAddress(sourceChain, "rawDataDecoderAndSanitizer")
        );
        leafs[leafIndex].argumentAddresses[0] = hyperlaneTokenRouter;

        // Call transferRemote on hyperlaneTokenRouter
        address recipient0 = address(bytes20(bytes16(recipient)));
        address recipient1 = address(bytes20(bytes16(recipient << 128)));
        unchecked {
            leafIndex++;
        }
        leafs[leafIndex] = ManageLeaf(
            hyperlaneTokenRouter,
            true,
            "transferRemote(uint32,bytes32,uint256)",
            new address[](3),
            string.concat(
                "Bridge ", asset.symbol(), " to ", vm.toString(destinationDomain), " via Hyperlane Token Router"
            ),
            getAddress(sourceChain, "rawDataDecoderAndSanitizer")
        );
        leafs[leafIndex].argumentAddresses[0] = address(uint160(destinationDomain));
        leafs[leafIndex].argumentAddresses[1] = recipient0;
        leafs[leafIndex].argumentAddresses[2] = recipient1;
    }

    // ========================================= Corn Staking =========================================

    function _addLeafsForCornStaking(ManageLeaf[] memory leafs, ERC20[] memory assets) internal {
        for (uint256 i; i < assets.length; ++i) {
            // Approve cornSilo to spend asset.
            unchecked {
                leafIndex++;
            }
            leafs[leafIndex] = ManageLeaf(
                address(assets[i]),
                false,
                "approve(address,uint256)",
                new address[](1),
                string.concat("Approve Corn Silo to spend ", assets[i].symbol()),
                getAddress(sourceChain, "rawDataDecoderAndSanitizer")
            );
            leafs[leafIndex].argumentAddresses[0] = getAddress(sourceChain, "cornSilo");

            if (address(assets[i]) == getAddress(sourceChain, "WBTC")) {
                // Need to add special bitcorn leafs.
                unchecked {
                    leafIndex++;
                }
                leafs[leafIndex] = ManageLeaf(
                    getAddress(sourceChain, "cornSilo"),
                    false,
                    "mintAndDepositBitcorn(uint256)",
                    new address[](0),
                    string.concat("Deposit ", assets[i].symbol(), " into cornSilo for Bitcorn"),
                    getAddress(sourceChain, "rawDataDecoderAndSanitizer")
                );

                unchecked {
                    leafIndex++;
                }
                leafs[leafIndex] = ManageLeaf(
                    getAddress(sourceChain, "cornSilo"),
                    false,
                    "redeemBitcorn(uint256)",
                    new address[](0),
                    string.concat("Burn Bitcorn from cornSilo for ", assets[i].symbol()),
                    getAddress(sourceChain, "rawDataDecoderAndSanitizer")
                );
            } else {
                // use generic deposit and withdraw
                unchecked {
                    leafIndex++;
                }
                leafs[leafIndex] = ManageLeaf(
                    getAddress(sourceChain, "cornSilo"),
                    false,
                    "deposit(address,uint256)",
                    new address[](1),
                    string.concat("Deposit ", assets[i].symbol(), " into cornSilo"),
                    getAddress(sourceChain, "rawDataDecoderAndSanitizer")
                );
                leafs[leafIndex].argumentAddresses[0] = address(assets[i]);

                unchecked {
                    leafIndex++;
                }
                leafs[leafIndex] = ManageLeaf(
                    getAddress(sourceChain, "cornSilo"),
                    false,
                    "redeemToken(address,uint256)",
                    new address[](1),
                    string.concat("Withdraw ", assets[i].symbol(), " from cornSilo"),
                    getAddress(sourceChain, "rawDataDecoderAndSanitizer")
                );
                leafs[leafIndex].argumentAddresses[0] = address(assets[i]);
            }
        }
    }

    // ========================================= Pump Staking =========================================

    function _addLeafsForPumpStaking(ManageLeaf[] memory leafs, address pumpStaking, ERC20 asset) internal {
        // Approve
        unchecked {
            leafIndex++;
        }
        leafs[leafIndex] = ManageLeaf(
            address(asset),
            false,
            "approve(address,uint256)",
            new address[](1),
            string.concat("Approve Pump Staking to spend ", asset.symbol()),
            getAddress(sourceChain, "rawDataDecoderAndSanitizer")
        );
        leafs[leafIndex].argumentAddresses[0] = pumpStaking;

        // Stake
        unchecked {
            leafIndex++;
        }
        leafs[leafIndex] = ManageLeaf(
            pumpStaking,
            false,
            "stake(uint256)",
            new address[](0),
            string.concat("Stake ", asset.symbol(), " into Pump Staking"),
            getAddress(sourceChain, "rawDataDecoderAndSanitizer")
        );

        // Unstake Request
        unchecked {
            leafIndex++;
        }
        leafs[leafIndex] = ManageLeaf(
            pumpStaking,
            false,
            "unstakeRequest(uint256)",
            new address[](0),
            string.concat("Request unstake of ", asset.symbol(), " from Pump Staking"),
            getAddress(sourceChain, "rawDataDecoderAndSanitizer")
        );

        // Claim Slot
        unchecked {
            leafIndex++;
        }
        leafs[leafIndex] = ManageLeaf(
            pumpStaking,
            false,
            "claimSlot(uint8)",
            new address[](0),
            string.concat("Claim slot from Pump Staking"),
            getAddress(sourceChain, "rawDataDecoderAndSanitizer")
        );

        // Claim All
        unchecked {
            leafIndex++;
        }
        leafs[leafIndex] = ManageLeaf(
            pumpStaking,
            false,
            "claimAll()",
            new address[](0),
            string.concat("Claim all withdraws from Pump Staking"),
            getAddress(sourceChain, "rawDataDecoderAndSanitizer")
        );

        // Unstake Instant
        unchecked {
            leafIndex++;
        }
        leafs[leafIndex] = ManageLeaf(
            pumpStaking,
            false,
            "unstakeInstant(uint256)",
            new address[](0),
            string.concat("Unstake ", asset.symbol(), " instantly from Pump Staking"),
            getAddress(sourceChain, "rawDataDecoderAndSanitizer")
        );
    }

    // ========================================= Satlayer Staking =========================================

    function _addSatlayerStakingLeafs(ManageLeaf[] memory leafs, ERC20[] memory assets) internal {
        address satlayerPool = getAddress(sourceChain, "satlayerPool");
        for (uint256 i; i < assets.length; ++i) {
            // Approval
            unchecked {
                leafIndex++;
            }
            leafs[leafIndex] = ManageLeaf(
                address(assets[i]),
                false,
                "approve(address,uint256)",
                new address[](1),
                string.concat("Approve Satlayer Pool to spend ", ERC20(assets[i]).symbol()),
                getAddress(sourceChain, "rawDataDecoderAndSanitizer")
            );
            leafs[leafIndex].argumentAddresses[0] = satlayerPool;
            // deposit
            unchecked {
                leafIndex++;
            }
            leafs[leafIndex] = ManageLeaf(
                satlayerPool,
                false,
                "depositFor(address,address,uint256)",
                new address[](2),
                string.concat("Deposit ", ERC20(assets[i]).symbol(), " into Satlayer Pool"),
                getAddress(sourceChain, "rawDataDecoderAndSanitizer")
            );
            leafs[leafIndex].argumentAddresses[0] = address(assets[i]);
            leafs[leafIndex].argumentAddresses[1] = getAddress(sourceChain, "boringVault");
            // withdraw
            unchecked {
                leafIndex++;
            }
            leafs[leafIndex] = ManageLeaf(
                satlayerPool,
                false,
                "withdraw(address,uint256)",
                new address[](1),
                string.concat("Withdraw ", ERC20(assets[i]).symbol(), " from Satlayer Pool"),
                getAddress(sourceChain, "rawDataDecoderAndSanitizer")
            );
            leafs[leafIndex].argumentAddresses[0] = address(assets[i]);
        }
    }

    // ========================================= Zircuit Staking =========================================

    function _addZircuitLeafs(ManageLeaf[] memory leafs, address asset, address _zircuitSimpleStaking) internal {
        // Approval
        if (
            !ownerToTokenToSpenderToApprovalInTree[getAddress(sourceChain, "boringVault")][asset][_zircuitSimpleStaking]
        ) {
            unchecked {
                leafIndex++;
            }
            leafs[leafIndex] = ManageLeaf(
                asset,
                false,
                "approve(address,uint256)",
                new address[](1),
                string.concat("Approve Zircuit simple staking to spend ", ERC20(asset).symbol()),
                getAddress(sourceChain, "rawDataDecoderAndSanitizer")
            );
            leafs[leafIndex].argumentAddresses[0] = _zircuitSimpleStaking;
            ownerToTokenToSpenderToApprovalInTree[getAddress(sourceChain, "boringVault")][asset][_zircuitSimpleStaking]
            = true;
        }
        // deposit
        unchecked {
            leafIndex++;
        }
        leafs[leafIndex] = ManageLeaf(
            _zircuitSimpleStaking,
            false,
            "depositFor(address,address,uint256)",
            new address[](2),
            string.concat("Deposit ", ERC20(asset).symbol(), " into Zircuit simple staking"),
            getAddress(sourceChain, "rawDataDecoderAndSanitizer")
        );
        leafs[leafIndex].argumentAddresses[0] = asset;
        leafs[leafIndex].argumentAddresses[1] = getAddress(sourceChain, "boringVault");
        // withdraw
        unchecked {
            leafIndex++;
        }
        leafs[leafIndex] = ManageLeaf(
            _zircuitSimpleStaking,
            false,
            "withdraw(address,uint256)",
            new address[](1),
            string.concat("Withdraw ", ERC20(asset).symbol(), " from Zircuit simple staking"),
            getAddress(sourceChain, "rawDataDecoderAndSanitizer")
        );
        leafs[leafIndex].argumentAddresses[0] = asset;
    }

    // ========================================= Ethena Withdraws =========================================

    function _addEthenaSUSDeWithdrawLeafs(ManageLeaf[] memory leafs) internal {
        unchecked {
            leafIndex++;
        }
        leafs[leafIndex] = ManageLeaf(
            getAddress(sourceChain, "SUSDE"),
            false,
            "cooldownAssets(uint256)",
            new address[](0),
            "Withdraw from sUSDe specifying asset amount.",
            getAddress(sourceChain, "rawDataDecoderAndSanitizer")
        );
        unchecked {
            leafIndex++;
        }
        leafs[leafIndex] = ManageLeaf(
            getAddress(sourceChain, "SUSDE"),
            false,
            "cooldownShares(uint256)",
            new address[](0),
            "Withdraw from sUSDe specifying share amount.",
            getAddress(sourceChain, "rawDataDecoderAndSanitizer")
        );
        unchecked {
            leafIndex++;
        }
        leafs[leafIndex] = ManageLeaf(
            getAddress(sourceChain, "SUSDE"),
            false,
            "unstake(address)",
            new address[](1),
            "Complete withdraw from sUSDe.",
            getAddress(sourceChain, "rawDataDecoderAndSanitizer")
        );
        leafs[leafIndex].argumentAddresses[0] = getAddress(sourceChain, "boringVault");
    }

    // ========================================= Level Withdraws =========================================

    function _addSLvlUSDWithdrawLeafs(ManageLeaf[] memory leafs) internal {
        unchecked {
            leafIndex++;
        }
        leafs[leafIndex] = ManageLeaf(
            getAddress(sourceChain, "slvlUSD"),
            false,
            "cooldownAssets(uint256)",
            new address[](0),
            "Withdraw from slvlUSD specifying asset amount.",
            getAddress(sourceChain, "rawDataDecoderAndSanitizer")
        );

        unchecked {
            leafIndex++;
        }
        leafs[leafIndex] = ManageLeaf(
            getAddress(sourceChain, "slvlUSD"),
            false,
            "cooldownShares(uint256)",
            new address[](0),
            "Withdraw from slvlUSD specifying share amount.",
            getAddress(sourceChain, "rawDataDecoderAndSanitizer")
        );

        unchecked {
            leafIndex++;
        }
        leafs[leafIndex] = ManageLeaf(
            getAddress(sourceChain, "slvlUSD"),
            false,
            "unstake(address)",
            new address[](1),
            "Complete withdraw from slvlUSD.",
            getAddress(sourceChain, "rawDataDecoderAndSanitizer")
        );
        leafs[leafIndex].argumentAddresses[0] = getAddress(sourceChain, "boringVault");
    }

    // ========================================= Elixir Withdraws =========================================

    function _addElixirSdeUSDWithdrawLeafs(ManageLeaf[] memory leafs) internal {
        unchecked {
            leafIndex++;
        }
        leafs[leafIndex] = ManageLeaf(
            getAddress(sourceChain, "sdeUSD"),
            false,
            "cooldownAssets(uint256)",
            new address[](0),
            "Withdraw from sdeUSD specifying asset amount.",
            getAddress(sourceChain, "rawDataDecoderAndSanitizer")
        );
        unchecked {
            leafIndex++;
        }
        leafs[leafIndex] = ManageLeaf(
            getAddress(sourceChain, "sdeUSD"),
            false,
            "cooldownShares(uint256)",
            new address[](0),
            "Withdraw from sdeUSD specifying share amount.",
            getAddress(sourceChain, "rawDataDecoderAndSanitizer")
        );
        unchecked {
            leafIndex++;
        }
        leafs[leafIndex] = ManageLeaf(
            getAddress(sourceChain, "sdeUSD"),
            false,
            "unstake(address)",
            new address[](1),
            "Complete withdraw from sdeUSD.",
            getAddress(sourceChain, "rawDataDecoderAndSanitizer")
        );
        leafs[leafIndex].argumentAddresses[0] = getAddress(sourceChain, "boringVault");
    }

    // ========================================= Fluid FToken =========================================

    function _addFluidFTokenLeafs(ManageLeaf[] memory leafs, address fToken) internal {
        ERC20 asset = ERC4626(fToken).asset();
        // Approval.
        unchecked {
            leafIndex++;
        }
        leafs[leafIndex] = ManageLeaf(
            address(asset),
            false,
            "approve(address,uint256)",
            new address[](1),
            string.concat("Approve Fluid ", ERC20(fToken).symbol(), " to spend ", asset.symbol()),
            getAddress(sourceChain, "rawDataDecoderAndSanitizer")
        );
        leafs[leafIndex].argumentAddresses[0] = fToken;

        // Depositing
        unchecked {
            leafIndex++;
        }
        leafs[leafIndex] = ManageLeaf(
            fToken,
            false,
            "deposit(uint256,address,uint256)",
            new address[](1),
            string.concat("Deposit ", asset.symbol(), " for ", ERC20(fToken).symbol()),
            getAddress(sourceChain, "rawDataDecoderAndSanitizer")
        );
        leafs[leafIndex].argumentAddresses[0] = getAddress(sourceChain, "boringVault");
        // Withdrawing
        unchecked {
            leafIndex++;
        }
        leafs[leafIndex] = ManageLeaf(
            fToken,
            false,
            "withdraw(uint256,address,address,uint256)",
            new address[](2),
            string.concat("Withdraw ", asset.symbol(), " from ", ERC20(fToken).symbol()),
            getAddress(sourceChain, "rawDataDecoderAndSanitizer")
        );
        leafs[leafIndex].argumentAddresses[0] = getAddress(sourceChain, "boringVault");
        leafs[leafIndex].argumentAddresses[1] = getAddress(sourceChain, "boringVault");

        // Minting
        unchecked {
            leafIndex++;
        }
        leafs[leafIndex] = ManageLeaf(
            fToken,
            false,
            "mint(uint256,address,uint256)",
            new address[](1),
            string.concat("Mint ", ERC20(fToken).symbol(), " using ", asset.symbol()),
            getAddress(sourceChain, "rawDataDecoderAndSanitizer")
        );
        leafs[leafIndex].argumentAddresses[0] = getAddress(sourceChain, "boringVault");

        // Redeeming
        unchecked {
            leafIndex++;
        }
        leafs[leafIndex] = ManageLeaf(
            fToken,
            false,
            "redeem(uint256,address,address,uint256)",
            new address[](2),
            string.concat("Redeem ", ERC20(fToken).symbol(), " for ", asset.symbol()),
            getAddress(sourceChain, "rawDataDecoderAndSanitizer")
        );
        leafs[leafIndex].argumentAddresses[0] = getAddress(sourceChain, "boringVault");
        leafs[leafIndex].argumentAddresses[1] = getAddress(sourceChain, "boringVault");
    }

    // ========================================= Fluid Dex =========================================

    // @notice dex borrows happen against a vault, but each dex type is different, ranging from T1 to T4 indicating either smart collateral or smart debt (see docs for more)
    // @param dexType 2000, 3000, 4000. Used by Instadapp for types of pools. They have different operate functions, but each pool will only need it's specific type
    function _addFluidDexLeafs(
        ManageLeaf[] memory leafs,
        address dex,
        uint256 dexType,
        ERC20[] memory supplyTokens,
        ERC20[] memory borrowTokens,
        bool addNative
    ) internal {
        // Approvals for token
        for (uint256 i = 0; i < supplyTokens.length; i++) {
            if (address(supplyTokens[i]) != getAddress(sourceChain, "ETH")) {
                unchecked {
                    leafIndex++;
                }

                leafs[leafIndex] = ManageLeaf(
                    address(supplyTokens[i]),
                    false,
                    "approve(address,uint256)",
                    new address[](1),
                    string.concat("Approve Fluid Dex to spend ", supplyTokens[i].symbol()),
                    getAddress(sourceChain, "rawDataDecoderAndSanitizer")
                );
                leafs[leafIndex].argumentAddresses[0] = dex;
            }
        }

        for (uint256 i = 0; i < borrowTokens.length; i++) {
            if (address(borrowTokens[i]) != getAddress(sourceChain, "ETH")) {
                unchecked {
                    leafIndex++;
                }

                leafs[leafIndex] = ManageLeaf(
                    address(borrowTokens[i]),
                    false,
                    "approve(address,uint256)",
                    new address[](1),
                    string.concat("Approve Fluid Dex to spend ", borrowTokens[i].symbol()),
                    getAddress(sourceChain, "rawDataDecoderAndSanitizer")
                );
                leafs[leafIndex].argumentAddresses[0] = dex;
            }
        }

        //t2 and t3 leaves
        if (dexType == 2000 || dexType == 3000) {
            unchecked {
                leafIndex++;
            }
            leafs[leafIndex] = ManageLeaf(
                address(dex),
                false,
                "operate(uint256,int256,int256,int256,int256,address)",
                new address[](1),
                string.concat("Operate on Fluid Dex Vault"),
                getAddress(sourceChain, "rawDataDecoderAndSanitizer")
            );
            leafs[leafIndex].argumentAddresses[0] = getAddress(sourceChain, "boringVault");

            unchecked {
                leafIndex++;
            }
            leafs[leafIndex] = ManageLeaf(
                address(dex),
                false,
                "operatePerfect(uint256,int256,int256,int256,int256,address)",
                new address[](1),
                string.concat("Operate Perfect on Fluid Dex Vault"),
                getAddress(sourceChain, "rawDataDecoderAndSanitizer")
            );
            leafs[leafIndex].argumentAddresses[0] = getAddress(sourceChain, "boringVault");

            if (addNative) {
                unchecked {
                    leafIndex++;
                }
                leafs[leafIndex] = ManageLeaf(
                    address(dex),
                    true,
                    "operate(uint256,int256,int256,int256,int256,address)",
                    new address[](1),
                    string.concat("Operate on Fluid Dex Vault with native ETH"),
                    getAddress(sourceChain, "rawDataDecoderAndSanitizer")
                );
                leafs[leafIndex].argumentAddresses[0] = getAddress(sourceChain, "boringVault");

                unchecked {
                    leafIndex++;
                }
                leafs[leafIndex] = ManageLeaf(
                    address(dex),
                    true,
                    "operatePerfect(uint256,int256,int256,int256,int256,address)",
                    new address[](1),
                    string.concat("Operate Perfect on Fluid Dex Vault with native ETH"),
                    getAddress(sourceChain, "rawDataDecoderAndSanitizer")
                );
                leafs[leafIndex].argumentAddresses[0] = getAddress(sourceChain, "boringVault");
            }
        }

        //t4 leaves
        if (dexType == 4000) {
            unchecked {
                leafIndex++;
            }
            leafs[leafIndex] = ManageLeaf(
                address(dex),
                false,
                "operate(uint256,int256,int256,int256,int256,int256,int256,address)",
                new address[](1),
                string.concat("Operate on Fluid Dex Vault"),
                getAddress(sourceChain, "rawDataDecoderAndSanitizer")
            );
            leafs[leafIndex].argumentAddresses[0] = getAddress(sourceChain, "boringVault");

            unchecked {
                leafIndex++;
            }
            leafs[leafIndex] = ManageLeaf(
                address(dex),
                false,
                "operatePerfect(uint256,int256,int256,int256,int256,int256,int256,address)",
                new address[](1),
                string.concat("Operate Perfect on Fluid Dex Vault"),
                getAddress(sourceChain, "rawDataDecoderAndSanitizer")
            );
            leafs[leafIndex].argumentAddresses[0] = getAddress(sourceChain, "boringVault");

            if (addNative) {
                unchecked {
                    leafIndex++;
                }
                leafs[leafIndex] = ManageLeaf(
                    address(dex),
                    true,
                    "operate(uint256,int256,int256,int256,int256,int256,int256,address)",
                    new address[](1),
                    string.concat("Operate on Fluid Dex Vault with native ETH"),
                    getAddress(sourceChain, "rawDataDecoderAndSanitizer")
                );
                leafs[leafIndex].argumentAddresses[0] = getAddress(sourceChain, "boringVault");

                unchecked {
                    leafIndex++;
                }
                leafs[leafIndex] = ManageLeaf(
                    address(dex),
                    true,
                    "operatePerfect(uint256,int256,int256,int256,int256,int256,int256,address)",
                    new address[](1),
                    string.concat("Operate Perfect on Fluid Dex Vault with native ETH"),
                    getAddress(sourceChain, "rawDataDecoderAndSanitizer")
                );
                leafs[leafIndex].argumentAddresses[0] = getAddress(sourceChain, "boringVault");
            }
        }
    }

    // ========================================= Symbiotic =========================================

    function _addSymbioticApproveAndDepositLeaf(ManageLeaf[] memory leafs, address defaultCollateral) internal {
        ERC4626 dc = ERC4626(defaultCollateral);
        ERC20 depositAsset = dc.asset();
        // Approve
        if (
            !ownerToTokenToSpenderToApprovalInTree[getAddress(sourceChain, "boringVault")][address(depositAsset)][defaultCollateral]
        ) {
            unchecked {
                leafIndex++;
            }
            leafs[leafIndex] = ManageLeaf(
                address(depositAsset),
                false,
                "approve(address,uint256)",
                new address[](1),
                string.concat("Approve Symbiotic ", dc.name(), " to spend ", depositAsset.symbol()),
                getAddress(sourceChain, "rawDataDecoderAndSanitizer")
            );
            leafs[leafIndex].argumentAddresses[0] = defaultCollateral;
            ownerToTokenToSpenderToApprovalInTree[getAddress(sourceChain, "boringVault")][address(depositAsset)][defaultCollateral]
            = true;
        }
        // Deposit
        unchecked {
            leafIndex++;
        }
        leafs[leafIndex] = ManageLeaf(
            defaultCollateral,
            false,
            "deposit(address,uint256)",
            new address[](1),
            string.concat("Deposit ", depositAsset.symbol(), " into Symbiotic ", ERC20(defaultCollateral).name()),
            getAddress(sourceChain, "rawDataDecoderAndSanitizer")
        );
        leafs[leafIndex].argumentAddresses[0] = getAddress(sourceChain, "boringVault");
    }

    function _addSymbioticLeafs(ManageLeaf[] memory leafs, address[] memory defaultCollaterals) internal {
        for (uint256 i; i < defaultCollaterals.length; i++) {
            _addSymbioticApproveAndDepositLeaf(leafs, defaultCollaterals[i]);
            // Withdraw
            unchecked {
                leafIndex++;
            }
            leafs[leafIndex] = ManageLeaf(
                defaultCollaterals[i],
                false,
                "withdraw(address,uint256)",
                new address[](1),
                string.concat(
                    "Withdraw ",
                    ERC20(defaultCollaterals[i]).symbol(),
                    " from Symbiotic ",
                    ERC20(defaultCollaterals[i]).name()
                ),
                getAddress(sourceChain, "rawDataDecoderAndSanitizer")
            );
            leafs[leafIndex].argumentAddresses[0] = getAddress(sourceChain, "boringVault");
        }
    }

    function _addSymbioticVaultLeafs(
        ManageLeaf[] memory leafs,
        address[] memory vaults,
        ERC20[] memory assets,
        address[] memory vaultRewards
    ) internal {
        for (uint256 i; i < assets.length; i++) {
            // Approve
            if (
                !ownerToTokenToSpenderToApprovalInTree[getAddress(sourceChain, "boringVault")][address(assets[i])][vaults[i]]
            ) {
                unchecked {
                    leafIndex++;
                }
                leafs[leafIndex] = ManageLeaf(
                    address(assets[i]),
                    false,
                    "approve(address,uint256)",
                    new address[](1),
                    string.concat("Approve Symbiotic Vault ", vm.toString(vaults[i]), " to spend ", assets[i].symbol()),
                    getAddress(sourceChain, "rawDataDecoderAndSanitizer")
                );
                leafs[leafIndex].argumentAddresses[0] = vaults[i];
                ownerToTokenToSpenderToApprovalInTree[getAddress(sourceChain, "boringVault")][address(assets[i])][vaults[i]]
                = true;
            }
            // Deposit
            unchecked {
                leafIndex++;
            }
            leafs[leafIndex] = ManageLeaf(
                vaults[i],
                false,
                "deposit(address,uint256)",
                new address[](1),
                string.concat("Deposit ", assets[i].symbol(), " into Symbiotic Vault ", vm.toString(vaults[i])),
                getAddress(sourceChain, "rawDataDecoderAndSanitizer")
            );
            leafs[leafIndex].argumentAddresses[0] = getAddress(sourceChain, "boringVault");
            // Withdraw
            unchecked {
                leafIndex++;
            }
            leafs[leafIndex] = ManageLeaf(
                vaults[i],
                false,
                "withdraw(address,uint256)",
                new address[](1),
                string.concat("Withdraw ", assets[i].symbol(), " from Symbiotic Vault ", vm.toString(vaults[i])),
                getAddress(sourceChain, "rawDataDecoderAndSanitizer")
            );
            leafs[leafIndex].argumentAddresses[0] = getAddress(sourceChain, "boringVault");

            // Claim
            unchecked {
                leafIndex++;
            }
            leafs[leafIndex] = ManageLeaf(
                vaults[i],
                false,
                "claim(address,uint256)",
                new address[](1),
                string.concat("Claim withdraw from Symbiotic Vault ", vm.toString(vaults[i])),
                getAddress(sourceChain, "rawDataDecoderAndSanitizer")
            );
            leafs[leafIndex].argumentAddresses[0] = getAddress(sourceChain, "boringVault");

            // ClaimBatch
            unchecked {
                leafIndex++;
            }
            leafs[leafIndex] = ManageLeaf(
                vaults[i],
                false,
                "claimBatch(address,uint256[])",
                new address[](1),
                string.concat("Claim batch withdraw from Symbiotic Vault ", vm.toString(vaults[i])),
                getAddress(sourceChain, "rawDataDecoderAndSanitizer")
            );
            leafs[leafIndex].argumentAddresses[0] = getAddress(sourceChain, "boringVault");

            // Only add rewards leaf if vaultRewards array is provided and has a valid address
            if (vaultRewards.length > i && vaultRewards[i] != address(0)) {
                unchecked {
                    leafIndex++;
                }
                leafs[leafIndex] = ManageLeaf(
                    vaultRewards[i],
                    false,
                    "claimRewards(address,address,bytes)",
                    new address[](1),
                    string.concat("Claim rewards from Symbiotic Vault ", vm.toString(vaults[i])),
                    getAddress(sourceChain, "rawDataDecoderAndSanitizer")
                );
                leafs[leafIndex].argumentAddresses[0] = getAddress(sourceChain, "boringVault");
            }
        }
    }

    // ========================================= ITB Karak =========================================

    function _addLeafsForITBKarakPositionManager(
        ManageLeaf[] memory leafs,
        address itbDecoderAndSanitizer,
        address positionManager,
        address _karakVault,
        address _vaultSupervisor
    ) internal {
        ERC20 underlying = ERC4626(_karakVault).asset();
        // acceptOwnership
        unchecked {
            leafIndex++;
        }
        leafs[leafIndex] = ManageLeaf(
            positionManager,
            false,
            "acceptOwnership()",
            new address[](0),
            string.concat("Accept ownership of the ITB Contract: ", vm.toString(positionManager)),
            itbDecoderAndSanitizer
        );
        // Transfer all tokens to the ITB contract.
        unchecked {
            leafIndex++;
        }
        leafs[leafIndex] = ManageLeaf(
            address(underlying),
            false,
            "transfer(address,uint256)",
            new address[](1),
            string.concat("Transfer ", underlying.symbol(), " to ITB Contract: ", vm.toString(positionManager)),
            itbDecoderAndSanitizer
        );
        leafs[leafIndex].argumentAddresses[0] = positionManager;
        // Approval Karak Vault to spend all tokens.
        unchecked {
            leafIndex++;
        }
        leafs[leafIndex] = ManageLeaf(
            positionManager,
            false,
            "approveToken(address,address,uint256)",
            new address[](2),
            string.concat("Approve ", ERC20(_karakVault).name(), " to spend ", underlying.symbol()),
            itbDecoderAndSanitizer
        );
        leafs[leafIndex].argumentAddresses[0] = address(underlying);
        leafs[leafIndex].argumentAddresses[1] = _karakVault;
        // Withdraw all tokens
        unchecked {
            leafIndex++;
        }
        leafs[leafIndex] = ManageLeaf(
            positionManager,
            false,
            "withdraw(address,uint256)",
            new address[](1),
            string.concat("Withdraw ", underlying.symbol(), " from ITB Contract: ", vm.toString(positionManager)),
            itbDecoderAndSanitizer
        );
        leafs[leafIndex].argumentAddresses[0] = address(underlying);

        unchecked {
            leafIndex++;
        }
        leafs[leafIndex] = ManageLeaf(
            positionManager,
            false,
            "withdrawAll(address)",
            new address[](1),
            string.concat(
                "Withdraw all ", underlying.symbol(), " from the ITB Contract: ", vm.toString(positionManager)
            ),
            itbDecoderAndSanitizer
        );
        leafs[leafIndex].argumentAddresses[0] = address(underlying);
        // Update Vault Supervisor.
        unchecked {
            leafIndex++;
        }
        leafs[leafIndex] = ManageLeaf(
            positionManager,
            false,
            "updateVaultSupervisor(address)",
            new address[](1),
            "Update the vault supervisor",
            itbDecoderAndSanitizer
        );
        leafs[leafIndex].argumentAddresses[0] = _vaultSupervisor;
        // Update position config.
        unchecked {
            leafIndex++;
        }
        leafs[leafIndex] = ManageLeaf(
            positionManager,
            false,
            "updatePositionConfig(address,address)",
            new address[](2),
            "Update the position config",
            itbDecoderAndSanitizer
        );
        leafs[leafIndex].argumentAddresses[0] = address(underlying);
        leafs[leafIndex].argumentAddresses[1] = _karakVault;
        // Deposit
        unchecked {
            leafIndex++;
        }
        leafs[leafIndex] = ManageLeaf(
            positionManager, false, "deposit(uint256,uint256)", new address[](0), "Deposit", itbDecoderAndSanitizer
        );
        // Start Withdrawal
        unchecked {
            leafIndex++;
        }
        leafs[leafIndex] = ManageLeaf(
            positionManager,
            false,
            "startWithdrawal(uint256)",
            new address[](0),
            "Start Withdrawal",
            itbDecoderAndSanitizer
        );
        // Complete Withdrawal
        unchecked {
            leafIndex++;
        }
        leafs[leafIndex] = ManageLeaf(
            positionManager,
            false,
            "completeWithdrawal(uint256,uint256)",
            new address[](0),
            "Complete Withdrawal",
            itbDecoderAndSanitizer
        );
        // Complete Next Withdrawal
        unchecked {
            leafIndex++;
        }
        leafs[leafIndex] = ManageLeaf(
            positionManager,
            false,
            "completeNextWithdrawal(uint256)",
            new address[](0),
            "Complete Next Withdrawal",
            itbDecoderAndSanitizer
        );
        // Complete Next Withdrawals
        unchecked {
            leafIndex++;
        }
        leafs[leafIndex] = ManageLeaf(
            positionManager,
            false,
            "completeNextWithdrawals(uint256)",
            new address[](0),
            "Complete Next Withdrawals",
            itbDecoderAndSanitizer
        );
        // Override Withdrawal Indexes
        unchecked {
            leafIndex++;
        }
        leafs[leafIndex] = ManageLeaf(
            positionManager,
            false,
            "overrideWithdrawalIndexes(uint256,uint256)",
            new address[](0),
            "Override Withdrawal Indexes",
            itbDecoderAndSanitizer
        );
        // Assemble
        unchecked {
            leafIndex++;
        }
        leafs[leafIndex] = ManageLeaf(
            positionManager, false, "assemble(uint256)", new address[](0), "Assemble", itbDecoderAndSanitizer
        );
        // Disassemble
        unchecked {
            leafIndex++;
        }
        leafs[leafIndex] = ManageLeaf(
            positionManager,
            false,
            "disassemble(uint256,uint256)",
            new address[](0),
            "Disassemble",
            itbDecoderAndSanitizer
        );
        // Full Disassemble
        unchecked {
            leafIndex++;
        }
        leafs[leafIndex] = ManageLeaf(
            positionManager,
            false,
            "fullDisassemble(uint256)",
            new address[](0),
            "Full Disassemble",
            itbDecoderAndSanitizer
        );
    }

    // ========================================= Fee Claiming =========================================
    function _addLeafsForFeeClaiming(
        ManageLeaf[] memory leafs,
        address accountant,
        ERC20[] memory feeAssets,
        bool addYieldClaiming
    ) internal {
        // Approvals.
        for (uint256 i; i < feeAssets.length; ++i) {
            if (
                !ownerToTokenToSpenderToApprovalInTree[getAddress(sourceChain, "boringVault")][address(feeAssets[i])][getAddress(
                    sourceChain, "accountantAddress"
                )]
            ) {
                unchecked {
                    leafIndex++;
                }
                leafs[leafIndex] = ManageLeaf(
                    address(feeAssets[i]),
                    false,
                    "approve(address,uint256)",
                    new address[](1),
                    string.concat("Approve Accountant to spend ", feeAssets[i].symbol()),
                    getAddress(sourceChain, "rawDataDecoderAndSanitizer")
                );
                leafs[leafIndex].argumentAddresses[0] = accountant;
                ownerToTokenToSpenderToApprovalInTree[getAddress(sourceChain, "boringVault")][address(feeAssets[i])][accountant]
                = true;
            }
        }
        // Claiming fees.
        for (uint256 i; i < feeAssets.length; ++i) {
            unchecked {
                leafIndex++;
            }
            leafs[leafIndex] = ManageLeaf(
                accountant,
                false,
                "claimFees(address)",
                new address[](1),
                string.concat("Claim fees in ", feeAssets[i].symbol()),
                getAddress(sourceChain, "rawDataDecoderAndSanitizer")
            );
            leafs[leafIndex].argumentAddresses[0] = address(feeAssets[i]);

            if (addYieldClaiming) {
                unchecked {
                    leafIndex++;
                }
                leafs[leafIndex] = ManageLeaf(
                    accountant,
                    false,
                    "claimYield(address)",
                    new address[](1),
                    string.concat("Claim yield in ", feeAssets[i].symbol()),
                    getAddress(sourceChain, "rawDataDecoderAndSanitizer")
                );
                leafs[leafIndex].argumentAddresses[0] = address(feeAssets[i]);
            }
        }
    }

    // ========================================= Transfer =========================================

    function _addTransferLeafs(ManageLeaf[] memory leafs, ERC20 token, address to) internal {
        unchecked {
            leafIndex++;
        }
        leafs[leafIndex] = ManageLeaf(
            address(token),
            false,
            "transfer(address,uint256)",
            new address[](1),
            string.concat("Transfer ", token.symbol(), " to ", vm.toString(to)),
            getAddress(sourceChain, "rawDataDecoderAndSanitizer")
        );
        leafs[leafIndex].argumentAddresses[0] = to;
    }

    function _addApprovalLeafs(ManageLeaf[] memory leafs, ERC20 token, address spender) internal {
        unchecked {
            leafIndex++;
        }
        leafs[leafIndex] = ManageLeaf(
            address(token),
            false,
            "approve(address,uint256)",
            new address[](1),
            string.concat("Approve ", vm.toString(spender), " to spend ", token.name()),
            getAddress(sourceChain, "rawDataDecoderAndSanitizer")
        );
        leafs[leafIndex].argumentAddresses[0] = spender;
    }

    // ========================================= Rings Voter =========================================

    function _addRingsVoterLeafs(ManageLeaf[] memory leafs, address ringsVoterContract, ERC20 underlying) internal {
        unchecked {
            leafIndex++;
        }

        leafs[leafIndex] = ManageLeaf(
            address(underlying),
            false,
            "approve(address,uint256)",
            new address[](1),
            string.concat("Approve ", vm.toString(ringsVoterContract), " to spend ", underlying.symbol()),
            getAddress(sourceChain, "rawDataDecoderAndSanitizer")
        );
        leafs[leafIndex].argumentAddresses[0] = ringsVoterContract;

        unchecked {
            leafIndex++;
        }
        leafs[leafIndex] = ManageLeaf(
            ringsVoterContract,
            false,
            "depositBudget(uint256)",
            new address[](0),
            string.concat("Deposit Budget of ", underlying.symbol(), " into ", vm.toString(ringsVoterContract)),
            getAddress(sourceChain, "rawDataDecoderAndSanitizer")
        );
    }

    // ========================================= LayerZero =========================================

    function _addLayerZeroLeafs(ManageLeaf[] memory leafs, ERC20 asset, address oftAdapter, uint32 endpoint) internal {
        if (address(asset) != oftAdapter) {
            unchecked {
                leafIndex++;
            }
            leafs[leafIndex] = ManageLeaf(
                address(asset),
                false,
                "approve(address,uint256)",
                new address[](1),
                string.concat("Approve LayerZero to spend ", asset.symbol()),
                getAddress(sourceChain, "rawDataDecoderAndSanitizer")
            );
            leafs[leafIndex].argumentAddresses[0] = oftAdapter;
        }
        unchecked {
            leafIndex++;
        }
        leafs[leafIndex] = ManageLeaf(
            oftAdapter,
            true,
            "send((uint32,bytes32,uint256,uint256,bytes,bytes,bytes),(uint256,uint256),address)",
            new address[](3),
            string.concat("Bridge ", asset.symbol(), " to LayerZero endpoint: ", vm.toString(endpoint)),
            getAddress(sourceChain, "rawDataDecoderAndSanitizer")
        );
        leafs[leafIndex].argumentAddresses[0] = address(uint160(endpoint));
        leafs[leafIndex].argumentAddresses[1] = getAddress(sourceChain, "boringVault");
        leafs[leafIndex].argumentAddresses[2] = getAddress(sourceChain, "boringVault");
    }

    // ========================================= Compound V3 =========================================

    function _addCompoundV3Leafs(
        ManageLeaf[] memory leafs,
        ERC20[] memory collateralAssets,
        address cometAddress,
        address cometRewards
    ) internal {
        IComet comet = IComet(cometAddress);
        ERC20 baseToken = ERC20(comet.baseToken());
        // Handle base token
        unchecked {
            leafIndex++;
        }
        leafs[leafIndex] = ManageLeaf(
            address(baseToken),
            false,
            "approve(address,uint256)",
            new address[](1),
            string.concat("Approve Comet to spend ", baseToken.symbol()),
            getAddress(sourceChain, "rawDataDecoderAndSanitizer")
        );
        leafs[leafIndex].argumentAddresses[0] = cometAddress;

        // Supply base token
        unchecked {
            leafIndex++;
        }
        leafs[leafIndex] = ManageLeaf(
            cometAddress,
            false,
            "supply(address,uint256)",
            new address[](1),
            string.concat("Supply ", baseToken.symbol(), " to Comet"),
            getAddress(sourceChain, "rawDataDecoderAndSanitizer")
        );
        leafs[leafIndex].argumentAddresses[0] = address(baseToken);

        // Withdraw base token
        unchecked {
            leafIndex++;
        }
        leafs[leafIndex] = ManageLeaf(
            cometAddress,
            false,
            "withdraw(address,uint256)",
            new address[](1),
            string.concat("Withdraw ", baseToken.symbol(), " from Comet"),
            getAddress(sourceChain, "rawDataDecoderAndSanitizer")
        );
        leafs[leafIndex].argumentAddresses[0] = address(baseToken);

        // Handle collateral assets
        for (uint256 i; i < collateralAssets.length; ++i) {
            unchecked {
                leafIndex++;
            }
            leafs[leafIndex] = ManageLeaf(
                address(collateralAssets[i]),
                false,
                "approve(address,uint256)",
                new address[](1),
                string.concat("Approve Comet to spend ", collateralAssets[i].symbol()),
                getAddress(sourceChain, "rawDataDecoderAndSanitizer")
            );
            leafs[leafIndex].argumentAddresses[0] = cometAddress;

            unchecked {
                leafIndex++;
            }
            leafs[leafIndex] = ManageLeaf(
                cometAddress,
                false,
                "supply(address,uint256)",
                new address[](1),
                string.concat("Supply ", collateralAssets[i].symbol(), " to Comet"),
                getAddress(sourceChain, "rawDataDecoderAndSanitizer")
            );
            leafs[leafIndex].argumentAddresses[0] = address(collateralAssets[i]);

            unchecked {
                leafIndex++;
            }
            leafs[leafIndex] = ManageLeaf(
                cometAddress,
                false,
                "withdraw(address,uint256)",
                new address[](1),
                string.concat("Withdraw ", collateralAssets[i].symbol(), " from Comet"),
                getAddress(sourceChain, "rawDataDecoderAndSanitizer")
            );
            leafs[leafIndex].argumentAddresses[0] = address(collateralAssets[i]);
        }

        // Claim rewards.
        unchecked {
            leafIndex++;
        }
        leafs[leafIndex] = ManageLeaf(
            cometRewards,
            false,
            "claim(address,address,bool)",
            new address[](2),
            "Claim rewards from Comet",
            getAddress(sourceChain, "rawDataDecoderAndSanitizer")
        );
        leafs[leafIndex].argumentAddresses[0] = cometAddress;
        leafs[leafIndex].argumentAddresses[1] = getAddress(sourceChain, "boringVault");
    }

    // ========================================= Merkl =========================================

    function _addMerklLeafs(
        ManageLeaf[] memory leafs,
        address merklDistributor,
        address operator,
        ERC20[] memory tokensToClaim
    ) internal {
        unchecked {
            leafIndex++;
        }
        leafs[leafIndex] = ManageLeaf(
            merklDistributor,
            false,
            "toggleOperator(address,address)",
            new address[](2),
            string.concat("Allow ", vm.toString(operator), " to claim merkl rewards"),
            getAddress(sourceChain, "rawDataDecoderAndSanitizer")
        );
        leafs[leafIndex].argumentAddresses[0] = getAddress(sourceChain, "boringVault");
        leafs[leafIndex].argumentAddresses[1] = operator;
        for (uint256 i; i < tokensToClaim.length; ++i) {
            unchecked {
                leafIndex++;
            }
            leafs[leafIndex] = ManageLeaf(
                merklDistributor,
                false,
                "claim(address[],address[],uint256[],bytes32[][])",
                new address[](2),
                string.concat("Claim merkl ", tokensToClaim[i].symbol(), " rewards"),
                getAddress(sourceChain, "rawDataDecoderAndSanitizer")
            );
            leafs[leafIndex].argumentAddresses[0] = getAddress(sourceChain, "boringVault");
            leafs[leafIndex].argumentAddresses[1] = address(tokensToClaim[i]);
        }
    }

    // ========================================= VELODROME =========================================
    function _addVelodromeV3Leafs(
        ManageLeaf[] memory leafs,
        address[] memory token0,
        address[] memory token1,
        address nonfungiblePositionManager,
        address[] memory gauges
    ) internal {
        require(token0.length == token1.length && token0.length == gauges.length, "Arrays must be of equal length");
        for (uint256 i; i < token0.length; ++i) {
            (token0[i], token1[i]) = token0[i] < token1[i] ? (token0[i], token1[i]) : (token1[i], token0[i]);
            // Approvals
            if (
                !ownerToTokenToSpenderToApprovalInTree[getAddress(sourceChain, "boringVault")][token0[i]][nonfungiblePositionManager]
            ) {
                unchecked {
                    leafIndex++;
                }
                leafs[leafIndex] = ManageLeaf(
                    token0[i],
                    false,
                    "approve(address,uint256)",
                    new address[](1),
                    string.concat("Approve Velodrome NonFungible Position Manager to spend ", ERC20(token0[i]).symbol()),
                    getAddress(sourceChain, "rawDataDecoderAndSanitizer")
                );
                leafs[leafIndex].argumentAddresses[0] = nonfungiblePositionManager;
                ownerToTokenToSpenderToApprovalInTree[getAddress(sourceChain, "boringVault")][token0[i]][nonfungiblePositionManager]
                = true;
            }
            if (
                !ownerToTokenToSpenderToApprovalInTree[getAddress(sourceChain, "boringVault")][token1[i]][nonfungiblePositionManager]
            ) {
                unchecked {
                    leafIndex++;
                }
                leafs[leafIndex] = ManageLeaf(
                    token1[i],
                    false,
                    "approve(address,uint256)",
                    new address[](1),
                    string.concat("Approve Velodrome NonFungible Position Manager to spend ", ERC20(token1[i]).symbol()),
                    getAddress(sourceChain, "rawDataDecoderAndSanitizer")
                );
                leafs[leafIndex].argumentAddresses[0] = nonfungiblePositionManager;
                ownerToTokenToSpenderToApprovalInTree[getAddress(sourceChain, "boringVault")][token1[i]][nonfungiblePositionManager]
                = true;
            }

            // Minting
            unchecked {
                leafIndex++;
            }
            leafs[leafIndex] = ManageLeaf(
                nonfungiblePositionManager,
                false,
                "mint((address,address,int24,int24,int24,uint256,uint256,uint256,uint256,address,uint256,uint160))",
                new address[](3),
                string.concat(
                    "Mint VelodromeV3 ", ERC20(token0[i]).symbol(), " ", ERC20(token1[i]).symbol(), " position"
                ),
                getAddress(sourceChain, "rawDataDecoderAndSanitizer")
            );
            leafs[leafIndex].argumentAddresses[0] = token0[i];
            leafs[leafIndex].argumentAddresses[1] = token1[i];
            leafs[leafIndex].argumentAddresses[2] = getAddress(sourceChain, "boringVault");
            // Increase liquidity
            unchecked {
                leafIndex++;
            }
            leafs[leafIndex] = ManageLeaf(
                nonfungiblePositionManager,
                false,
                "increaseLiquidity((uint256,uint256,uint256,uint256,uint256,uint256))",
                new address[](4),
                string.concat(
                    "Add liquidity to VelodromeV3 ",
                    ERC20(token0[i]).symbol(),
                    " ",
                    ERC20(token1[i]).symbol(),
                    " position"
                ),
                getAddress(sourceChain, "rawDataDecoderAndSanitizer")
            );
            leafs[leafIndex].argumentAddresses[0] = address(0);
            leafs[leafIndex].argumentAddresses[1] = token0[i];
            leafs[leafIndex].argumentAddresses[2] = token1[i];
            leafs[leafIndex].argumentAddresses[3] = getAddress(sourceChain, "boringVault");

            // Approve gauge to spend NFT.
            unchecked {
                leafIndex++;
            }
            leafs[leafIndex] = ManageLeaf(
                nonfungiblePositionManager,
                false,
                "approve(address,uint256)",
                new address[](1),
                "Approve gauge to spend VelodromeV3 position",
                getAddress(sourceChain, "rawDataDecoderAndSanitizer")
            );
            leafs[leafIndex].argumentAddresses[0] = gauges[i];
        }

        // Decrease liquidity
        unchecked {
            leafIndex++;
        }
        leafs[leafIndex] = ManageLeaf(
            nonfungiblePositionManager,
            false,
            "decreaseLiquidity((uint256,uint128,uint256,uint256,uint256))",
            new address[](1),
            "Remove liquidity from VelodromeV3 position",
            getAddress(sourceChain, "rawDataDecoderAndSanitizer")
        );
        leafs[leafIndex].argumentAddresses[0] = getAddress(sourceChain, "boringVault");

        unchecked {
            leafIndex++;
        }
        leafs[leafIndex] = ManageLeaf(
            nonfungiblePositionManager,
            false,
            "collect((uint256,address,uint128,uint128))",
            new address[](2),
            "Collect fees from VelodromeV3 position",
            getAddress(sourceChain, "rawDataDecoderAndSanitizer")
        );
        leafs[leafIndex].argumentAddresses[0] = getAddress(sourceChain, "boringVault");
        leafs[leafIndex].argumentAddresses[1] = getAddress(sourceChain, "boringVault");

        // burn
        unchecked {
            leafIndex++;
        }
        leafs[leafIndex] = ManageLeaf(
            nonfungiblePositionManager,
            false,
            "burn(uint256)",
            new address[](0),
            "Burn VelodromeV3 position",
            getAddress(sourceChain, "rawDataDecoderAndSanitizer")
        );

        for (uint256 i; i < gauges.length; ++i) {
            // Deposit into Gauge
            unchecked {
                leafIndex++;
            }
            leafs[leafIndex] = ManageLeaf(
                gauges[i],
                false,
                "deposit(uint256)",
                new address[](0),
                string.concat("Deposit into VelodromeV3 gauge ", vm.toString(gauges[i])),
                getAddress(sourceChain, "rawDataDecoderAndSanitizer")
            );
            // Withdraw from Gauge
            unchecked {
                leafIndex++;
            }
            leafs[leafIndex] = ManageLeaf(
                gauges[i],
                false,
                "withdraw(uint256)",
                new address[](0),
                string.concat("Withdraw from VelodromeV3 gauge ", vm.toString(gauges[i])),
                getAddress(sourceChain, "rawDataDecoderAndSanitizer")
            );
            // Get reward
            unchecked {
                leafIndex++;
            }
            leafs[leafIndex] = ManageLeaf(
                gauges[i],
                false,
                "getReward(uint256)",
                new address[](0),
                string.concat("Get reward from VelodromeV3 gauge ", vm.toString(gauges[i])),
                getAddress(sourceChain, "rawDataDecoderAndSanitizer")
            );
            unchecked {
                leafIndex++;
            }
            leafs[leafIndex] = ManageLeaf(
                gauges[i],
                false,
                "getReward(address)",
                new address[](1),
                string.concat("Get reward from VelodromeV3 gauge ", vm.toString(gauges[i])),
                getAddress(sourceChain, "rawDataDecoderAndSanitizer")
            );
            leafs[leafIndex].argumentAddresses[0] = getAddress(sourceChain, "boringVault");
        }
    }

    function _addVelodromeV2Leafs(
        ManageLeaf[] memory leafs,
        address[] memory token0,
        address[] memory token1,
        address router,
        address[] memory gauges
    ) internal {
        require(token0.length == token1.length && token0.length == gauges.length, "Arrays must be of equal length");

        for (uint256 i; i < token0.length; ++i) {
            (token0[i], token1[i]) = token0[i] < token1[i] ? (token0[i], token1[i]) : (token1[i], token0[i]);

            if (!ownerToTokenToSpenderToApprovalInTree[getAddress(sourceChain, "boringVault")][token0[i]][router]) {
                unchecked {
                    leafIndex++;
                }
                leafs[leafIndex] = ManageLeaf(
                    token0[i],
                    false,
                    "approve(address,uint256)",
                    new address[](1),
                    string.concat("Approve Velodrome Router to spend ", ERC20(token0[i]).symbol()),
                    getAddress(sourceChain, "rawDataDecoderAndSanitizer")
                );
                leafs[leafIndex].argumentAddresses[0] = router;
                ownerToTokenToSpenderToApprovalInTree[getAddress(sourceChain, "boringVault")][token0[i]][router] = true;
            }
            if (!ownerToTokenToSpenderToApprovalInTree[getAddress(sourceChain, "boringVault")][token1[i]][router]) {
                unchecked {
                    leafIndex++;
                }
                leafs[leafIndex] = ManageLeaf(
                    token1[i],
                    false,
                    "approve(address,uint256)",
                    new address[](1),
                    string.concat("Approve Velodrome Router to spend ", ERC20(token1[i]).symbol()),
                    getAddress(sourceChain, "rawDataDecoderAndSanitizer")
                );
                leafs[leafIndex].argumentAddresses[0] = router;
                ownerToTokenToSpenderToApprovalInTree[getAddress(sourceChain, "boringVault")][token1[i]][router] = true;
            }

            // Add liquidity
            unchecked {
                leafIndex++;
            }
            leafs[leafIndex] = ManageLeaf(
                router,
                false,
                "addLiquidity(address,address,bool,uint256,uint256,uint256,uint256,address,uint256)",
                new address[](3),
                string.concat(
                    "Add liquidity to VelodromeV2 ", ERC20(token0[i]).symbol(), "/", ERC20(token1[i]).symbol()
                ),
                getAddress(sourceChain, "rawDataDecoderAndSanitizer")
            );
            leafs[leafIndex].argumentAddresses[0] = token0[i];
            leafs[leafIndex].argumentAddresses[1] = token1[i];
            leafs[leafIndex].argumentAddresses[2] = getAddress(sourceChain, "boringVault");

            // Remove liquidity
            unchecked {
                leafIndex++;
            }
            leafs[leafIndex] = ManageLeaf(
                router,
                false,
                "removeLiquidity(address,address,bool,uint256,uint256,uint256,address,uint256)",
                new address[](3),
                string.concat(
                    "Remove liquidity from VelodromeV2 ", ERC20(token0[i]).symbol(), "/", ERC20(token1[i]).symbol()
                ),
                getAddress(sourceChain, "rawDataDecoderAndSanitizer")
            );
            leafs[leafIndex].argumentAddresses[0] = token0[i];
            leafs[leafIndex].argumentAddresses[1] = token1[i];
            leafs[leafIndex].argumentAddresses[2] = getAddress(sourceChain, "boringVault");
        }

        for (uint256 i; i < gauges.length; ++i) {
            // Approve gauge to spend staking token.
            address stakingToken = VelodromV2Gauge(gauges[i]).stakingToken();
            unchecked {
                leafIndex++;
            }
            leafs[leafIndex] = ManageLeaf(
                stakingToken,
                false,
                "approve(address,uint256)",
                new address[](1),
                string.concat("Approve VelodromeV2 Gauge to spend ", ERC20(stakingToken).symbol()),
                getAddress(sourceChain, "rawDataDecoderAndSanitizer")
            );
            leafs[leafIndex].argumentAddresses[0] = gauges[i];

            // Approve router to spend staking token.
            unchecked {
                leafIndex++;
            }
            leafs[leafIndex] = ManageLeaf(
                stakingToken,
                false,
                "approve(address,uint256)",
                new address[](1),
                string.concat("Approve Velodrome Router to spend ", ERC20(stakingToken).symbol()),
                getAddress(sourceChain, "rawDataDecoderAndSanitizer")
            );
            leafs[leafIndex].argumentAddresses[0] = router;

            // Deposit into Gauge
            unchecked {
                leafIndex++;
            }
            leafs[leafIndex] = ManageLeaf(
                gauges[i],
                false,
                "deposit(uint256)",
                new address[](0),
                string.concat("Deposit into VelodromeV2 gauge ", vm.toString(gauges[i])),
                getAddress(sourceChain, "rawDataDecoderAndSanitizer")
            );
            // Withdraw from Gauge
            unchecked {
                leafIndex++;
            }
            leafs[leafIndex] = ManageLeaf(
                gauges[i],
                false,
                "withdraw(uint256)",
                new address[](0),
                string.concat("Withdraw from VelodromeV2 gauge ", vm.toString(gauges[i])),
                getAddress(sourceChain, "rawDataDecoderAndSanitizer")
            );
            // Get reward
            unchecked {
                leafIndex++;
            }
            leafs[leafIndex] = ManageLeaf(
                gauges[i],
                false,
                "getReward(address)",
                new address[](1),
                string.concat("Get reward from VelodromeV2 gauge ", vm.toString(gauges[i])),
                getAddress(sourceChain, "rawDataDecoderAndSanitizer")
            );
            leafs[leafIndex].argumentAddresses[0] = getAddress(sourceChain, "boringVault");
        }
    }

    // ========================================= Karak =========================================

    function _addKarakLeafs(ManageLeaf[] memory leafs, address vaultSupervisor, address vault) internal {
        address delegationSupervisor = VaultSupervisor(vaultSupervisor).delegationSupervisor();
        ERC20 underlying = ERC4626(vault).asset();

        // Add leaf to approve karak vault to spend underlying.
        unchecked {
            leafIndex++;
        }
        leafs[leafIndex] = ManageLeaf(
            address(underlying),
            false,
            "approve(address,uint256)",
            new address[](1),
            string.concat("Approve Karak Vault to spend ", underlying.symbol()),
            getAddress(sourceChain, "rawDataDecoderAndSanitizer")
        );
        leafs[leafIndex].argumentAddresses[0] = vault;

        // Approve vault supervisor to spend vault shares
        unchecked {
            leafIndex++;
        }
        leafs[leafIndex] = ManageLeaf(
            vault,
            false,
            "approve(address,uint256)",
            new address[](1),
            string.concat("Approve Vault Supervisor to spend ", ERC4626(vault).symbol(), " shares"),
            getAddress(sourceChain, "rawDataDecoderAndSanitizer")
        );
        leafs[leafIndex].argumentAddresses[0] = vaultSupervisor;

        // Add deposit leafs
        unchecked {
            leafIndex++;
        }
        leafs[leafIndex] = ManageLeaf(
            vaultSupervisor,
            false,
            "deposit(address,uint256,uint256)",
            new address[](1),
            string.concat("Deposit ", underlying.symbol(), " into ", ERC4626(vault).symbol()),
            getAddress(sourceChain, "rawDataDecoderAndSanitizer")
        );
        leafs[leafIndex].argumentAddresses[0] = vault;

        unchecked {
            leafIndex++;
        }
        leafs[leafIndex] = ManageLeaf(
            vaultSupervisor,
            false,
            "gimmieShares(address,uint256)",
            new address[](1),
            string.concat("Gimmie shares into ", ERC4626(vault).symbol()),
            getAddress(sourceChain, "rawDataDecoderAndSanitizer")
        );
        leafs[leafIndex].argumentAddresses[0] = vault;

        // Add withdraw leafs
        unchecked {
            leafIndex++;
        }
        leafs[leafIndex] = ManageLeaf(
            vaultSupervisor,
            false,
            "returnShares(address,uint256)",
            new address[](1),
            string.concat("Return shares from ", ERC4626(vault).symbol()),
            getAddress(sourceChain, "rawDataDecoderAndSanitizer")
        );
        leafs[leafIndex].argumentAddresses[0] = vault;

        unchecked {
            leafIndex++;
        }
        leafs[leafIndex] = ManageLeaf(
            delegationSupervisor,
            false,
            "startWithdraw((address[],uint256[],address)[])",
            new address[](2),
            string.concat("Start withdraw of ", underlying.symbol(), " from ", ERC4626(vault).symbol()),
            getAddress(sourceChain, "rawDataDecoderAndSanitizer")
        );
        leafs[leafIndex].argumentAddresses[0] = vault;
        leafs[leafIndex].argumentAddresses[1] = getAddress(sourceChain, "boringVault");

        unchecked {
            leafIndex++;
        }
        leafs[leafIndex] = ManageLeaf(
            delegationSupervisor,
            false,
            "finishWithdraw((address,address,uint256,uint256,(address[],uint256[],address))[])",
            new address[](4),
            string.concat("Finish withdraw of ", underlying.symbol(), " from ", ERC4626(vault).symbol()),
            getAddress(sourceChain, "rawDataDecoderAndSanitizer")
        );
        leafs[leafIndex].argumentAddresses[0] = getAddress(sourceChain, "boringVault");
        leafs[leafIndex].argumentAddresses[1] = address(0); // Delegation not implemented yet.
        leafs[leafIndex].argumentAddresses[2] = vault;
        leafs[leafIndex].argumentAddresses[3] = getAddress(sourceChain, "boringVault");
    }

    // ========================================= Reclamation =========================================

    function _addReclamationLeafs(ManageLeaf[] memory leafs, address target, address reclamationDecoder) internal {
        /// @notice These leafs are generic, in that they are allowing any execturo address to be removed, and any asset to be withdrawn
        /// BACK to the boring vault.
        // Add in generic `removeExecutor(address executor)` leaf.
        unchecked {
            leafIndex++;
        }
        leafs[leafIndex] = ManageLeaf(
            target,
            false,
            "removeExecutor(address)",
            new address[](0),
            string.concat("Remove any executor from ", vm.toString(target)),
            reclamationDecoder
        );
        // Add in generic `withdraw(address asset, uint256 amount)` and generic `withdrawAll(address asset)` leafs.
        unchecked {
            leafIndex++;
        }
        leafs[leafIndex] = ManageLeaf(
            target,
            false,
            "withdraw(address,uint256)",
            new address[](0),
            string.concat("Withdraw any asset from ", vm.toString(target)),
            reclamationDecoder
        );

        unchecked {
            leafIndex++;
        }
        leafs[leafIndex] = ManageLeaf(
            target,
            false,
            "withdrawAll(address)",
            new address[](0),
            string.concat("Withdraw all of any asset from ", vm.toString(target)),
            reclamationDecoder
        );
    }

    // ========================================= Puppet =========================================

    function _createPuppetLeafs(ManageLeaf[] memory leafs, address puppet)
        internal
        pure
        returns (ManageLeaf[] memory puppetLeafs)
    {
        puppetLeafs = new ManageLeaf[](leafs.length);

        // Iterate through every leaf, and
        // 1) Take the existing target and append it to the end of the argumentAddresses array.
        // 2) Change the target to the puppet contract.

        for (uint256 i; i < leafs.length; ++i) {
            puppetLeafs[i].argumentAddresses = new address[](leafs[i].argumentAddresses.length + 1);
            // Copy over argumentAddresses.
            for (uint256 j; j < leafs[i].argumentAddresses.length; ++j) {
                puppetLeafs[i].argumentAddresses[j] = leafs[i].argumentAddresses[j];
            }
            // Append the target to the end of the argumentAddresses array.
            puppetLeafs[i].argumentAddresses[leafs[i].argumentAddresses.length] = leafs[i].target;
            // Change the target to the puppet contract.
            puppetLeafs[i].target = puppet;
            // Copy over remaning values.
            puppetLeafs[i].canSendValue = leafs[i].canSendValue;
            puppetLeafs[i].signature = leafs[i].signature;
            puppetLeafs[i].description = leafs[i].description;
            puppetLeafs[i].decoderAndSanitizer = leafs[i].decoderAndSanitizer;
        }
    }

    // ========================================= Drone =========================================

    function _addLeafsForDroneTransfers(ManageLeaf[] memory leafs, address drone, ERC20[] memory assets) internal {
        for (uint256 i; i < assets.length; ++i) {
            // Add leaf for BoringVault to transfer to drone.
            unchecked {
                leafIndex++;
            }
            leafs[leafIndex] = ManageLeaf(
                address(assets[i]),
                false,
                "transfer(address,uint256)",
                new address[](1),
                string.concat("Transfer ", assets[i].symbol(), " to drone: ", vm.toString(drone)),
                getAddress(sourceChain, "rawDataDecoderAndSanitizer")
            );
            leafs[leafIndex].argumentAddresses[0] = drone;

            // Add leaf for drone to transfer to BoringVault.
            unchecked {
                leafIndex++;
            }
            leafs[leafIndex] = ManageLeaf(
                drone,
                false,
                "transfer(address,uint256)",
                new address[](2),
                string.concat("Transfer ", assets[i].symbol(), " to BoringVault"),
                getAddress(sourceChain, "rawDataDecoderAndSanitizer")
            );
            leafs[leafIndex].argumentAddresses[0] = getAddress(sourceChain, "boringVault");
            leafs[leafIndex].argumentAddresses[1] = address(assets[i]);
        }

        // Add leaf so boringVault can withdraw native from drone.
        unchecked {
            leafIndex++;
        }
        leafs[leafIndex] = ManageLeaf(
            drone,
            false,
            "withdrawNativeFromDrone()",
            new address[](0),
            string.concat("Withdraw native from drone: ", vm.toString(drone)),
            getAddress(sourceChain, "rawDataDecoderAndSanitizer")
        );
    }

    function _createDroneLeafs(ManageLeaf[] memory leafs, address drone, uint256 startIndex, uint256 endIndex)
        internal
    {
        address boringVault = getAddress(sourceChain, "boringVault");
        // Update boringVault address to be drone, so leafs work as expected.
        // setAddress(true, sourceChain, "boringVault", drone);

        // Iterate through every leaf, and
        // 1) Take the existing target and append it to the end of the argumentAddresses array.
        // 2) Change the target to the drone contract.

        for (uint256 i = startIndex; i < endIndex; ++i) {
            uint256 newLength = leafs[i].argumentAddresses.length + 1;
            address[] memory temp = new address[](newLength);
            // Copy argumentAddresses into temporary array.
            for (uint256 j; j < leafs[i].argumentAddresses.length; ++j) {
                if (leafs[i].argumentAddresses[j] == address(boringVault)) {
                    temp[j] = drone;
                } else {
                    temp[j] = leafs[i].argumentAddresses[j];
                }
            }

            // Expand argumentAddresses array by 1.
            leafs[i].argumentAddresses = new address[](newLength);

            // Copy over argumentAddresses into leaf address arguments array.
            for (uint256 j; j < leafs[i].argumentAddresses.length; ++j) {
                leafs[i].argumentAddresses[j] = temp[j];
            }

            // Append the target to the end of the argumentAddresses array.
            leafs[i].argumentAddresses[newLength - 1] = leafs[i].target;

            // Change the target to the puppet contract.
            leafs[i].target = drone;

            // Update Description.
            leafs[i].description = string.concat("(Drone: ", vm.toString(drone), ") ", leafs[i].description);
        }

        // Change boringVault address back to original.
        setAddress(true, sourceChain, "boringVault", boringVault);
    }

    // ========================================= Term Finance =========================================
    // TODO need to use this in the test suite.
    function _addTermFinanceLockOfferLeafs(
        ManageLeaf[] memory leafs,
        ERC20[] memory purchaseTokens,
        address[] memory termAuctionOfferLockerAddresses,
        address[] memory termRepoLockers
    ) internal {
        for (uint256 i; i < purchaseTokens.length; i++) {
            unchecked {
                leafIndex++;
            }
            leafs[leafIndex] = ManageLeaf(
                address(purchaseTokens[i]),
                false,
                "approve(address,uint256)",
                new address[](1),
                string.concat("Approve Term Repo Locker to spend ", purchaseTokens[i].symbol()),
                getAddress(sourceChain, "rawDataDecoderAndSanitizer")
            );
            leafs[leafIndex].argumentAddresses[0] = termRepoLockers[i];
            ownerToTokenToSpenderToApprovalInTree[getAddress(sourceChain, "boringVault")][address(purchaseTokens[i])][termRepoLockers[i]]
            = true;
            unchecked {
                leafIndex++;
            }
            leafs[leafIndex] = ManageLeaf(
                termAuctionOfferLockerAddresses[i],
                false,
                "lockOffers((bytes32,address,bytes32,uint256,address)[])",
                new address[](2),
                string.concat(
                    "Submit offer submission to offer locker ", vm.toString(termAuctionOfferLockerAddresses[i])
                ),
                getAddress(sourceChain, "rawDataDecoderAndSanitizer")
            );
            leafs[leafIndex].argumentAddresses[0] = getAddress(sourceChain, "boringVault");
            leafs[leafIndex].argumentAddresses[1] = address(purchaseTokens[i]);
        }
    }

    // TODO need to use this in the test suite.
    function _addTermFinanceUnlockOfferLeafs(
        ManageLeaf[] memory leafs,
        address[] memory termAuctionOfferLockerAddresses
    ) internal {
        for (uint256 i; i < termAuctionOfferLockerAddresses.length; i++) {
            unchecked {
                leafIndex++;
            }

            leafs[leafIndex] = ManageLeaf(
                termAuctionOfferLockerAddresses[i],
                false,
                "unlockOffers(bytes32[])",
                new address[](0),
                string.concat(
                    "Unlock existing offer from offer locker ", vm.toString(termAuctionOfferLockerAddresses[i])
                ),
                getAddress(sourceChain, "rawDataDecoderAndSanitizer")
            );
        }
    }

    // TODO need to use this in the test suite.
    function _addTermFinanceRevealOfferLeafs(
        ManageLeaf[] memory leafs,
        address[] memory termAuctionOfferLockerAddresses
    ) internal {
        for (uint256 i; i < termAuctionOfferLockerAddresses.length; i++) {
            unchecked {
                leafIndex++;
            }
            leafs[leafIndex] = ManageLeaf(
                termAuctionOfferLockerAddresses[i],
                false,
                "revealOffers(bytes32[],uint256[],uint256[])",
                new address[](0),
                string.concat(
                    "Unlock existing offer from offer locker ", vm.toString(termAuctionOfferLockerAddresses[i])
                ),
                getAddress(sourceChain, "rawDataDecoderAndSanitizer")
            );
        }
    }

    // TODO need to use this in the test suite.
    function _addTermFinanceRedeemTermRepoTokensLeafs(ManageLeaf[] memory leafs, address[] memory termRepoServicers)
        internal
    {
        for (uint256 i; i < termRepoServicers.length; i++) {
            unchecked {
                leafIndex++;
            }
            leafs[leafIndex] = ManageLeaf(
                termRepoServicers[i],
                false,
                "redeemTermRepoTokens(address,uint256)",
                new address[](1),
                string.concat("Redeem TermRepo Tokens from servicer ", vm.toString(termRepoServicers[i])),
                getAddress(sourceChain, "rawDataDecoderAndSanitizer")
            );
            leafs[leafIndex].argumentAddresses[0] = getAddress(sourceChain, "boringVault");
        }
    }
    // ========================================= Euler Finance =========================================

    function _addEulerDepositLeafs(
        ManageLeaf[] memory leafs,
        ERC4626[] memory depositVaults,
        address[] memory subaccounts
    ) internal {
        for (uint256 i = 0; i < subaccounts.length; i++) {
            for (uint256 j = 0; j < depositVaults.length; j++) {
                //approval leaf is handled by ERC4626, including for ERC20 deposit asset
                _addERC4626SubaccountLeafs(leafs, depositVaults[j], subaccounts[i]);

                unchecked {
                    leafIndex++;
                }
                leafs[leafIndex] = ManageLeaf(
                    getAddress(sourceChain, "ethereumVaultConnector"),
                    false,
                    "enableCollateral(address,address)",
                    new address[](2),
                    string.concat(
                        "Enable Collateral of ",
                        ERC20(depositVaults[j].asset()).name(),
                        " on Euler for account #",
                        vm.toString(i),
                        " ",
                        vm.toString(subaccounts[i])
                    ),
                    getAddress(sourceChain, "rawDataDecoderAndSanitizer")
                );
                leafs[leafIndex].argumentAddresses[0] = subaccounts[i];
                leafs[leafIndex].argumentAddresses[1] = address(depositVaults[j]);

                unchecked {
                    leafIndex++;
                }
                leafs[leafIndex] = ManageLeaf(
                    getAddress(sourceChain, "ethereumVaultConnector"),
                    false,
                    "disableCollateral(address,address)",
                    new address[](2),
                    string.concat(
                        "Disable Collateral of ",
                        ERC20(depositVaults[j].asset()).name(),
                        " on Euler for account #",
                        vm.toString(i),
                        " : ",
                        vm.toString(subaccounts[i])
                    ),
                    getAddress(sourceChain, "rawDataDecoderAndSanitizer")
                );
                leafs[leafIndex].argumentAddresses[0] = subaccounts[i];
                leafs[leafIndex].argumentAddresses[1] = address(depositVaults[j]);

                unchecked {
                    leafIndex++;
                }
                leafs[leafIndex] = ManageLeaf(
                    getAddress(sourceChain, "ethereumVaultConnector"),
                    false,
                    "call(address,address,uint256,bytes)",
                    new address[](5),
                    string.concat(
                        "Call Withdraw on ",
                        depositVaults[j].name(),
                        " via EVC on behalf of ",
                        vm.toString(subaccounts[i])
                    ),
                    getAddress(sourceChain, "rawDataDecoderAndSanitizer")
                );
                leafs[leafIndex].argumentAddresses[0] = address(depositVaults[j]);
                leafs[leafIndex].argumentAddresses[1] = subaccounts[i];
                leafs[leafIndex].argumentAddresses[2] = address(0xb460af94); //withdraw
                leafs[leafIndex].argumentAddresses[3] = getAddress(sourceChain, "boringVault"); //receiver must be vault
                leafs[leafIndex].argumentAddresses[4] = subaccounts[i]; //owner must be subaccount

                unchecked {
                    leafIndex++;
                }
                leafs[leafIndex] = ManageLeaf(
                    getAddress(sourceChain, "ethereumVaultConnector"),
                    false,
                    "call(address,address,uint256,bytes)",
                    new address[](5),
                    string.concat(
                        "Call Redeem on ",
                        depositVaults[j].name(),
                        " via EVC on behalf of ",
                        vm.toString(subaccounts[i])
                    ),
                    getAddress(sourceChain, "rawDataDecoderAndSanitizer")
                );
                leafs[leafIndex].argumentAddresses[0] = address(depositVaults[j]);
                leafs[leafIndex].argumentAddresses[1] = subaccounts[i];
                leafs[leafIndex].argumentAddresses[2] = address(0xba087652); //redeem
                leafs[leafIndex].argumentAddresses[3] = getAddress(sourceChain, "boringVault"); //receiver must be vault
                leafs[leafIndex].argumentAddresses[4] = subaccounts[i]; //owner must be subaccount
            }
        }
    }

    function _addEulerBorrowLeafs(
        ManageLeaf[] memory leafs,
        ERC4626[] memory borrowVaults,
        address[] memory subaccounts
    ) internal {
        for (uint256 i = 0; i < subaccounts.length; i++) {
            for (uint256 j = 0; j < borrowVaults.length; j++) {
                unchecked {
                    leafIndex++;
                }
                leafs[leafIndex] = ManageLeaf(
                    address(borrowVaults[j].asset()),
                    false,
                    "approve(address,uint256)",
                    new address[](1),
                    string.concat("Approve ", ERC20(borrowVaults[j].asset()).name(), " to be repaid."),
                    getAddress(sourceChain, "rawDataDecoderAndSanitizer")
                );
                leafs[leafIndex].argumentAddresses[0] = address(borrowVaults[j]);

                unchecked {
                    leafIndex++;
                }
                leafs[leafIndex] = ManageLeaf(
                    getAddress(sourceChain, "ethereumVaultConnector"),
                    false,
                    "enableController(address,address)",
                    new address[](2),
                    string.concat(
                        "Enable ",
                        borrowVaults[j].name(),
                        " as controller for subaccount #",
                        vm.toString(i),
                        " : ",
                        vm.toString(subaccounts[i])
                    ),
                    getAddress(sourceChain, "rawDataDecoderAndSanitizer")
                );
                leafs[leafIndex].argumentAddresses[0] = subaccounts[i];
                leafs[leafIndex].argumentAddresses[1] = address(borrowVaults[j]);

                unchecked {
                    leafIndex++;
                }

                leafs[leafIndex] = ManageLeaf(
                    address(borrowVaults[j]),
                    false,
                    "borrow(uint256,address)",
                    new address[](1),
                    string.concat(
                        "Borrow ",
                        ERC20(borrowVaults[j].asset()).name(),
                        " from ",
                        borrowVaults[j].name(),
                        " for account #",
                        vm.toString(i)
                    ),
                    getAddress(sourceChain, "rawDataDecoderAndSanitizer")
                );
                leafs[leafIndex].argumentAddresses[0] = subaccounts[i];

                unchecked {
                    leafIndex++;
                }

                leafs[leafIndex] = ManageLeaf(
                    address(borrowVaults[j]),
                    false,
                    "repay(uint256,address)",
                    new address[](1),
                    string.concat(
                        "Repay ",
                        ERC20(borrowVaults[j].asset()).name(),
                        " to ",
                        borrowVaults[j].name(),
                        " for account #",
                        vm.toString(i)
                    ),
                    getAddress(sourceChain, "rawDataDecoderAndSanitizer")
                );
                leafs[leafIndex].argumentAddresses[0] = subaccounts[i];

                unchecked {
                    leafIndex++;
                }

                leafs[leafIndex] = ManageLeaf(
                    address(borrowVaults[j]),
                    false,
                    "repayWithShares(uint256,address)",
                    new address[](1),
                    string.concat(
                        "Repay ",
                        ERC20(borrowVaults[j].asset()).name(),
                        " with shares ",
                        borrowVaults[j].name(),
                        " for account #",
                        vm.toString(i)
                    ),
                    getAddress(sourceChain, "rawDataDecoderAndSanitizer")
                );
                leafs[leafIndex].argumentAddresses[0] = subaccounts[i];

                unchecked {
                    leafIndex++;
                }
                leafs[leafIndex] = ManageLeaf(
                    address(borrowVaults[j]),
                    false,
                    "disableController()",
                    new address[](0),
                    string.concat("Disable ", borrowVaults[j].name(), " as controller for account #", vm.toString(i)),
                    getAddress(sourceChain, "rawDataDecoderAndSanitizer")
                );
                //leafs[leafIndex].argumentAddresses[0] = subaccounts[i];

                unchecked {
                    leafIndex++;
                }
                leafs[leafIndex] = ManageLeaf(
                    getAddress(sourceChain, "ethereumVaultConnector"),
                    false,
                    "call(address,address,uint256,bytes)",
                    new address[](4),
                    string.concat(
                        "Call Borrow on ", borrowVaults[j].name(), " via EVC on behalf of ", vm.toString(subaccounts[i])
                    ),
                    getAddress(sourceChain, "rawDataDecoderAndSanitizer")
                );
                leafs[leafIndex].argumentAddresses[0] = address(borrowVaults[j]);
                leafs[leafIndex].argumentAddresses[1] = subaccounts[i];
                leafs[leafIndex].argumentAddresses[2] = address(0x4b3fd148); //borrow
                leafs[leafIndex].argumentAddresses[3] = getAddress(sourceChain, "boringVault");
            }
        }
    }

    // ========================================= Royco =========================================

    function _addRoycoWeirollLeafs(
        ManageLeaf[] memory leafs,
        ERC20 asset,
        bytes32 marketHash,
        address frontendFeeRecipient
    ) internal {
        unchecked {
            leafIndex++;
        }
        leafs[leafIndex] = ManageLeaf(
            address(asset),
            false,
            "approve(address,uint256)",
            new address[](1),
            string.concat("Approve Recipe Market Hub to spend ", asset.symbol()),
            getAddress(sourceChain, "rawDataDecoderAndSanitizer")
        );
        leafs[leafIndex].argumentAddresses[0] = getAddress(sourceChain, "recipeMarketHub");

        unchecked {
            leafIndex++;
        }

        address marketHash0 = address(bytes20(bytes16(marketHash)));
        address marketHash1 = address(bytes20(bytes16(marketHash << 128)));

        leafs[leafIndex] = ManageLeaf(
            getAddress(sourceChain, "recipeMarketHub"),
            false,
            "fillIPOffers(bytes32[],uint256[],address,address)",
            new address[](4),
            string.concat("Fill IP Offer using market hash"),
            getAddress(sourceChain, "rawDataDecoderAndSanitizer")
        );
        leafs[leafIndex].argumentAddresses[0] = marketHash0;
        leafs[leafIndex].argumentAddresses[1] = marketHash1;
        leafs[leafIndex].argumentAddresses[2] = address(0); //pull funds from boringVault
        leafs[leafIndex].argumentAddresses[3] = frontendFeeRecipient;

        unchecked {
            leafIndex++;
        }
        leafs[leafIndex] = ManageLeaf(
            getAddress(sourceChain, "recipeMarketHub"),
            false,
            "executeWithdrawalScript(address)",
            new address[](1),
            string.concat("Execute the weiroll withdraw script and retrieve funds from recipe market"),
            getAddress(sourceChain, "rawDataDecoderAndSanitizer")
        );
        leafs[leafIndex].argumentAddresses[0] = getAddress(sourceChain, "boringVault");

        unchecked {
            leafIndex++;
        }
        leafs[leafIndex] = ManageLeaf(
            getAddress(sourceChain, "recipeMarketHub"),
            false,
            "forfeit(address,bool)",
            new address[](1),
            string.concat("Forfeit rewards and unlock wallet early"),
            getAddress(sourceChain, "rawDataDecoderAndSanitizer")
        );
        leafs[leafIndex].argumentAddresses[0] = getAddress(sourceChain, "boringVault");

        unchecked {
            leafIndex++;
        }
        leafs[leafIndex] = ManageLeaf(
            getAddress(sourceChain, "recipeMarketHub"),
            false,
            "claim(address,address)",
            new address[](2),
            string.concat("Claim incentive rewards"),
            getAddress(sourceChain, "rawDataDecoderAndSanitizer")
        );
        leafs[leafIndex].argumentAddresses[0] = getAddress(sourceChain, "boringVault");
        leafs[leafIndex].argumentAddresses[1] = getAddress(sourceChain, "boringVault");

        //TODO add merkleWithdraw leaves once testing is available
    }

    function _addRoyco4626VaultLeafs(ManageLeaf[] memory leafs, ERC4626 vault) internal {
        _addERC4626Leafs(leafs, vault);

        unchecked {
            leafIndex++;
        }
        leafs[leafIndex] = ManageLeaf(
            address(vault),
            false,
            "claim(address)",
            new address[](1),
            string.concat("Claim incentive rewards"),
            getAddress(sourceChain, "rawDataDecoderAndSanitizer")
        );
        leafs[leafIndex].argumentAddresses[0] = getAddress(sourceChain, "boringVault");

        unchecked {
            leafIndex++;
        }
        leafs[leafIndex] = ManageLeaf(
            address(vault),
            false,
            "claimFees(address)",
            new address[](1),
            string.concat("Claim vault fees"),
            getAddress(sourceChain, "rawDataDecoderAndSanitizer")
        );
        leafs[leafIndex].argumentAddresses[0] = getAddress(sourceChain, "boringVault");
    }

    function _addRoycoRecipeAPOfferLeafs(ManageLeaf[] memory leafs, address baseAsset, bytes32 targetMarketHash, address fundingVault, address[] memory incentivesRequested) internal {
        unchecked {
            leafIndex++;
        }
        leafs[leafIndex] = ManageLeaf(
            baseAsset,
            false,
            "approve(address,uint256)",
            new address[](1),
            string.concat("Approve RecipeMarketHub to spend ", ERC20(baseAsset).symbol(), " (spent when offer is filled)"),
            getAddress(sourceChain, "rawDataDecoderAndSanitizer")
        );
        leafs[leafIndex].argumentAddresses[0] = getAddress(sourceChain, "recipeMarketHub");

        unchecked {
            leafIndex++;
        }
        leafs[leafIndex] = ManageLeaf(
            getAddress(sourceChain, "recipeMarketHub"),
            false,
            "createAPOffer(bytes32,address,uint256,uint256,address[],uint256[])",
            new address[](3 + incentivesRequested.length),
            string.concat("Create AP Offer for Recipe Market"),
            getAddress(sourceChain, "rawDataDecoderAndSanitizer")
        );
        leafs[leafIndex].argumentAddresses[0] = address(bytes20(bytes16(targetMarketHash)));
        leafs[leafIndex].argumentAddresses[1] = address(bytes20(bytes16(targetMarketHash << 128)));
        leafs[leafIndex].argumentAddresses[2] = fundingVault;
        for (uint256 i = 0; i < incentivesRequested.length; i++) {
            leafs[leafIndex].argumentAddresses[3 + i] = incentivesRequested[i];
        }

        unchecked {
            leafIndex++;
        }
        leafs[leafIndex] = ManageLeaf(
            getAddress(sourceChain, "recipeMarketHub"),
            false,
            "cancelAPOffer((uint256,bytes32,address,address,uint256,uint256,address[],uint256[]))",
            new address[](4 + incentivesRequested.length),
            string.concat("Cancel AP Offer for Recipe Market"),
            getAddress(sourceChain, "rawDataDecoderAndSanitizer")
        );
        leafs[leafIndex].argumentAddresses[0] = address(bytes20(bytes16(targetMarketHash)));
        leafs[leafIndex].argumentAddresses[1] = address(bytes20(bytes16(targetMarketHash << 128)));
        leafs[leafIndex].argumentAddresses[2] = getAddress(sourceChain, "boringVault"); // AP address is caller of create, boringVault
        leafs[leafIndex].argumentAddresses[3] = fundingVault;
        for (uint256 i = 0; i < incentivesRequested.length; i++) {
            leafs[leafIndex].argumentAddresses[4 + i] = incentivesRequested[i];
        }
    }

    function _addRoycoVaultMarketLeafs(ManageLeaf[] memory leafs, address baseAsset, address targetVault, address fundingVault, address[] memory incentivesRequested) internal {
        unchecked {
            leafIndex++;
        }
        leafs[leafIndex] = ManageLeaf(
            baseAsset,
            false,
            "approve(address,uint256)",
            new address[](1),
            string.concat("Approve Wrapped Vault to spend ", ERC20(baseAsset).symbol()),
            getAddress(sourceChain, "rawDataDecoderAndSanitizer")
        );
        leafs[leafIndex].argumentAddresses[0] = targetVault;

        unchecked {
            leafIndex++;
        }
        leafs[leafIndex] = ManageLeaf(
            targetVault,
            false,
            "safeDeposit(uint256,address,uint256)",
            new address[](1),
            string.concat("Deposit into WrappedVault using safeDeposit"),
            getAddress(sourceChain, "rawDataDecoderAndSanitizer")
        );
        leafs[leafIndex].argumentAddresses[0] = getAddress(sourceChain, "boringVault");

        unchecked {
            leafIndex++;
        }
        leafs[leafIndex] = ManageLeaf(
            baseAsset,
            false,
            "approve(address,uint256)",
            new address[](1),
            string.concat("Approve VaultMarketHub to spend ", ERC20(baseAsset).symbol(), " (spent when offer is filled)"),
            getAddress(sourceChain, "rawDataDecoderAndSanitizer")
        );
        leafs[leafIndex].argumentAddresses[0] = getAddress(sourceChain, "vaultMarketHub");
        
        unchecked {
            leafIndex++;
        }
        leafs[leafIndex] = ManageLeaf(
            getAddress(sourceChain, "vaultMarketHub"),
            false,
            "createAPOffer(address,address,uint256,uint256,address[],uint256[])",
            new address[](2 + incentivesRequested.length),
            string.concat("Create AP Offer for Vault Market"),
            getAddress(sourceChain, "rawDataDecoderAndSanitizer")
        );
        leafs[leafIndex].argumentAddresses[0] = targetVault;
        leafs[leafIndex].argumentAddresses[1] = fundingVault;
        for (uint256 i = 0; i < incentivesRequested.length; i++) {
            leafs[leafIndex].argumentAddresses[2 + i] = incentivesRequested[i];
        }

        unchecked {
            leafIndex++;
        }
        leafs[leafIndex] = ManageLeaf(
            getAddress(sourceChain, "vaultMarketHub"),
            false,
            "cancelOffer((uint256,address,address,address,uint256,address[],uint256[]))",
            new address[](3 + incentivesRequested.length),
            string.concat("Create AP Offer for Vault Market"),
            getAddress(sourceChain, "rawDataDecoderAndSanitizer")
        );
        leafs[leafIndex].argumentAddresses[0] = targetVault;
        leafs[leafIndex].argumentAddresses[1] = getAddress(sourceChain, "boringVault");
        leafs[leafIndex].argumentAddresses[2] = fundingVault;
        for (uint256 i = 0; i < incentivesRequested.length; i++) {
            leafs[leafIndex].argumentAddresses[3 + i] = incentivesRequested[i];
        }
    }

    // ========================================= Resolv =========================================

    function _addAllResolvLeafs(ManageLeaf[] memory leafs) internal {
        _addResolvUsrExternalRequestsManagerLeafs(leafs);
        _addResolvStUSRLeafs(leafs);
        _addResolvWstUSRLeafs(leafs);
        _addERC4626Leafs(leafs, ERC4626(getAddress(sourceChain, "wstUSR")));
    }

    function _addResolvUsrExternalRequestsManagerLeafs(ManageLeaf[] memory leafs) internal {
        unchecked {
            leafIndex++;
        }
        leafs[leafIndex] = ManageLeaf(
            getAddress(sourceChain, "USDC"),
            false,
            "approve(address,uint256)",
            new address[](1),
            string.concat("Approve USDC to be spent by USR External Requests Manager"),
            getAddress(sourceChain, "rawDataDecoderAndSanitizer")
        );
        leafs[leafIndex].argumentAddresses[0] = getAddress(sourceChain, "UsrExternalRequestsManager");

        unchecked {
            leafIndex++;
        }
        leafs[leafIndex] = ManageLeaf(
            getAddress(sourceChain, "USDT"),
            false,
            "approve(address,uint256)",
            new address[](1),
            string.concat("Approve USDT to be spent by USR External Requests Manager"),
            getAddress(sourceChain, "rawDataDecoderAndSanitizer")
        );
        leafs[leafIndex].argumentAddresses[0] = getAddress(sourceChain, "UsrExternalRequestsManager");

        unchecked {
            leafIndex++;
        }
        leafs[leafIndex] = ManageLeaf(
            getAddress(sourceChain, "USR"),
            false,
            "approve(address,uint256)",
            new address[](1),
            string.concat("Approve USR to be spent by USR External Requests Manager"),
            getAddress(sourceChain, "rawDataDecoderAndSanitizer")
        );
        leafs[leafIndex].argumentAddresses[0] = getAddress(sourceChain, "UsrExternalRequestsManager");

        unchecked {
            leafIndex++;
        }
        leafs[leafIndex] = ManageLeaf(
            getAddress(sourceChain, "UsrExternalRequestsManager"),
            false,
            "requestMint(address,uint256,uint256)",
            new address[](1),
            string.concat("Convert USDC to USR"),
            getAddress(sourceChain, "rawDataDecoderAndSanitizer")
        );
        leafs[leafIndex].argumentAddresses[0] = getAddress(sourceChain, "USDC");

        unchecked {
            leafIndex++;
        }
        leafs[leafIndex] = ManageLeaf(
            getAddress(sourceChain, "UsrExternalRequestsManager"),
            false,
            "requestBurn(uint256,address,uint256)",
            new address[](1),
            string.concat("Convert USR to USDC"),
            getAddress(sourceChain, "rawDataDecoderAndSanitizer")
        );
        leafs[leafIndex].argumentAddresses[0] = getAddress(sourceChain, "USDC");

        unchecked {
            leafIndex++;
        }
        leafs[leafIndex] = ManageLeaf(
            getAddress(sourceChain, "UsrExternalRequestsManager"),
            false,
            "requestMint(address,uint256,uint256)",
            new address[](1),
            string.concat("Convert USDT to USR"),
            getAddress(sourceChain, "rawDataDecoderAndSanitizer")
        );
        leafs[leafIndex].argumentAddresses[0] = getAddress(sourceChain, "USDT");

        unchecked {
            leafIndex++;
        }
        leafs[leafIndex] = ManageLeaf(
            getAddress(sourceChain, "UsrExternalRequestsManager"),
            false,
            "requestBurn(uint256,address,uint256)",
            new address[](1),
            string.concat("Convert USR to USDT"),
            getAddress(sourceChain, "rawDataDecoderAndSanitizer")
        );
        leafs[leafIndex].argumentAddresses[0] = getAddress(sourceChain, "USDT");
    }

    function _addResolvStUSRLeafs(ManageLeaf[] memory leafs) internal {
        unchecked {
            leafIndex++;
        }
        leafs[leafIndex] = ManageLeaf(
            getAddress(sourceChain, "USR"),
            false,
            "approve(address,uint256)",
            new address[](1),
            string.concat("Approve USR to be converted to stUSR"),
            getAddress(sourceChain, "rawDataDecoderAndSanitizer")
        );
        leafs[leafIndex].argumentAddresses[0] = getAddress(sourceChain, "stUSR");

        unchecked {
            leafIndex++;
        }
        leafs[leafIndex] = ManageLeaf(
            getAddress(sourceChain, "stUSR"),
            false,
            "approve(address,uint256)",
            new address[](1),
            string.concat("Approve stUSR to be converted to USR"),
            getAddress(sourceChain, "rawDataDecoderAndSanitizer")
        );
        leafs[leafIndex].argumentAddresses[0] = getAddress(sourceChain, "stUSR");

        unchecked {
            leafIndex++;
        }
        leafs[leafIndex] = ManageLeaf(
            getAddress(sourceChain, "stUSR"),
            false,
            "deposit(uint256)",
            new address[](0),
            string.concat("Convert USR to stUSR"),
            getAddress(sourceChain, "rawDataDecoderAndSanitizer")
        );

        unchecked {
            leafIndex++;
        }
        leafs[leafIndex] = ManageLeaf(
            getAddress(sourceChain, "stUSR"),
            false,
            "withdraw(uint256)",
            new address[](0),
            string.concat("Convert stUSR to USR"),
            getAddress(sourceChain, "rawDataDecoderAndSanitizer")
        );
    }

    function _addResolvWstUSRLeafs(ManageLeaf[] memory leafs) internal {
        unchecked {
            leafIndex++;
        }
        leafs[leafIndex] = ManageLeaf(
            getAddress(sourceChain, "stUSR"),
            false,
            "approve(address,uint256)",
            new address[](1),
            string.concat("Approve stUSR to be converted to wstUSR"),
            getAddress(sourceChain, "rawDataDecoderAndSanitizer")
        );
        leafs[leafIndex].argumentAddresses[0] = getAddress(sourceChain, "wstUSR");

        unchecked {
            leafIndex++;
        }
        leafs[leafIndex] = ManageLeaf(
            getAddress(sourceChain, "wstUSR"),
            false,
            "approve(address,uint256)",
            new address[](1),
            string.concat("Approve wstUSR to be converted to stUSR"),
            getAddress(sourceChain, "rawDataDecoderAndSanitizer")
        );
        leafs[leafIndex].argumentAddresses[0] = getAddress(sourceChain, "wstUSR");

        unchecked {
            leafIndex++;
        }
        leafs[leafIndex] = ManageLeaf(
            getAddress(sourceChain, "wstUSR"),
            false,
            "wrap(uint256)",
            new address[](0),
            string.concat("Convert stUSR to wstUSR"),
            getAddress(sourceChain, "rawDataDecoderAndSanitizer")
        );

        unchecked {
            leafIndex++;
        }
        leafs[leafIndex] = ManageLeaf(
            getAddress(sourceChain, "wstUSR"),
            false,
            "unwrap(uint256)",
            new address[](0),
            string.concat("Convert wstUSR to stUSR"),
            getAddress(sourceChain, "rawDataDecoderAndSanitizer")
        );
    }

    // ========================================= Sky Money =========================================
    function _addAllSkyMoneyLeafs(ManageLeaf[] memory leafs) internal {
        _addSkyDaiConverterLeafs(leafs);
        _addSkyUSDSLitePSMUSDCLeafs(leafs);
        _addSkyDAILitePSMUSDCLeafs(leafs);
    }

    function _addSkyDaiConverterLeafs(ManageLeaf[] memory leafs) internal {
        unchecked {
            leafIndex++;
        }
        leafs[leafIndex] = ManageLeaf(
            getAddress(sourceChain, "DAI"),
            false,
            "approve(address,uint256)",
            new address[](1),
            string.concat("Approve DAI to be spent by SKY Dai Converter"),
            getAddress(sourceChain, "rawDataDecoderAndSanitizer")
        );
        leafs[leafIndex].argumentAddresses[0] = getAddress(sourceChain, "daiConverter");

        unchecked {
            leafIndex++;
        }
        leafs[leafIndex] = ManageLeaf(
            getAddress(sourceChain, "USDS"),
            false,
            "approve(address,uint256)",
            new address[](1),
            string.concat("Approve USDS to be spent by SKY Dai Converter"),
            getAddress(sourceChain, "rawDataDecoderAndSanitizer")
        );
        leafs[leafIndex].argumentAddresses[0] = getAddress(sourceChain, "daiConverter");

        unchecked {
            leafIndex++;
        }
        leafs[leafIndex] = ManageLeaf(
            getAddress(sourceChain, "daiConverter"),
            false,
            "daiToUsds(address,uint256)",
            new address[](1),
            string.concat("Convert DAI to USDS"),
            getAddress(sourceChain, "rawDataDecoderAndSanitizer")
        );
        leafs[leafIndex].argumentAddresses[0] = getAddress(sourceChain, "boringVault");

        unchecked {
            leafIndex++;
        }
        leafs[leafIndex] = ManageLeaf(
            getAddress(sourceChain, "daiConverter"),
            false,
            "usdsToDai(address,uint256)",
            new address[](1),
            string.concat("Convert DAI to USDS"),
            getAddress(sourceChain, "rawDataDecoderAndSanitizer")
        );
        leafs[leafIndex].argumentAddresses[0] = getAddress(sourceChain, "boringVault");
    }

    function _addSkyUSDSLitePSMUSDCLeafs(ManageLeaf[] memory leafs) internal {
        unchecked {
            leafIndex++;
        }
        leafs[leafIndex] = ManageLeaf(
            getAddress(sourceChain, "USDS"),
            false,
            "approve(address,uint256)",
            new address[](1),
            string.concat("Approve USDS to be swapped for USDC"),
            getAddress(sourceChain, "rawDataDecoderAndSanitizer")
        );
        leafs[leafIndex].argumentAddresses[0] = getAddress(sourceChain, "usdsLitePsmUsdc");
        unchecked {
            leafIndex++;
        }
        leafs[leafIndex] = ManageLeaf(
            getAddress(sourceChain, "USDC"),
            false,
            "approve(address,uint256)",
            new address[](1),
            string.concat("Approve USDC to be swapped for USDS"),
            getAddress(sourceChain, "rawDataDecoderAndSanitizer")
        );
        leafs[leafIndex].argumentAddresses[0] = getAddress(sourceChain, "usdsLitePsmUsdc");

        unchecked {
            leafIndex++;
        }
        leafs[leafIndex] = ManageLeaf(
            getAddress(sourceChain, "usdsLitePsmUsdc"),
            false,
            "sellGem(address,uint256)",
            new address[](1),
            string.concat("Swap USDC for USDS"),
            getAddress(sourceChain, "rawDataDecoderAndSanitizer")
        );
        leafs[leafIndex].argumentAddresses[0] = getAddress(sourceChain, "boringVault");

        unchecked {
            leafIndex++;
        }
        leafs[leafIndex] = ManageLeaf(
            getAddress(sourceChain, "usdsLitePsmUsdc"),
            false,
            "buyGem(address,uint256)",
            new address[](1),
            string.concat("Swap USDS for USDC"),
            getAddress(sourceChain, "rawDataDecoderAndSanitizer")
        );
        leafs[leafIndex].argumentAddresses[0] = getAddress(sourceChain, "boringVault");
    }

    function _addSkyDAILitePSMUSDCLeafs(ManageLeaf[] memory leafs) internal {
        unchecked {
            leafIndex++;
        }
        leafs[leafIndex] = ManageLeaf(
            getAddress(sourceChain, "DAI"),
            false,
            "approve(address,uint256)",
            new address[](1),
            string.concat("Approve DAI to be swapped for USDC"),
            getAddress(sourceChain, "rawDataDecoderAndSanitizer")
        );
        leafs[leafIndex].argumentAddresses[0] = getAddress(sourceChain, "daiLitePsmUsdc");

        unchecked {
            leafIndex++;
        }
        leafs[leafIndex] = ManageLeaf(
            getAddress(sourceChain, "USDC"),
            false,
            "approve(address,uint256)",
            new address[](1),
            string.concat("Approve USDC to be swapped for DAI"),
            getAddress(sourceChain, "rawDataDecoderAndSanitizer")
        );
        leafs[leafIndex].argumentAddresses[0] = getAddress(sourceChain, "daiLitePsmUsdc");

        unchecked {
            leafIndex++;
        }
        leafs[leafIndex] = ManageLeaf(
            getAddress(sourceChain, "daiLitePsmUsdc"),
            false,
            "sellGem(address,uint256)",
            new address[](1),
            string.concat("Swap USDC for DAI"),
            getAddress(sourceChain, "rawDataDecoderAndSanitizer")
        );
        leafs[leafIndex].argumentAddresses[0] = getAddress(sourceChain, "boringVault");

        unchecked {
            leafIndex++;
        }
        leafs[leafIndex] = ManageLeaf(
            getAddress(sourceChain, "daiLitePsmUsdc"),
            false,
            "buyGem(address,uint256)",
            new address[](1),
            string.concat("Swap DAI for USDC"),
            getAddress(sourceChain, "rawDataDecoderAndSanitizer")
        );
        leafs[leafIndex].argumentAddresses[0] = getAddress(sourceChain, "boringVault");
    }

    // ========================================= Syrup =========================================
    function _addAllSyrupLeafs(ManageLeaf[] memory leafs) internal {
        _addSyrupRouterLeafs(leafs);
        _addSyrupPoolLeafs(leafs);
    }

    function _addSyrupRouterLeafs(ManageLeaf[] memory leafs) internal {
        unchecked {
            leafIndex++;
        }
        leafs[leafIndex] = ManageLeaf(
            getAddress(sourceChain, "USDC"),
            false,
            "approve(address,uint256)",
            new address[](1),
            string.concat("Approve USDC to be spent by USDC syrupRouter"),
            getAddress(sourceChain, "rawDataDecoderAndSanitizer")
        );
        leafs[leafIndex].argumentAddresses[0] = getAddress(sourceChain, "syrupRouterUSDC");

        unchecked {
            leafIndex++;
        }
        leafs[leafIndex] = ManageLeaf(
            getAddress(sourceChain, "USDT"),
            false,
            "approve(address,uint256)",
            new address[](1),
            string.concat("Approve USDT to be spent by USDT syrupRouter"),
            getAddress(sourceChain, "rawDataDecoderAndSanitizer")
        );
        leafs[leafIndex].argumentAddresses[0] = getAddress(sourceChain, "syrupRouterUSDT");

        unchecked {
            leafIndex++;
        }
        leafs[leafIndex] = ManageLeaf(
            getAddress(sourceChain, "syrupRouterUSDC"),
            false,
            "deposit(uint256,bytes32)",
            new address[](0),
            string.concat("Deposit USDC to syrupUSDC"),
            getAddress(sourceChain, "rawDataDecoderAndSanitizer")
        );

        unchecked {
            leafIndex++;
        }
        leafs[leafIndex] = ManageLeaf(
            getAddress(sourceChain, "syrupRouterUSDT"),
            false,
            "deposit(uint256,bytes32)",
            new address[](0),
            string.concat("Deposit USDT to syrupUSDT"),
            getAddress(sourceChain, "rawDataDecoderAndSanitizer")
        );
    }

    function _addSyrupPoolLeafs(ManageLeaf[] memory leafs) internal {
        unchecked {
            leafIndex++;
        }
        leafs[leafIndex] = ManageLeaf(
            getAddress(sourceChain, "syrupUSDC"),
            false,
            "approve(address,uint256)",
            new address[](1),
            string.concat("Approve syrupUSDC to be redeemed for USDC"),
            getAddress(sourceChain, "rawDataDecoderAndSanitizer")
        );
        leafs[leafIndex].argumentAddresses[0] = getAddress(sourceChain, "syrupUSDC");

        unchecked {
            leafIndex++;
        }
        leafs[leafIndex] = ManageLeaf(
            getAddress(sourceChain, "syrupUSDT"),
            false,
            "approve(address,uint256)",
            new address[](1),
            string.concat("Approve syrupUSDT to be redeemed for USDT"),
            getAddress(sourceChain, "rawDataDecoderAndSanitizer")
        );
        leafs[leafIndex].argumentAddresses[0] = getAddress(sourceChain, "syrupUSDT");

        unchecked {
            leafIndex++;
        }
        leafs[leafIndex] = ManageLeaf(
            getAddress(sourceChain, "syrupUSDC"),
            false,
            "requestRedeem(uint256,address)",
            new address[](1),
            string.concat("Request redeem syrupUSDC for USDC"),
            getAddress(sourceChain, "rawDataDecoderAndSanitizer")
        );
        leafs[leafIndex].argumentAddresses[0] = getAddress(sourceChain, "boringVault");

        unchecked {
            leafIndex++;
        }
        leafs[leafIndex] = ManageLeaf(
            getAddress(sourceChain, "syrupUSDT"),
            false,
            "requestRedeem(uint256,address)",
            new address[](1),
            string.concat("Request redeem syrupUSDT for USDT"),
            getAddress(sourceChain, "rawDataDecoderAndSanitizer")
        );
        leafs[leafIndex].argumentAddresses[0] = getAddress(sourceChain, "boringVault");

        unchecked {
            leafIndex++;
        }
        leafs[leafIndex] = ManageLeaf(
            getAddress(sourceChain, "syrupUSDC"),
            false,
            "removeShares(uint256,address)",
            new address[](1),
            string.concat("Cancel syrupUSDC for USDC redemption request"),
            getAddress(sourceChain, "rawDataDecoderAndSanitizer")
        );
        leafs[leafIndex].argumentAddresses[0] = getAddress(sourceChain, "boringVault");

        unchecked {
            leafIndex++;
        }
        leafs[leafIndex] = ManageLeaf(
            getAddress(sourceChain, "syrupUSDT"),
            false,
            "removeShares(uint256,address)",
            new address[](1),
            string.concat("Cancel syrupUSDC for USDC redemption request"),
            getAddress(sourceChain, "rawDataDecoderAndSanitizer")
        );
        leafs[leafIndex].argumentAddresses[0] = getAddress(sourceChain, "boringVault");
    }

    // ========================================= Golilocks =========================================
    function _addGoldiVaultLeafs(ManageLeaf[] memory leafs, address[] memory vaults) internal {
        for (uint256 i = 0; i < vaults.length; i++) {
            address depositToken = IGoldiVault(vaults[i]).depositToken();
            address OT = IGoldiVault(vaults[i]).ot();
            address YT = IGoldiVault(vaults[i]).yt();

            unchecked {
                leafIndex++;
            }
            leafs[leafIndex] = ManageLeaf(
                depositToken,
                false,
                "approve(address,uint256)",
                new address[](1),
                string.concat("Approve ", vm.toString(vaults[i]), " to spend ", ERC20(depositToken).symbol()),
                getAddress(sourceChain, "rawDataDecoderAndSanitizer")
            );
            leafs[leafIndex].argumentAddresses[0] = vaults[i];

            unchecked {
                leafIndex++;
            }
            leafs[leafIndex] = ManageLeaf(
                OT,
                false,
                "approve(address,uint256)",
                new address[](1),
                string.concat("Approve ", vm.toString(vaults[i]), " to spend ", ERC20(OT).symbol()),
                getAddress(sourceChain, "rawDataDecoderAndSanitizer")
            );
            leafs[leafIndex].argumentAddresses[0] = vaults[i];

            unchecked {
                leafIndex++;
            }
            leafs[leafIndex] = ManageLeaf(
                YT,
                false,
                "approve(address,uint256)",
                new address[](1),
                string.concat("Approve ", vm.toString(vaults[i]), " to spend ", ERC20(YT).symbol()),
                getAddress(sourceChain, "rawDataDecoderAndSanitizer")
            );
            leafs[leafIndex].argumentAddresses[0] = vaults[i];

            unchecked {
                leafIndex++;
            }
            leafs[leafIndex] = ManageLeaf(
                vaults[i],
                false,
                "deposit(uint256)",
                new address[](0),
                string.concat("Deposit ", ERC20(depositToken).symbol(), " into GoldiVault ", vm.toString(vaults[i])),
                getAddress(sourceChain, "rawDataDecoderAndSanitizer")
            );

            unchecked {
                leafIndex++;
            }
            leafs[leafIndex] = ManageLeaf(
                vaults[i],
                false,
                "redeemOwnership(uint256)",
                new address[](0),
                string.concat("Redeem OT in ", ERC20(depositToken).symbol(), " GoldiVault"),
                getAddress(sourceChain, "rawDataDecoderAndSanitizer")
            );

            unchecked {
                leafIndex++;
            }
            leafs[leafIndex] = ManageLeaf(
                vaults[i],
                false,
                "redeemYield(uint256)",
                new address[](0),
                string.concat("Redeem YT in ", ERC20(depositToken).symbol(), " GoldiVault"),
                getAddress(sourceChain, "rawDataDecoderAndSanitizer")
            );

            unchecked {
                leafIndex++;
            }
            leafs[leafIndex] = ManageLeaf(
                vaults[i],
                false,
                "compound()",
                new address[](0),
                string.concat("Compound rewards in ", ERC20(depositToken).symbol(), " GoldiVault"),
                getAddress(sourceChain, "rawDataDecoderAndSanitizer")
            );

            unchecked {
                leafIndex++;
            }
            leafs[leafIndex] = ManageLeaf(
                vaults[i],
                false,
                "buyYT(uint256,uint256,uint256)",
                new address[](0),
                string.concat("Buy YT ", ERC20(depositToken).symbol(), " via GoldiVault"),
                getAddress(sourceChain, "rawDataDecoderAndSanitizer")
            );

            unchecked {
                leafIndex++;
            }
            leafs[leafIndex] = ManageLeaf(
                vaults[i],
                false,
                "sellYT(uint256,uint256,uint256)",
                new address[](0),
                string.concat("Sell YT ", ERC20(depositToken).symbol(), " via GoldiVault"),
                getAddress(sourceChain, "rawDataDecoderAndSanitizer")
            );
        }
    }

    // ========================================= Sonic Gateway =========================================
    // To be used on ETH mainnet.
    function _addSonicGatewayLeafsEth(ManageLeaf[] memory leafs, ERC20[] memory assets) internal {
        for (uint256 i = 0; i < assets.length; i++) {
            unchecked {
                leafIndex++;
            }
            leafs[leafIndex] = ManageLeaf(
                address(assets[i]),
                false,
                "approve(address,uint256)",
                new address[](1),
                string.concat("Approve Sonic Gateway L1 to spend", assets[i].symbol()),
                getAddress(sourceChain, "rawDataDecoderAndSanitizer")
            );
            leafs[leafIndex].argumentAddresses[0] = getAddress(sourceChain, "sonicGateway");

            unchecked {
                leafIndex++;
            }
            leafs[leafIndex] = ManageLeaf(
                getAddress(sourceChain, "sonicGateway"),
                false,
                "deposit(uint96,address,uint256)",
                new address[](1),
                string.concat("Deposit ", assets[i].symbol(), " into Sonic Gateway"),
                getAddress(sourceChain, "rawDataDecoderAndSanitizer")
            );
            leafs[leafIndex].argumentAddresses[0] = address(assets[i]);

            unchecked {
                leafIndex++;
            }
            leafs[leafIndex] = ManageLeaf(
                getAddress(sourceChain, "sonicGateway"),
                false,
                "claim(uint256,address,uint256,bytes)",
                new address[](1),
                string.concat("Claim ", assets[i].symbol(), " from Sonic Gateway"),
                getAddress(sourceChain, "rawDataDecoderAndSanitizer")
            );
            leafs[leafIndex].argumentAddresses[0] = address(assets[i]);

            unchecked {
                leafIndex++;
            }
            leafs[leafIndex] = ManageLeaf(
                getAddress(sourceChain, "sonicGateway"),
                false,
                "cancelDepositWhileDead(uint256,address,uint256,bytes)",
                new address[](1),
                string.concat("Cancel deposit of ", assets[i].symbol(), " from Sonic Gateway while dead"),
                getAddress(sourceChain, "rawDataDecoderAndSanitizer")
            );
            leafs[leafIndex].argumentAddresses[0] = address(assets[i]);
        }
    }

    // To be used on Sonic L2.
    // NOTE: sonic bridge uses the mainnet token address to match with their bridged versions, so we need both.
    // The mainnet token address is the one sanitized and the one that needs to be passed into the bridge itself, but the sonic address will be used in the leaf to (hopefully) minimize confusion. It is also used for approvals. However, this is still confusing, so I am leaving this comment.
    function _addSonicGatewayLeafsSonic(
        ManageLeaf[] memory leafs,
        address[] memory assetsMainnet,
        address[] memory assetsSonic
    ) internal {
        require(assetsSonic.length == assetsMainnet.length, "Asset length mismatch");
        unchecked {
            leafIndex++;
        }
        leafs[leafIndex] = ManageLeaf(
            getAddress(sourceChain, "USDC"),
            false,
            "approve(address,uint256)",
            new address[](1),
            string.concat("Approve Circle Token Adapter to burn USDC"),
            getAddress(sourceChain, "rawDataDecoderAndSanitizer")
        );
        leafs[leafIndex].argumentAddresses[0] = getAddress(sourceChain, "circleTokenAdapter");

        for (uint256 i = 0; i < assetsMainnet.length; i++) {
            unchecked {
                leafIndex++;
            }
            leafs[leafIndex] = ManageLeaf(
                address(assetsSonic[i]),
                false,
                "approve(address,uint256)",
                new address[](1),
                string.concat("Approve Sonic Gateway L2 to spend ", vm.toString(assetsSonic[i])),
                getAddress(sourceChain, "rawDataDecoderAndSanitizer")
            );

            leafs[leafIndex].argumentAddresses[0] = getAddress(sourceChain, "sonicGateway");

            unchecked {
                leafIndex++;
            }
            leafs[leafIndex] = ManageLeaf(
                getAddress(sourceChain, "sonicGateway"),
                false,
                "withdraw(uint96,address,uint256)",
                new address[](1),
                string.concat("Withdraw ", vm.toString(assetsSonic[i]), " from Sonic"),
                getAddress(sourceChain, "rawDataDecoderAndSanitizer")
            );
            leafs[leafIndex].argumentAddresses[0] = address(assetsMainnet[i]);

            unchecked {
                leafIndex++;
            }
            leafs[leafIndex] = ManageLeaf(
                getAddress(sourceChain, "sonicGateway"),
                false,
                "claim(uint256,address,uint256,bytes)",
                new address[](1),
                string.concat("Claim ", vm.toString(assetsSonic[i]), " from Sonic Gateway"),
                getAddress(sourceChain, "rawDataDecoderAndSanitizer")
            );
            leafs[leafIndex].argumentAddresses[0] = address(assetsMainnet[i]);
        }
    }

    // ========================================= BoringVault Teller =========================================

    function _addTellerLeafs(ManageLeaf[] memory leafs, address teller, ERC20[] memory assets, bool addNativeDeposit, bool addBulkWithdraw)
        internal
    {
        ERC20 boringVault = TellerWithMultiAssetSupport(teller).vault();

        for (uint256 i; i < assets.length; ++i) {
            // Approve BoringVault to spend all assets.
            unchecked {
                leafIndex++;
            }
            leafs[leafIndex] = ManageLeaf(
                address(assets[i]),
                false,
                "approve(address,uint256)",
                new address[](1),
                string.concat("Approve ", boringVault.name(), ", to spend ", assets[i].symbol()),
                getAddress(sourceChain, "rawDataDecoderAndSanitizer")
            );
            leafs[leafIndex].argumentAddresses[0] = address(boringVault);

            // BulkDeposit asset.
            unchecked {
                leafIndex++;
            }
            leafs[leafIndex] = ManageLeaf(
                teller,
                false,
                "bulkDeposit(address,uint256,uint256,address)",
                new address[](2),
                string.concat("Bulk deposit ", assets[i].symbol(), " into ", boringVault.name()),
                getAddress(sourceChain, "rawDataDecoderAndSanitizer")
            );
            leafs[leafIndex].argumentAddresses[0] = address(assets[i]);
            leafs[leafIndex].argumentAddresses[1] = getAddress(sourceChain, "boringVault");

            if (addBulkWithdraw) {
                // BulkWithdraw asset.
                unchecked {
                    leafIndex++;
                }
                leafs[leafIndex] = ManageLeaf(
                    teller,
                    false,
                    "bulkWithdraw(address,uint256,uint256,address)",
                    new address[](2),
                    string.concat("Bulk withdraw ", assets[i].symbol(), " from ", boringVault.name()),
                    getAddress(sourceChain, "rawDataDecoderAndSanitizer")
                );
                leafs[leafIndex].argumentAddresses[0] = address(assets[i]);
                leafs[leafIndex].argumentAddresses[1] = getAddress(sourceChain, "boringVault");
            }
            unchecked {
                leafIndex++;
            }
            leafs[leafIndex] = ManageLeaf(
                teller,
                false,
                "deposit(address,uint256,uint256)",
                new address[](1),
                string.concat("Deposit ", assets[i].symbol(), " into ", boringVault.name()),
                getAddress(sourceChain, "rawDataDecoderAndSanitizer")
            );
            leafs[leafIndex].argumentAddresses[0] = address(assets[i]);

            if (addNativeDeposit) {
                unchecked {
                    leafIndex++;
                }
                leafs[leafIndex] = ManageLeaf(
                    teller,
                    true, //can send value
                    "deposit(address,uint256,uint256)",
                    new address[](1),
                    string.concat("Deposit ETH into ", boringVault.name()),
                    getAddress(sourceChain, "rawDataDecoderAndSanitizer")
                );
                leafs[leafIndex].argumentAddresses[0] = getAddress(sourceChain, "ETH");
            }
        }
    }

    // ========================================= beraETH =========================================
    function _addBeraETHLeafs(ManageLeaf[] memory leafs) internal {
        unchecked {
            leafIndex++;
        }
        leafs[leafIndex] = ManageLeaf(
            getAddress(sourceChain, "WETH"),
            false,
            "approve(address,uint256)",
            new address[](1),
            string.concat("Approve rberaETH to spend WETH"),
            getAddress(sourceChain, "rawDataDecoderAndSanitizer")
        );
        leafs[leafIndex].argumentAddresses[0] = getAddress(sourceChain, "rberaETH");

        unchecked {
            leafIndex++;
        }

        leafs[leafIndex] = ManageLeaf(
            getAddress(sourceChain, "rberaETH"),
            false,
            "depositAndWrap(address,uint256,uint256)",
            new address[](1),
            string.concat("Deposit and wrap WETH into beraETH"),
            getAddress(sourceChain, "rawDataDecoderAndSanitizer")
        );
        leafs[leafIndex].argumentAddresses[0] = getAddress(sourceChain, "WETH");

        unchecked {
            leafIndex++;
        }

        leafs[leafIndex] = ManageLeaf(
            getAddress(sourceChain, "beraETH"),
            false,
            "unwrap(uint256)",
            new address[](0),
            string.concat("Unwrap beraETH"),
            getAddress(sourceChain, "rawDataDecoderAndSanitizer")
        );
    }

    // ========================================= Infrared  =========================================
    function _addInfraredVaultLeafs(ManageLeaf[] memory leafs, address vault) internal {
        address stakingToken = IInfraredVault(vault).stakingToken();

        unchecked {
            leafIndex++;
        }

        leafs[leafIndex] = ManageLeaf(
            stakingToken,
            false,
            "approve(address,uint256)",
            new address[](1),
            string.concat("Approve Infrared Vault to spend ", ERC20(stakingToken).symbol()),
            getAddress(sourceChain, "rawDataDecoderAndSanitizer")
        );
        leafs[leafIndex].argumentAddresses[0] = vault;

        unchecked {
            leafIndex++;
        }
        leafs[leafIndex] = ManageLeaf(
            vault,
            false,
            "stake(uint256)",
            new address[](0),
            string.concat("Stake ", ERC20(stakingToken).symbol(), " into Infrared Vault"),
            getAddress(sourceChain, "rawDataDecoderAndSanitizer")
        );

        unchecked {
            leafIndex++;
        }
        leafs[leafIndex] = ManageLeaf(
            vault,
            false,
            "withdraw(uint256)",
            new address[](0),
            string.concat("Withdraw ", ERC20(stakingToken).symbol(), " from Infrared Vault"),
            getAddress(sourceChain, "rawDataDecoderAndSanitizer")
        );

        unchecked {
            leafIndex++;
        }
        leafs[leafIndex] = ManageLeaf(
            vault,
            false,
            "getRewardForUser(address)",
            new address[](1),
            string.concat("Get Reward for user from ", ERC20(stakingToken).symbol(), " Infrared Vault"),
            getAddress(sourceChain, "rawDataDecoderAndSanitizer")
        );
        leafs[leafIndex].argumentAddresses[0] = getAddress(sourceChain, "boringVault");

        unchecked {
            leafIndex++;
        }
        leafs[leafIndex] = ManageLeaf(
            vault,
            false,
            "getReward()",
            new address[](0),
            string.concat("Get Reward for ", ERC20(stakingToken).symbol(), " Infrared Vault"),
            getAddress(sourceChain, "rawDataDecoderAndSanitizer")
        );

        unchecked {
            leafIndex++;
        }
        leafs[leafIndex] = ManageLeaf(
            vault,
            false,
            "exit()",
            new address[](0),
            string.concat("Exit from ", ERC20(stakingToken).symbol(), " Infrared Vault"),
            getAddress(sourceChain, "rawDataDecoderAndSanitizer")
        );
    }

    // ========================================= BoringVault WithdrawQueue =========================================
    function _addWithdrawQueueLeafs(
        ManageLeaf[] memory leafs,
        address withdrawQueue,
        address boringVault,
        ERC20[] memory assets
    ) internal {
        for (uint256 i = 0; i < assets.length; i++) {
            unchecked {
                leafIndex++;
            }
            leafs[leafIndex] = ManageLeaf(
                boringVault,
                false,
                "approve(address,uint256)",
                new address[](1),
                string.concat("Approve BoringOnChainQueue to spend ", assets[i].symbol()),
                getAddress(sourceChain, "rawDataDecoderAndSanitizer")
            );
            leafs[leafIndex].argumentAddresses[0] = withdrawQueue;

            unchecked {
                leafIndex++;
            }
            leafs[leafIndex] = ManageLeaf(
                withdrawQueue,
                false,
                "requestOnChainWithdraw(address,uint128,uint16,uint24)",
                new address[](1),
                string.concat("Request Withdraw of ", assets[i].symbol(), ", from queue"),
                getAddress(sourceChain, "rawDataDecoderAndSanitizer")
            );
            leafs[leafIndex].argumentAddresses[0] = address(assets[i]);

            unchecked {
                leafIndex++;
            }
            leafs[leafIndex] = ManageLeaf(
                withdrawQueue,
                false,
                "cancelOnChainWithdraw((uint96,address,address,uint128,uint128,uint40,uint24,uint24))",
                new address[](2),
                string.concat("Cancel Withdraw of ", assets[i].symbol(), ", from queue"),
                getAddress(sourceChain, "rawDataDecoderAndSanitizer")
            );
            leafs[leafIndex].argumentAddresses[0] = getAddress(sourceChain, "boringVault"); 
            leafs[leafIndex].argumentAddresses[1] = address(assets[i]);

            unchecked {
                leafIndex++;
            }
            leafs[leafIndex] = ManageLeaf(
                withdrawQueue,
                false,
                "replaceOnChainWithdraw((uint96,address,address,uint128,uint128,uint40,uint24,uint24),uint16,uint24)",
                new address[](2),
                string.concat("Replace Withdraw of ", assets[i].symbol(), ", from queue"),
                getAddress(sourceChain, "rawDataDecoderAndSanitizer")
            );
            leafs[leafIndex].argumentAddresses[0] = getAddress(sourceChain, "boringVault"); 
            leafs[leafIndex].argumentAddresses[1] = address(assets[i]);

        }
    }

    // ========================================= Honey =========================================

    function _addHoneyLeafs(ManageLeaf[] memory leafs) internal {
        ERC20[] memory assets = new ERC20[](3);
        assets[0] = getERC20(sourceChain, "USDC");
        assets[1] = getERC20(sourceChain, "USDT");
        assets[2] = getERC20(sourceChain, "DAI");

        for (uint256 i = 0; i < assets.length; i++) {
            unchecked {
                leafIndex++;
            }

            leafs[leafIndex] = ManageLeaf(
                address(assets[i]),
                false,
                "approve(address,uint256)",
                new address[](1),
                string.concat("Approve Honey Factory to spend ", assets[i].symbol()),
                getAddress(sourceChain, "rawDataDecoderAndSanitizer")
            );
            leafs[leafIndex].argumentAddresses[0] = getAddress(sourceChain, "honeyFactory");

            unchecked {
                leafIndex++;
            }

            leafs[leafIndex] = ManageLeaf(
                getAddress(sourceChain, "honeyFactory"),
                false,
                "mint(address,uint256,address)",
                new address[](2),
                string.concat("Mint Honey using ", assets[i].symbol()),
                getAddress(sourceChain, "rawDataDecoderAndSanitizer")
            );
            leafs[leafIndex].argumentAddresses[0] = address(assets[i]);
            leafs[leafIndex].argumentAddresses[1] = getAddress(sourceChain, "boringVault");

            unchecked {
                leafIndex++;
            }

            leafs[leafIndex] = ManageLeaf(
                getAddress(sourceChain, "honeyFactory"),
                false,
                "redeem(address,uint256,address)",
                new address[](2),
                string.concat("Redeem Honey for ", assets[i].symbol()),
                getAddress(sourceChain, "rawDataDecoderAndSanitizer")
            );
            leafs[leafIndex].argumentAddresses[0] = address(assets[i]);
            leafs[leafIndex].argumentAddresses[1] = getAddress(sourceChain, "boringVault");
        }
    }

    // ========================================= Kodiak Finance =========================================
    function _addKodiakIslandLeafs(ManageLeaf[] memory leafs, address[] memory islands) internal {
        _addKodiakIslandLeafs(leafs, islands, false);
    }

    function _addKodiakIslandLeafs(ManageLeaf[] memory leafs, address[] memory islands, bool includeNativeLeaves)
        internal
    {
        for (uint256 i = 0; i < islands.length; i++) {
            address token0 = IKodiakIsland(islands[i]).token0();
            address token1 = IKodiakIsland(islands[i]).token1();

            if (
                !ownerToTokenToSpenderToApprovalInTree[getAddress(sourceChain, "boringVault")][token0][getAddress(
                    sourceChain, "kodiakIslandRouter"
                )]
            ) {
                unchecked {
                    leafIndex++;
                }
                leafs[leafIndex] = ManageLeaf(
                    token0,
                    false,
                    "approve(address,uint256)",
                    new address[](1),
                    string.concat("Approve Kodiak router to spend ", ERC20(token0).symbol()),
                    getAddress(sourceChain, "rawDataDecoderAndSanitizer")
                );
                leafs[leafIndex].argumentAddresses[0] = getAddress(sourceChain, "kodiakIslandRouter");
                ownerToTokenToSpenderToApprovalInTree[getAddress(sourceChain, "boringVault")][token0][getAddress(
                    sourceChain, "kodiakIslandRouter"
                )] = true;
            }

            if (
                !ownerToTokenToSpenderToApprovalInTree[getAddress(sourceChain, "boringVault")][token1][getAddress(
                    sourceChain, "kodiakIslandRouter"
                )]
            ) {
                unchecked {
                    leafIndex++;
                }
                leafs[leafIndex] = ManageLeaf(
                    token1,
                    false,
                    "approve(address,uint256)",
                    new address[](1),
                    string.concat("Approve Kodiak router to spend ", ERC20(token1).symbol()),
                    getAddress(sourceChain, "rawDataDecoderAndSanitizer")
                );
                leafs[leafIndex].argumentAddresses[0] = getAddress(sourceChain, "kodiakIslandRouter");
                ownerToTokenToSpenderToApprovalInTree[getAddress(sourceChain, "boringVault")][token1][getAddress(
                    sourceChain, "kodiakIslandRouter"
                )] = true;
            }

            if (
                !ownerToTokenToSpenderToApprovalInTree[getAddress(sourceChain, "boringVault")][islands[i]][getAddress(
                    sourceChain, "kodiakIslandRouter"
                )]
            ) {
                unchecked {
                    leafIndex++;
                }
                leafs[leafIndex] = ManageLeaf(
                    islands[i],
                    false,
                    "approve(address,uint256)",
                    new address[](1),
                    string.concat("Approve Kodiak router to spend ", ERC20(islands[i]).symbol()),
                    getAddress(sourceChain, "rawDataDecoderAndSanitizer")
                );
                leafs[leafIndex].argumentAddresses[0] = getAddress(sourceChain, "kodiakIslandRouter");
                ownerToTokenToSpenderToApprovalInTree[getAddress(sourceChain, "boringVault")][token1][getAddress(
                    sourceChain, "kodiakIslandRouter"
                )] = true;
            }

            unchecked {
                leafIndex++;
            }
            leafs[leafIndex] = ManageLeaf(
                getAddress(sourceChain, "kodiakIslandRouter"),
                false,
                "addLiquidity(address,uint256,uint256,uint256,uint256,uint256,address)",
                new address[](2),
                string.concat("Add Liquidity in ", IKodiakIsland(islands[i]).name()),
                getAddress(sourceChain, "rawDataDecoderAndSanitizer")
            );
            leafs[leafIndex].argumentAddresses[0] = islands[i];
            leafs[leafIndex].argumentAddresses[1] = getAddress(sourceChain, "boringVault");

            if (includeNativeLeaves) {
                unchecked {
                    leafIndex++;
                }
                leafs[leafIndex] = ManageLeaf(
                    getAddress(sourceChain, "kodiakIslandRouter"),
                    true,
                    "addLiquidityNative(address,uint256,uint256,uint256,uint256,uint256,address)",
                    new address[](2),
                    string.concat("Add Liquidity Native in ", IKodiakIsland(islands[i]).name()),
                    getAddress(sourceChain, "rawDataDecoderAndSanitizer")
                );
                leafs[leafIndex].argumentAddresses[0] = islands[i];
                leafs[leafIndex].argumentAddresses[1] = getAddress(sourceChain, "boringVault");
            }

            unchecked {
                leafIndex++;
            }
            leafs[leafIndex] = ManageLeaf(
                getAddress(sourceChain, "kodiakIslandRouter"),
                false,
                "removeLiquidity(address,uint256,uint256,uint256,address)",
                new address[](2),
                string.concat("Remove Liquidity from ", IKodiakIsland(islands[i]).name()),
                getAddress(sourceChain, "rawDataDecoderAndSanitizer")
            );
            leafs[leafIndex].argumentAddresses[0] = islands[i];
            leafs[leafIndex].argumentAddresses[1] = getAddress(sourceChain, "boringVault");

            if (includeNativeLeaves) {
                unchecked {
                    leafIndex++;
                }
                leafs[leafIndex] = ManageLeaf(
                    getAddress(sourceChain, "kodiakIslandRouter"),
                    false,
                    "removeLiquidityNative(address,uint256,uint256,uint256,address)",
                    new address[](2),
                    string.concat("Remove Liquidity Native from ", IKodiakIsland(islands[i]).name()),
                    getAddress(sourceChain, "rawDataDecoderAndSanitizer")
                );
                leafs[leafIndex].argumentAddresses[0] = islands[i];
                leafs[leafIndex].argumentAddresses[1] = getAddress(sourceChain, "boringVault");
            }
        }
    }

    // ========================================= Dolomite Finance =========================================

    function _addDolomiteDepositLeafs(ManageLeaf[] memory leafs, address token, bool addNative) internal {
        uint256 marketId = IDolomiteMargin(getAddress(sourceChain, "dolomiteMargin")).getMarketIdByTokenAddress(token);

        unchecked {
            leafIndex++;
        }
        leafs[leafIndex] = ManageLeaf(
            token,
            false,
            "approve(address,uint256)",
            new address[](1),
            string.concat("Approve Dolomite DepositWithdraw Router to spend ", ERC20(token).symbol()),
            getAddress(sourceChain, "rawDataDecoderAndSanitizer")
        );
        leafs[leafIndex].argumentAddresses[0] = getAddress(sourceChain, "dolomiteMargin");

        // Wad Scaled Functions

        unchecked {
            leafIndex++;
        }

        leafs[leafIndex] = ManageLeaf(
            getAddress(sourceChain, "dolomiteDepositWithdrawRouter"),
            false,
            "depositWei(uint256,uint256,uint256)",
            new address[](1),
            string.concat(
                "Deposit ",
                ERC20(token).symbol(),
                " into Dolomite DepositWithdraw Router Market ID: ",
                vm.toString(marketId)
            ),
            getAddress(sourceChain, "rawDataDecoderAndSanitizer")
        );
        leafs[leafIndex].argumentAddresses[0] = token;

        unchecked {
            leafIndex++;
        }

        leafs[leafIndex] = ManageLeaf(
            getAddress(sourceChain, "dolomiteDepositWithdrawRouter"),
            false,
            "depositWeiIntoDefaultAccount(uint256,uint256)",
            new address[](1),
            string.concat(
                "Deposit ",
                ERC20(token).symbol(),
                " into Dolomite DepositWithdraw Router Market ID: ",
                vm.toString(marketId),
                " Default Account"
            ),
            getAddress(sourceChain, "rawDataDecoderAndSanitizer")
        );
        leafs[leafIndex].argumentAddresses[0] = token;

        unchecked {
            leafIndex++;
        }

        leafs[leafIndex] = ManageLeaf(
            getAddress(sourceChain, "dolomiteDepositWithdrawRouter"),
            false,
            "withdrawWei(uint256,uint256,uint256,uint8)",
            new address[](1),
            string.concat(
                "Withdraw ",
                ERC20(token).symbol(),
                " from Dolomite DepositWithdraw Router Market ID: ",
                vm.toString(marketId)
            ),
            getAddress(sourceChain, "rawDataDecoderAndSanitizer")
        );
        leafs[leafIndex].argumentAddresses[0] = token;

        unchecked {
            leafIndex++;
        }

        leafs[leafIndex] = ManageLeaf(
            getAddress(sourceChain, "dolomiteDepositWithdrawRouter"),
            false,
            "withdrawWeiFromDefaultAccount(uint256,uint256,uint8)",
            new address[](1),
            string.concat(
                "Withdraw ",
                ERC20(token).symbol(),
                " from Dolomite DepositWithdraw Router Market ID: ",
                vm.toString(marketId),
                " default account"
            ),
            getAddress(sourceChain, "rawDataDecoderAndSanitizer")
        );
        leafs[leafIndex].argumentAddresses[0] = token;

        // Native ETH Functions
        if (addNative) {
            unchecked {
                leafIndex++;
            }

            leafs[leafIndex] = ManageLeaf(
                getAddress(sourceChain, "dolomiteDepositWithdrawRouter"),
                true,
                "depositETH(uint256)",
                new address[](0),
                string.concat("Deposit ETH into Dolomite ETH Market"),
                getAddress(sourceChain, "rawDataDecoderAndSanitizer")
            );

            unchecked {
                leafIndex++;
            }

            leafs[leafIndex] = ManageLeaf(
                getAddress(sourceChain, "dolomiteDepositWithdrawRouter"),
                true,
                "depositETHIntoDefaultAccount()",
                new address[](0),
                string.concat("Deposit ETH into Dolomite ETH Market in default account"),
                getAddress(sourceChain, "rawDataDecoderAndSanitizer")
            );

            unchecked {
                leafIndex++;
            }

            leafs[leafIndex] = ManageLeaf(
                getAddress(sourceChain, "dolomiteDepositWithdrawRouter"),
                false,
                "withdrawETH(uint256,uint256,uint8)",
                new address[](0),
                string.concat("Withdraw ETH from Dolomite ETH Market"),
                getAddress(sourceChain, "rawDataDecoderAndSanitizer")
            );

            unchecked {
                leafIndex++;
            }

            leafs[leafIndex] = ManageLeaf(
                getAddress(sourceChain, "dolomiteDepositWithdrawRouter"),
                false,
                "withdrawETHFromDefaultAccount(uint256,uint8)",
                new address[](0),
                string.concat("Withdraw ETH from Dolomite ETH Market default account"),
                getAddress(sourceChain, "rawDataDecoderAndSanitizer")
            );
        }

        // Par Scaled Functions

        unchecked {
            leafIndex++;
        }

        leafs[leafIndex] = ManageLeaf(
            getAddress(sourceChain, "dolomiteDepositWithdrawRouter"),
            false,
            "depositPar(uint256,uint256,uint256)",
            new address[](1),
            string.concat(
                "Deposit Par scaled ",
                ERC20(token).symbol(),
                " into Dolomite DepositWithdraw Router Market ID: ",
                vm.toString(marketId)
            ),
            getAddress(sourceChain, "rawDataDecoderAndSanitizer")
        );
        leafs[leafIndex].argumentAddresses[0] = token;

        unchecked {
            leafIndex++;
        }

        leafs[leafIndex] = ManageLeaf(
            getAddress(sourceChain, "dolomiteDepositWithdrawRouter"),
            false,
            "depositParIntoDefaultAccount(uint256,uint256)",
            new address[](1),
            string.concat(
                "Deposit Par scaled ",
                ERC20(token).symbol(),
                " into Dolomite DepositWithdraw Router Market ID: ",
                vm.toString(marketId),
                " in default account"
            ),
            getAddress(sourceChain, "rawDataDecoderAndSanitizer")
        );
        leafs[leafIndex].argumentAddresses[0] = token;

        unchecked {
            leafIndex++;
        }

        leafs[leafIndex] = ManageLeaf(
            getAddress(sourceChain, "dolomiteDepositWithdrawRouter"),
            false,
            "withdrawPar(uint256,uint256,uint256,uint8)",
            new address[](1),
            string.concat(
                "Withdraw Par scaled ",
                ERC20(token).symbol(),
                " from Dolomite DepositWithdraw Router Market ID: ",
                vm.toString(marketId)
            ),
            getAddress(sourceChain, "rawDataDecoderAndSanitizer")
        );
        leafs[leafIndex].argumentAddresses[0] = token;

        unchecked {
            leafIndex++;
        }

        leafs[leafIndex] = ManageLeaf(
            getAddress(sourceChain, "dolomiteDepositWithdrawRouter"),
            false,
            "withdrawParFromDefaultAccount(uint256,uint256,uint8)",
            new address[](1),
            string.concat(
                "Withdraw Par scaled ",
                ERC20(token).symbol(),
                " from Dolomite DepositWithdraw Router Market ID: ",
                vm.toString(marketId)
            ),
            getAddress(sourceChain, "rawDataDecoderAndSanitizer")
        );
        leafs[leafIndex].argumentAddresses[0] = token;
    }

    function _addDolomiteBorrowLeafs(ManageLeaf[] memory leafs, address borrowToken) internal {
        uint256 marketId =
            IDolomiteMargin(getAddress(sourceChain, "dolomiteMargin")).getMarketIdByTokenAddress(borrowToken);

        //Main Borrow Position Functions

        unchecked {
            leafIndex++;
        }

        leafs[leafIndex] = ManageLeaf(
            getAddress(sourceChain, "dolomiteBorrowProxy"),
            false,
            "openBorrowPosition(uint256,uint256,uint256,uint256,uint8)",
            new address[](1),
            string.concat(
                "Use ",
                ERC20(borrowToken).symbol(),
                " as collateral on Dolomite BorrowPosition Market ID: ",
                vm.toString(marketId)
            ),
            getAddress(sourceChain, "rawDataDecoderAndSanitizer")
        );
        leafs[leafIndex].argumentAddresses[0] = borrowToken;

        unchecked {
            leafIndex++;
        }

        leafs[leafIndex] = ManageLeaf(
            getAddress(sourceChain, "dolomiteBorrowProxy"),
            false,
            "closeBorrowPosition(uint256,uint256,uint256[])",
            new address[](1),
            string.concat(
                "Close Borrow Position of ",
                ERC20(borrowToken).symbol(),
                " in Dolomite BorrowPosition Market ID: ",
                vm.toString(marketId)
            ),
            getAddress(sourceChain, "rawDataDecoderAndSanitizer")
        );
        leafs[leafIndex].argumentAddresses[0] = borrowToken;

        unchecked {
            leafIndex++;
        }

        leafs[leafIndex] = ManageLeaf(
            getAddress(sourceChain, "dolomiteBorrowProxy"),
            false,
            "repayAllForBorrowPosition(uint256,uint256,uint256,uint8)",
            new address[](1),
            string.concat(
                "Repay Borrow Position of ",
                ERC20(borrowToken).symbol(),
                " in Dolomite BorrowPosition Market ID: ",
                vm.toString(marketId)
            ),
            getAddress(sourceChain, "rawDataDecoderAndSanitizer")
        );
        leafs[leafIndex].argumentAddresses[0] = borrowToken;

        unchecked {
            leafIndex++;
        }

        leafs[leafIndex] = ManageLeaf(
            getAddress(sourceChain, "dolomiteBorrowProxy"),
            false,
            "transferBetweenAccounts(uint256,uint256,uint256,uint256,uint8)",
            new address[](1),
            string.concat(
                "Transfer Borrow Position of ",
                ERC20(borrowToken).symbol(),
                " in Dolomite BorrowPosition Market ID: ",
                vm.toString(marketId),
                " to additional subaccount"
            ),
            getAddress(sourceChain, "rawDataDecoderAndSanitizer")
        );
        leafs[leafIndex].argumentAddresses[0] = borrowToken;
    }

    function _addDolomiteExtraAccountLeafs(ManageLeaf[] memory leafs, address borrowToken, address from, address to)
        internal
    {
        uint256 marketId =
            IDolomiteMargin(getAddress(sourceChain, "dolomiteMargin")).getMarketIdByTokenAddress(borrowToken);

        unchecked {
            leafIndex++;
        }

        leafs[leafIndex] = ManageLeaf(
            getAddress(sourceChain, "dolomiteBorrowProxy"),
            false,
            "openBorrowPositionWithDifferentAccounts(address,uint256,address,uint256,uint256,uint256,uint8)",
            new address[](3),
            string.concat(
                "Open Borrow Position of ",
                ERC20(borrowToken).symbol(),
                " in Dolomite BorrowPosition Market ID: ",
                vm.toString(marketId),
                " from ",
                vm.toString(from),
                " to ",
                vm.toString(to)
            ),
            getAddress(sourceChain, "rawDataDecoderAndSanitizer")
        );
        leafs[leafIndex].argumentAddresses[0] = from;
        leafs[leafIndex].argumentAddresses[1] = to;
        leafs[leafIndex].argumentAddresses[2] = borrowToken;

        unchecked {
            leafIndex++;
        }

        leafs[leafIndex] = ManageLeaf(
            getAddress(sourceChain, "dolomiteBorrowProxy"),
            false,
            "closeBorrowPositionWithDifferentAccounts(address,uint256,address,uint256,uint256[])",
            new address[](3),
            string.concat(
                "Close Borrow Position of ",
                ERC20(borrowToken).symbol(),
                " in Dolomite BorrowPosition Market ID: ",
                vm.toString(marketId),
                " from ",
                vm.toString(from),
                " to ",
                vm.toString(to)
            ),
            getAddress(sourceChain, "rawDataDecoderAndSanitizer")
        );
        leafs[leafIndex].argumentAddresses[0] = from; //borrowAccountOwner
        leafs[leafIndex].argumentAddresses[1] = to;
        leafs[leafIndex].argumentAddresses[2] = borrowToken;

        unchecked {
            leafIndex++;
        }
        leafs[leafIndex] = ManageLeaf(
            getAddress(sourceChain, "dolomiteBorrowProxy"),
            false,
            "transferBetweenAccountsWithDifferentAccounts(address,uint256,address,uint256,uint256,uint256,uint8)",
            new address[](3),
            string.concat(
                "Transfer ",
                ERC20(borrowToken).symbol(),
                " in Dolomite BorrowPosition Market ID: ",
                vm.toString(marketId),
                " from ",
                vm.toString(from),
                " to ",
                vm.toString(to)
            ),
            getAddress(sourceChain, "rawDataDecoderAndSanitizer")
        );
        leafs[leafIndex].argumentAddresses[0] = to; //TODO check this
        leafs[leafIndex].argumentAddresses[1] = from; //TODO this too
        leafs[leafIndex].argumentAddresses[2] = borrowToken;

        unchecked {
            leafIndex++;
        }
        leafs[leafIndex] = ManageLeaf(
            getAddress(sourceChain, "dolomiteBorrowProxy"),
            false,
            "repayAllForBorrowPositionWithDifferentAccounts(address,uint256,address,uint256,uint256,uint8)",
            new address[](3),
            string.concat(
                "Repay ",
                ERC20(borrowToken).symbol(),
                " in Dolomite BorrowPosition Market ID: ",
                vm.toString(marketId),
                " from ",
                vm.toString(from),
                " to ",
                vm.toString(to)
            ),
            getAddress(sourceChain, "rawDataDecoderAndSanitizer")
        );
        leafs[leafIndex].argumentAddresses[0] = from;
        leafs[leafIndex].argumentAddresses[1] = to;
        leafs[leafIndex].argumentAddresses[2] = borrowToken;
    }

    // ========================================= Silo Finance V2 =========================================
    function _addSiloV2Leafs(ManageLeaf[] memory leafs, address siloMarket, address incentivesController) internal {
        (address silo0, address silo1) = ISilo(siloMarket).getSilos();
        address[] memory silos = new address[](2);
        silos[0] = silo0;
        silos[1] = silo1;

        for (uint256 i = 0; i < silos.length; i++) {
            string memory underlyingName = ERC20(ERC4626(silos[i]).asset()).name();

            _addERC4626Leafs(leafs, ERC4626(silos[i]));

            unchecked {
                leafIndex++;
            }
            leafs[leafIndex] = ManageLeaf(
                silos[i],
                false,
                "deposit(uint256,address,uint8)",
                new address[](1),
                string.concat("Deposit ", underlyingName, " with type into Silo"),
                getAddress(sourceChain, "rawDataDecoderAndSanitizer")
            );
            leafs[leafIndex].argumentAddresses[0] = getAddress(sourceChain, "boringVault");

            unchecked {
                leafIndex++;
            }
            leafs[leafIndex] = ManageLeaf(
                silos[i],
                false,
                "mint(uint256,address,uint8)",
                new address[](1),
                string.concat("Mint ", underlyingName, " with type into Silo"),
                getAddress(sourceChain, "rawDataDecoderAndSanitizer")
            );
            leafs[leafIndex].argumentAddresses[0] = getAddress(sourceChain, "boringVault");

            unchecked {
                leafIndex++;
            }
            leafs[leafIndex] = ManageLeaf(
                silos[i],
                false,
                "withdraw(uint256,address,address,uint8)",
                new address[](2),
                string.concat("Withdraw ", underlyingName, " with type from Silo"),
                getAddress(sourceChain, "rawDataDecoderAndSanitizer")
            );
            leafs[leafIndex].argumentAddresses[0] = getAddress(sourceChain, "boringVault");
            leafs[leafIndex].argumentAddresses[1] = getAddress(sourceChain, "boringVault");

            unchecked {
                leafIndex++;
            }
            leafs[leafIndex] = ManageLeaf(
                silos[i],
                false,
                "redeem(uint256,address,address,uint8)",
                new address[](2),
                string.concat("Redeem ", underlyingName, " with type from Silo"),
                getAddress(sourceChain, "rawDataDecoderAndSanitizer")
            );
            leafs[leafIndex].argumentAddresses[0] = getAddress(sourceChain, "boringVault");
            leafs[leafIndex].argumentAddresses[1] = getAddress(sourceChain, "boringVault");

            unchecked {
                leafIndex++;
            }
            leafs[leafIndex] = ManageLeaf(
                silos[i],
                false,
                "borrow(uint256,address,address)",
                new address[](2),
                string.concat("Borrow ", underlyingName, " from Silo"),
                getAddress(sourceChain, "rawDataDecoderAndSanitizer")
            );
            leafs[leafIndex].argumentAddresses[0] = getAddress(sourceChain, "boringVault");
            leafs[leafIndex].argumentAddresses[1] = getAddress(sourceChain, "boringVault");

            unchecked {
                leafIndex++;
            }
            leafs[leafIndex] = ManageLeaf(
                silos[i],
                false,
                "borrowShares(uint256,address,address)",
                new address[](2),
                string.concat("Borrow shares of ", underlyingName, " from Silo"),
                getAddress(sourceChain, "rawDataDecoderAndSanitizer")
            );
            leafs[leafIndex].argumentAddresses[0] = getAddress(sourceChain, "boringVault");
            leafs[leafIndex].argumentAddresses[1] = getAddress(sourceChain, "boringVault");

            unchecked {
                leafIndex++;
            }
            leafs[leafIndex] = ManageLeaf(
                silos[i],
                false,
                "borrowSameAsset(uint256,address,address)",
                new address[](2),
                string.concat("Borrow same asset ", underlyingName, " from Silo"),
                getAddress(sourceChain, "rawDataDecoderAndSanitizer")
            );
            leafs[leafIndex].argumentAddresses[0] = getAddress(sourceChain, "boringVault");
            leafs[leafIndex].argumentAddresses[1] = getAddress(sourceChain, "boringVault");

            unchecked {
                leafIndex++;
            }
            leafs[leafIndex] = ManageLeaf(
                silos[i],
                false,
                "repay(uint256,address)",
                new address[](1),
                string.concat("Repay ", underlyingName, " to Silo"),
                getAddress(sourceChain, "rawDataDecoderAndSanitizer")
            );
            leafs[leafIndex].argumentAddresses[0] = getAddress(sourceChain, "boringVault");

            unchecked {
                leafIndex++;
            }
            leafs[leafIndex] = ManageLeaf(
                silos[i],
                false,
                "repayShares(uint256,address)",
                new address[](1),
                string.concat("Repay shares of ", underlyingName, " to Silo"),
                getAddress(sourceChain, "rawDataDecoderAndSanitizer")
            );
            leafs[leafIndex].argumentAddresses[0] = getAddress(sourceChain, "boringVault");

            unchecked {
                leafIndex++;
            }
            leafs[leafIndex] = ManageLeaf(
                silos[i],
                false,
                "transitionCollateral(uint256,address,uint8)",
                new address[](1),
                string.concat("Transition Collateral in ", underlyingName, " Silo"),
                getAddress(sourceChain, "rawDataDecoderAndSanitizer")
            );
            leafs[leafIndex].argumentAddresses[0] = getAddress(sourceChain, "boringVault");

            unchecked {
                leafIndex++;
            }
            leafs[leafIndex] = ManageLeaf(
                silos[i],
                false,
                "switchCollateralToThisSilo()",
                new address[](0),
                string.concat("Switch Collateral to ", underlyingName, " Silo"),
                getAddress(sourceChain, "rawDataDecoderAndSanitizer")
            );

            unchecked {
                leafIndex++;
            }
            leafs[leafIndex] = ManageLeaf(
                silos[i],
                false,
                "accrueInterest()",
                new address[](0),
                string.concat("Accrue interest on ", underlyingName, " Silo"),
                getAddress(sourceChain, "rawDataDecoderAndSanitizer")
            );
        }

<<<<<<< HEAD
        unchecked {
            leafIndex++;
        }
        leafs[leafIndex] = ManageLeaf(
            getAddress(sourceChain, "siloIncentivesController"),
            false,
            "claimRewards(address)",
            new address[](1),
            string.concat("Claim All Rewards from Silo Incentives Controller"),
            getAddress(sourceChain, "rawDataDecoderAndSanitizer")
        );
        leafs[leafIndex].argumentAddresses[0] = getAddress(sourceChain, "boringVault");

        unchecked {
            leafIndex++;
        }
        leafs[leafIndex] = ManageLeaf(
            getAddress(sourceChain, "siloIncentivesController"),
            false,
            "claimRewards(address,string[])",
            new address[](1),
            string.concat("Claim Rewards from market from Silo Incentives Controller"),
            getAddress(sourceChain, "rawDataDecoderAndSanitizer")
        );
        leafs[leafIndex].argumentAddresses[0] = getAddress(sourceChain, "boringVault");
=======
            unchecked {
                leafIndex++;
            }
            leafs[leafIndex] = ManageLeaf(
                incentivesController,
                false,
                "claimRewards(address)",
                new address[](1),
                string.concat("Claim All Rewards from Silo Incentives Controller"),
                getAddress(sourceChain, "rawDataDecoderAndSanitizer")
            );
            leafs[leafIndex].argumentAddresses[0] = getAddress(sourceChain, "boringVault");

            unchecked {
                leafIndex++;
            }
            leafs[leafIndex] = ManageLeaf(
                incentivesController,
                false,
                "claimRewards(address,string[])",
                new address[](1),
                string.concat("Claim Rewards from market from Silo Incentives Controller"),
                getAddress(sourceChain, "rawDataDecoderAndSanitizer")
            );
            leafs[leafIndex].argumentAddresses[0] = getAddress(sourceChain, "boringVault");
>>>>>>> 8fd709d1
    }

    // ========================================= LBTC Bridge =========================================
    function _addLBTCBridgeLeafs(ManageLeaf[] memory leafs, bytes32 toChain) internal {
        unchecked {
            leafIndex++;
        }
        leafs[leafIndex] = ManageLeaf(
            getAddress(sourceChain, "LBTC"),
            false,
            "approve(address,uint256)",
            new address[](1),
            string.concat("Approve LBTC Bridge Wrapper to spend LBTC"),
            getAddress(sourceChain, "rawDataDecoderAndSanitizer")
        );
        leafs[leafIndex].argumentAddresses[0] = getAddress(sourceChain, "lbtcBridge");

        address toChain0 = address(bytes20(bytes16(toChain)));
        address toChain1 = address(bytes20(bytes16(toChain << 128)));

        //kinda scuffed, can maybe just use one address?
        bytes32 boringVaultBytes = getBytes32(sourceChain, "boringVault");
        address toAddress0 = address(bytes20(bytes16(boringVaultBytes)));
        address toAddress1 = address(bytes20(bytes16(boringVaultBytes << 128)));

        unchecked {
            leafIndex++;
        }
        leafs[leafIndex] = ManageLeaf(
            getAddress(sourceChain, "lbtcBridge"),
            true,
            "deposit(bytes32,bytes32,uint64)",
            new address[](4),
            string.concat("Deposit LBTC to ChainID: ", vm.toString(toChain)),
            getAddress(sourceChain, "rawDataDecoderAndSanitizer")
        );
        leafs[leafIndex].argumentAddresses[0] = toChain0;
        leafs[leafIndex].argumentAddresses[1] = toChain1;
        leafs[leafIndex].argumentAddresses[2] = toAddress0;
        leafs[leafIndex].argumentAddresses[3] = toAddress1;
    }

    // ========================================= Spectra Finance =========================================

    function _addSpectraLeafs(
        ManageLeaf[] memory leafs,
        address spectraPool, //curve pool
        address PT,
        address YT,
        address swToken //spectra wrapped erc4626 or IBT
    ) internal {
        address asset = address(ERC4626(swToken).asset());
        address vaultShare;
        try ISpectraVault(swToken).vaultShare() returns (address share) {
            vaultShare = share;
        } catch {
            vaultShare = swToken;
        }

        // approvals
        // asset -> swToken (wrap, unwrap)
        // vaultShare -> PT (IBT functions)
        // swToken -> approve curve pool
        // ptToken -> approve curve pool

        unchecked {
            leafIndex++;
        }
        leafs[leafIndex] = ManageLeaf(
            asset,
            false,
            "approve(address,uint256)",
            new address[](1),
            string.concat("Approve ", ERC4626(PT).symbol(), " to spend ", ERC20(asset).symbol()),
            getAddress(sourceChain, "rawDataDecoderAndSanitizer")
        );
        leafs[leafIndex].argumentAddresses[0] = PT;

        unchecked {
            leafIndex++;
        }
        leafs[leafIndex] = ManageLeaf(
            vaultShare,
            false,
            "approve(address,uint256)",
            new address[](1),
            string.concat("Approve ", ERC4626(swToken).symbol(), " to spend ", ERC20(vaultShare).symbol()),
            getAddress(sourceChain, "rawDataDecoderAndSanitizer")
        );
        leafs[leafIndex].argumentAddresses[0] = swToken;

        unchecked {
            leafIndex++;
        }
        leafs[leafIndex] = ManageLeaf(
            vaultShare,
            false,
            "approve(address,uint256)",
            new address[](1),
            string.concat("Approve ", ERC20(PT).symbol(), " to spend IBT ", ERC20(vaultShare).symbol()),
            getAddress(sourceChain, "rawDataDecoderAndSanitizer")
        );
        leafs[leafIndex].argumentAddresses[0] = PT;

        unchecked {
            leafIndex++;
        }
        leafs[leafIndex] = ManageLeaf(
            swToken,
            false,
            "approve(address,uint256)",
            new address[](1),
            string.concat("Approve ", ERC20(PT).symbol(), " to spend IBT ", ERC20(swToken).symbol()),
            getAddress(sourceChain, "rawDataDecoderAndSanitizer")
        );
        leafs[leafIndex].argumentAddresses[0] = PT;

        unchecked {
            leafIndex++;
        }
        leafs[leafIndex] = ManageLeaf(
            swToken,
            false,
            "approve(address,uint256)",
            new address[](1),
            string.concat("Approve Spectra Curve Pool to spend ", ERC20(swToken).symbol()),
            getAddress(sourceChain, "rawDataDecoderAndSanitizer")
        );
        leafs[leafIndex].argumentAddresses[0] = spectraPool;

        unchecked {
            leafIndex++;
        }
        leafs[leafIndex] = ManageLeaf(
            PT,
            false,
            "approve(address,uint256)",
            new address[](1),
            string.concat("Approve Spectra Curve Pool to spend ", ERC20(PT).symbol()),
            getAddress(sourceChain, "rawDataDecoderAndSanitizer")
        );
        leafs[leafIndex].argumentAddresses[0] = spectraPool;

        unchecked {
            leafIndex++;
        }
        leafs[leafIndex] = ManageLeaf(
            swToken,
            false,
            "wrap(uint256,address)",
            new address[](1),
            string.concat("Wrap ", ERC20(asset).symbol(), " into ", ERC4626(swToken).name()),
            getAddress(sourceChain, "rawDataDecoderAndSanitizer")
        );
        leafs[leafIndex].argumentAddresses[0] = getAddress(sourceChain, "boringVault");

        unchecked {
            leafIndex++;
        }
        leafs[leafIndex] = ManageLeaf(
            swToken,
            false,
            "unwrap(uint256,address,address)",
            new address[](2),
            string.concat("Unwrap ", ERC20(asset).symbol(), " from ", ERC4626(swToken).name()),
            getAddress(sourceChain, "rawDataDecoderAndSanitizer")
        );
        leafs[leafIndex].argumentAddresses[0] = getAddress(sourceChain, "boringVault");
        leafs[leafIndex].argumentAddresses[1] = getAddress(sourceChain, "boringVault");

        unchecked {
            leafIndex++;
        }
        leafs[leafIndex] = ManageLeaf(
            PT,
            false,
            "deposit(uint256,address,address,uint256)",
            new address[](2),
            string.concat("Deposit ", ERC20(asset).symbol(), " into ", ERC4626(PT).name(), " with slippage check"),
            getAddress(sourceChain, "rawDataDecoderAndSanitizer")
        );
        leafs[leafIndex].argumentAddresses[0] = getAddress(sourceChain, "boringVault");
        leafs[leafIndex].argumentAddresses[1] = getAddress(sourceChain, "boringVault");

        unchecked {
            leafIndex++;
        }
        leafs[leafIndex] = ManageLeaf(
            PT,
            false,
            "depositIBT(uint256,address)",
            new address[](1),
            string.concat("Deposit ", ERC20(vaultShare).symbol(), " into ", ERC4626(PT).name()),
            getAddress(sourceChain, "rawDataDecoderAndSanitizer")
        );
        leafs[leafIndex].argumentAddresses[0] = getAddress(sourceChain, "boringVault");

        unchecked {
            leafIndex++;
        }
        leafs[leafIndex] = ManageLeaf(
            PT,
            false,
            "depositIBT(uint256,address,address,uint256)",
            new address[](2),
            string.concat("Deposit ", ERC20(vaultShare).symbol(), " into ", ERC4626(PT).name(), " with slippage check"),
            getAddress(sourceChain, "rawDataDecoderAndSanitizer")
        );
        leafs[leafIndex].argumentAddresses[0] = getAddress(sourceChain, "boringVault");
        leafs[leafIndex].argumentAddresses[1] = getAddress(sourceChain, "boringVault");

        unchecked {
            leafIndex++;
        }
        leafs[leafIndex] = ManageLeaf(
            PT,
            false,
            "redeem(uint256,address,address,uint256)",
            new address[](2),
            string.concat("Redeem ", ERC4626(PT).name(), " for ", ERC20(asset).symbol(), " with slippage check"),
            getAddress(sourceChain, "rawDataDecoderAndSanitizer")
        );
        leafs[leafIndex].argumentAddresses[0] = getAddress(sourceChain, "boringVault");
        leafs[leafIndex].argumentAddresses[1] = getAddress(sourceChain, "boringVault");

        unchecked {
            leafIndex++;
        }
        leafs[leafIndex] = ManageLeaf(
            PT,
            false,
            "redeemForIBT(uint256,address,address)",
            new address[](2),
            string.concat("Redeem ", ERC4626(PT).name(), " for ", ERC20(vaultShare).symbol()),
            getAddress(sourceChain, "rawDataDecoderAndSanitizer")
        );
        leafs[leafIndex].argumentAddresses[0] = getAddress(sourceChain, "boringVault");
        leafs[leafIndex].argumentAddresses[1] = getAddress(sourceChain, "boringVault");

        unchecked {
            leafIndex++;
        }
        leafs[leafIndex] = ManageLeaf(
            PT,
            false,
            "redeemForIBT(uint256,address,address,uint256)",
            new address[](2),
            string.concat("Redeem ", ERC4626(PT).name(), " for ", ERC20(vaultShare).symbol(), " with slippage check"),
            getAddress(sourceChain, "rawDataDecoderAndSanitizer")
        );
        leafs[leafIndex].argumentAddresses[0] = getAddress(sourceChain, "boringVault");
        leafs[leafIndex].argumentAddresses[1] = getAddress(sourceChain, "boringVault");

        unchecked {
            leafIndex++;
        }
        leafs[leafIndex] = ManageLeaf(
            PT,
            false,
            "withdraw(uint256,address,address,uint256)",
            new address[](2),
            string.concat("Withdraw ", ERC20(asset).symbol(), " from ", ERC4626(PT).name(), " with slippage check"),
            getAddress(sourceChain, "rawDataDecoderAndSanitizer")
        );
        leafs[leafIndex].argumentAddresses[0] = getAddress(sourceChain, "boringVault");
        leafs[leafIndex].argumentAddresses[1] = getAddress(sourceChain, "boringVault");

        unchecked {
            leafIndex++;
        }
        leafs[leafIndex] = ManageLeaf(
            PT,
            false,
            "withdrawIBT(uint256,address,address)",
            new address[](2),
            string.concat("Withdraw ", ERC20(vaultShare).symbol(), " from ", ERC4626(PT).name()),
            getAddress(sourceChain, "rawDataDecoderAndSanitizer")
        );
        leafs[leafIndex].argumentAddresses[0] = getAddress(sourceChain, "boringVault");
        leafs[leafIndex].argumentAddresses[1] = getAddress(sourceChain, "boringVault");

        unchecked {
            leafIndex++;
        }
        leafs[leafIndex] = ManageLeaf(
            PT,
            false,
            "withdrawIBT(uint256,address,address,uint256)",
            new address[](2),
            string.concat("Withdraw ", ERC20(vaultShare).symbol(), " from ", ERC4626(PT).name(), " with slippage check"),
            getAddress(sourceChain, "rawDataDecoderAndSanitizer")
        );
        leafs[leafIndex].argumentAddresses[0] = getAddress(sourceChain, "boringVault");
        leafs[leafIndex].argumentAddresses[1] = getAddress(sourceChain, "boringVault");

        unchecked {
            leafIndex++;
        }
        leafs[leafIndex] = ManageLeaf(
            PT,
            false,
            "updateYield(address)",
            new address[](1),
            string.concat("Update yield for Boring Vault"),
            getAddress(sourceChain, "rawDataDecoderAndSanitizer")
        );
        leafs[leafIndex].argumentAddresses[0] = getAddress(sourceChain, "boringVault");

        unchecked {
            leafIndex++;
        }
        leafs[leafIndex] = ManageLeaf(
            PT,
            false,
            "claimYield(address,uint256)",
            new address[](1),
            string.concat("Claim yield for Boring Vault"),
            getAddress(sourceChain, "rawDataDecoderAndSanitizer")
        );
        leafs[leafIndex].argumentAddresses[0] = getAddress(sourceChain, "boringVault");

        unchecked {
            leafIndex++;
        }
        leafs[leafIndex] = ManageLeaf(
            YT,
            false,
            "burn(uint256)",
            new address[](0),
            string.concat("Claim yield for Boring Vault"),
            getAddress(sourceChain, "rawDataDecoderAndSanitizer")
        );

        unchecked {
            leafIndex++;
        }
        leafs[leafIndex] = ManageLeaf(
            spectraPool,
            false,
            "exchange(uint256,uint256,uint256,uint256)",
            new address[](0),
            string.concat("Exchange tokens in Spectra Pool"),
            getAddress(sourceChain, "rawDataDecoderAndSanitizer")
        );

        unchecked {
            leafIndex++;
        }
        leafs[leafIndex] = ManageLeaf(
            spectraPool,
            false,
            "add_liquidity(uint256[2],uint256)",
            new address[](0),
            string.concat("Add liquidity in Spectra Pool"),
            getAddress(sourceChain, "rawDataDecoderAndSanitizer")
        );

        unchecked {
            leafIndex++;
        }
        leafs[leafIndex] = ManageLeaf(
            spectraPool,
            false,
            "remove_liquidity(uint256,uint256[2])",
            new address[](0),
            string.concat("Remove liquidity from Spectra Pool"),
            getAddress(sourceChain, "rawDataDecoderAndSanitizer")
        );

        _addERC4626Leafs(leafs, ERC4626(swToken)); 
    }

    // ========================================= Odos =========================================

    function _addOdosSwapLeafs(ManageLeaf[] memory leafs, address[] memory tokens, SwapKind[] memory kind) internal {
        for (uint256 i = 0; i < tokens.length; i++) {
            if (
                !ownerToTokenToSpenderToApprovalInTree[getAddress(sourceChain, "boringVault")][tokens[i]][getAddress(
                    sourceChain, "odosRouterV2"
                )]
            ) {
                unchecked {
                    leafIndex++;
                }
                leafs[leafIndex] = ManageLeaf(
                    tokens[i],
                    false,
                    "approve(address,uint256)",
                    new address[](1),
                    string.concat("Approve Odos Router V2 to spend ", ERC20(tokens[i]).symbol()),
                    getAddress(sourceChain, "rawDataDecoderAndSanitizer")
                );
                leafs[leafIndex].argumentAddresses[0] = getAddress(sourceChain, "odosRouterV2");
            }

            for (uint256 j = 0; j < tokens.length; j++) {
                if (i == j) continue;

                if (
                    !ownerToOdosSellTokenToBuyTokenToInTree[getAddress(sourceChain, "boringVault")][tokens[i]][tokens[j]]
                        && kind[j] != SwapKind.Sell
                ) {
                    unchecked {
                        leafIndex++;
                    }
                    leafs[leafIndex] = ManageLeaf(
                        getAddress(sourceChain, "odosRouterV2"),
                        false,
                        "swap((address,uint256,address,address,uint256,uint256,address),bytes,address,uint32)",
                        new address[](4),
                        string.concat("Swap ", ERC20(tokens[i]).symbol(), " for ", ERC20(tokens[j]).symbol()),
                        getAddress(sourceChain, "rawDataDecoderAndSanitizer")
                    );
                    leafs[leafIndex].argumentAddresses[0] = tokens[i];
                    leafs[leafIndex].argumentAddresses[1] = tokens[j];
                    leafs[leafIndex].argumentAddresses[2] = getAddress(sourceChain, "boringVault");
                    leafs[leafIndex].argumentAddresses[3] = getAddress(sourceChain, "odosExecutor");

                    unchecked {
                        leafIndex++;
                    }
                    leafs[leafIndex] = ManageLeaf(
                        getAddress(sourceChain, "odosRouterV2"),
                        false,
                        "swapCompact()",
                        new address[](4),
                        string.concat("Swap Compact ", ERC20(tokens[i]).symbol(), " for ", ERC20(tokens[j]).symbol()),
                        getAddress(sourceChain, "rawDataDecoderAndSanitizer")
                    );
                    leafs[leafIndex].argumentAddresses[0] = tokens[i];
                    leafs[leafIndex].argumentAddresses[1] = tokens[j];
                    leafs[leafIndex].argumentAddresses[2] = getAddress(sourceChain, "boringVault");
                    leafs[leafIndex].argumentAddresses[3] = getAddress(sourceChain, "odosExecutor");

                    ownerToOdosSellTokenToBuyTokenToInTree[getAddress(sourceChain, "boringVault")][tokens[i]][tokens[j]]
                    = true;
                }

                if (
                    kind[i] == SwapKind.BuyAndSell
                        && !ownerToOdosSellTokenToBuyTokenToInTree[getAddress(sourceChain, "boringVault")][tokens[j]][tokens[i]]
                ) {
                    unchecked {
                        leafIndex++;
                    }
                    leafs[leafIndex] = ManageLeaf(
                        getAddress(sourceChain, "odosRouterV2"),
                        false,
                        "swap((address,uint256,address,address,uint256,uint256,address),bytes,address,uint32)",
                        new address[](4),
                        string.concat("Swap ", ERC20(tokens[j]).symbol(), " for ", ERC20(tokens[i]).symbol()),
                        getAddress(sourceChain, "rawDataDecoderAndSanitizer")
                    );
                    leafs[leafIndex].argumentAddresses[0] = tokens[j];
                    leafs[leafIndex].argumentAddresses[1] = tokens[i];
                    leafs[leafIndex].argumentAddresses[2] = getAddress(sourceChain, "boringVault");
                    leafs[leafIndex].argumentAddresses[3] = getAddress(sourceChain, "odosExecutor");

                    unchecked {
                        leafIndex++;
                    }
                    leafs[leafIndex] = ManageLeaf(
                        getAddress(sourceChain, "odosRouterV2"),
                        false,
                        "swapCompact()",
                        new address[](4),
                        string.concat("Swap Compact ", ERC20(tokens[j]).symbol(), " for ", ERC20(tokens[i]).symbol()),
                        getAddress(sourceChain, "rawDataDecoderAndSanitizer")
                    );
                    leafs[leafIndex].argumentAddresses[0] = tokens[j];
                    leafs[leafIndex].argumentAddresses[1] = tokens[i];
                    leafs[leafIndex].argumentAddresses[2] = getAddress(sourceChain, "boringVault");
                    leafs[leafIndex].argumentAddresses[3] = getAddress(sourceChain, "odosExecutor");

                    ownerToOdosSellTokenToBuyTokenToInTree[getAddress(sourceChain, "boringVault")][tokens[j]][tokens[i]]
                    = true;
                }
            }
        }
    }

    // ========================================= Ambient =========================================

    /// @dev baseToken/quoteToken
    /// these are not interchangeable and must be exact for the pool being swapped or minting liq. ie USDE/ETH is not the same as ETH/USDE
    function _addAmbientLPLeafs(ManageLeaf[] memory leafs, address baseToken, address quoteToken) internal {
        if (baseToken != getAddress(sourceChain, "ETH")) {
            unchecked {
                leafIndex++;
            }
            leafs[leafIndex] = ManageLeaf(
                baseToken,
                false,
                "approve(address,uint256)",
                new address[](1),
                string.concat("Approve CrocSwapDex (Ambient) to spend ", ERC20(baseToken).symbol()),
                getAddress(sourceChain, "rawDataDecoderAndSanitizer")
            );
            leafs[leafIndex].argumentAddresses[0] = getAddress(sourceChain, "crocSwapDex");
        }

        if (quoteToken != getAddress(sourceChain, "ETH")) {
            unchecked {
                leafIndex++;
            }
            leafs[leafIndex] = ManageLeaf(
                quoteToken,
                false,
                "approve(address,uint256)",
                new address[](1),
                string.concat("Approve CrocSwapDex (Ambient) to spend ", ERC20(quoteToken).symbol()),
                getAddress(sourceChain, "rawDataDecoderAndSanitizer")
            );
            leafs[leafIndex].argumentAddresses[0] = getAddress(sourceChain, "crocSwapDex");
        }

        if (baseToken != getAddress(sourceChain, "ETH") && quoteToken != getAddress(sourceChain, "ETH")) {
            //used for every command that includes the warm path
            unchecked {
                leafIndex++;
            }
            leafs[leafIndex] = ManageLeaf(
                getAddress(sourceChain, "crocSwapDex"),
                false,
                "userCmd(uint16,bytes)",
                new address[](3),
                string.concat("Call usrCmd using 'WarmPath' with no ETH"),
                getAddress(sourceChain, "rawDataDecoderAndSanitizer")
            );
            leafs[leafIndex].argumentAddresses[0] = baseToken; //base (these are set by pool maybe?)
            leafs[leafIndex].argumentAddresses[1] = quoteToken; //quote
            leafs[leafIndex].argumentAddresses[2] = address(0); //lp conduit (user owned)

            unchecked {
                leafIndex++;
            }
            leafs[leafIndex] = ManageLeaf(
                getAddress(sourceChain, "crocSwapDex"),
                false,
                "userCmd(uint16,bytes)",
                new address[](2),
                string.concat("Call userCmd using 'HotPath' or 'KnockoutPath' without ETH "),
                getAddress(sourceChain, "rawDataDecoderAndSanitizer")
            );
            leafs[leafIndex].argumentAddresses[0] = baseToken; //base (these are set by pool maybe?)
            leafs[leafIndex].argumentAddresses[1] = quoteToken; //quote
        } else {
            if (baseToken == getAddress(sourceChain, "ETH")) baseToken = address(0);
            if (quoteToken == getAddress(sourceChain, "ETH")) quoteToken = address(0);

            // used for minting positions
            unchecked {
                leafIndex++;
            }
            leafs[leafIndex] = ManageLeaf(
                getAddress(sourceChain, "crocSwapDex"),
                true,
                "userCmd(uint16,bytes)",
                new address[](3),
                string.concat("Call userCmd using 'WarmPath' with ETH "),
                getAddress(sourceChain, "rawDataDecoderAndSanitizer")
            );
            leafs[leafIndex].argumentAddresses[0] = baseToken; //base (these are set by pool maybe?)
            leafs[leafIndex].argumentAddresses[1] = quoteToken; //quote
            leafs[leafIndex].argumentAddresses[2] = address(0); //lp conduit (user owned)

            //Used for commands that don't include sending ETH (harvest, burn)
            unchecked {
                leafIndex++;
            }
            leafs[leafIndex] = ManageLeaf(
                getAddress(sourceChain, "crocSwapDex"),
                false,
                "userCmd(uint16,bytes)",
                new address[](3),
                string.concat("Call userCmd using 'WarmPath' without ETH"),
                getAddress(sourceChain, "rawDataDecoderAndSanitizer")
            );
            leafs[leafIndex].argumentAddresses[0] = baseToken; //base (these are set by pool maybe?)
            leafs[leafIndex].argumentAddresses[1] = quoteToken; //quote
            leafs[leafIndex].argumentAddresses[2] = address(0); //lp conduit (user owned)

            //swapping eth to token, using knockout
            unchecked {
                leafIndex++;
            }
            leafs[leafIndex] = ManageLeaf(
                getAddress(sourceChain, "crocSwapDex"),
                true,
                "userCmd(uint16,bytes)",
                new address[](2),
                string.concat("Call userCmd using 'HotPath' or 'KnockoutPath' with ETH "),
                getAddress(sourceChain, "rawDataDecoderAndSanitizer")
            );
            leafs[leafIndex].argumentAddresses[0] = baseToken; //base (these are set by pool maybe?)
            leafs[leafIndex].argumentAddresses[1] = quoteToken; //quote

            //swapping token to eth, using knockout
            unchecked {
                leafIndex++;
            }
            leafs[leafIndex] = ManageLeaf(
                getAddress(sourceChain, "crocSwapDex"),
                false,
                "userCmd(uint16,bytes)",
                new address[](2),
                string.concat("Call userCmd using 'HotPath' or 'KnockoutPath' without ETH "),
                getAddress(sourceChain, "rawDataDecoderAndSanitizer")
            );
            leafs[leafIndex].argumentAddresses[0] = baseToken; //base (these are set by pool maybe?)
            leafs[leafIndex].argumentAddresses[1] = quoteToken; //quote
        }
    }

    function _addAmbientSwapLeafs(ManageLeaf[] memory leafs, address baseToken, address quoteToken) internal {
        if (baseToken != getAddress(sourceChain, "ETH")) {
            unchecked {
                leafIndex++;
            }
            leafs[leafIndex] = ManageLeaf(
                baseToken,
                false,
                "approve(address,uint256)",
                new address[](1),
                string.concat("Approve CrocSwapDex (Ambient) to spend ", ERC20(baseToken).symbol()),
                getAddress(sourceChain, "rawDataDecoderAndSanitizer")
            );
            leafs[leafIndex].argumentAddresses[0] = getAddress(sourceChain, "crocSwapDex");
        }

        if (quoteToken != getAddress(sourceChain, "ETH")) {
            unchecked {
                leafIndex++;
            }
            leafs[leafIndex] = ManageLeaf(
                quoteToken,
                false,
                "approve(address,uint256)",
                new address[](1),
                string.concat("Approve CrocSwapDex (Ambient) to spend ", ERC20(quoteToken).symbol()),
                getAddress(sourceChain, "rawDataDecoderAndSanitizer")
            );
            leafs[leafIndex].argumentAddresses[0] = getAddress(sourceChain, "crocSwapDex");
        }

        // address base,
        // address quote,
        // uint256, /*poolIdx*/
        // bool, /*isBuy*/
        // bool, /*inBaseQty*/
        // uint128, /*qty*/
        // uint16, /*tip*/
        // uint128, /*limitPrice*/
        // uint128, /*minOut*/
        // uint8 /*reserveFlags*/
        if (baseToken != getAddress(sourceChain, "ETH") && quoteToken != getAddress(sourceChain, "ETH")) {
            unchecked {
                leafIndex++;
            }
            leafs[leafIndex] = ManageLeaf(
                getAddress(sourceChain, "crocSwapDex"),
                false,
                "swap(address,address,uint256,bool,bool,uint128,uint16,uint128,uint128,uint8)",
                new address[](2),
                string.concat(
                    "Swap using CrocSwapDex (Ambient) between ",
                    ERC20(baseToken).symbol(),
                    " and ",
                    ERC20(quoteToken).symbol()
                ),
                getAddress(sourceChain, "rawDataDecoderAndSanitizer")
            );
            leafs[leafIndex].argumentAddresses[0] = baseToken;
            leafs[leafIndex].argumentAddresses[1] = quoteToken;
        } else {
            if (baseToken == getAddress(sourceChain, "ETH")) baseToken = address(0);
            if (quoteToken == getAddress(sourceChain, "ETH")) quoteToken = address(0);

            //add correct swap symbol if eth is quote or base (since it can be either)
            address erc20Token = baseToken == address(0) ? quoteToken : baseToken;

            unchecked {
                leafIndex++;
            }
            leafs[leafIndex] = ManageLeaf(
                getAddress(sourceChain, "crocSwapDex"),
                true,
                "swap(address,address,uint256,bool,bool,uint128,uint16,uint128,uint128,uint8)",
                new address[](2),
                string.concat("Swap using CrocSwapDex (Ambient) between ETH and ", ERC20(erc20Token).symbol()),
                getAddress(sourceChain, "rawDataDecoderAndSanitizer")
            );
            leafs[leafIndex].argumentAddresses[0] = baseToken;
            leafs[leafIndex].argumentAddresses[1] = quoteToken;

            unchecked {
                leafIndex++;
            }
            leafs[leafIndex] = ManageLeaf(
                getAddress(sourceChain, "crocSwapDex"),
                false,
                "swap(address,address,uint256,bool,bool,uint128,uint16,uint128,uint128,uint8)",
                new address[](2),
                string.concat("Swap using CrocSwapDex (Ambient) between ", ERC20(erc20Token).symbol(), " and ETH"),
                getAddress(sourceChain, "rawDataDecoderAndSanitizer")
            );
            leafs[leafIndex].argumentAddresses[0] = baseToken;
            leafs[leafIndex].argumentAddresses[1] = quoteToken;
        }
    }

    // ========================================= Level Money / LevelUSD =========================================

    function _addLevelLeafs(ManageLeaf[] memory leafs) internal {
        unchecked {
            leafIndex++;
        }
        leafs[leafIndex] = ManageLeaf(
            getAddress(sourceChain, "USDC"),
            false,
            "approve(address,uint256)",
            new address[](1),
            string.concat("Approve USDC to be spent by Level Minter"),
            getAddress(sourceChain, "rawDataDecoderAndSanitizer")
        );
        leafs[leafIndex].argumentAddresses[0] = getAddress(sourceChain, "levelMinter");

        unchecked {
            leafIndex++;
        }
        leafs[leafIndex] = ManageLeaf(
            getAddress(sourceChain, "USDT"),
            false,
            "approve(address,uint256)",
            new address[](1),
            string.concat("Approve USDT to be spent by Level Minter"),
            getAddress(sourceChain, "rawDataDecoderAndSanitizer")
        );
        leafs[leafIndex].argumentAddresses[0] = getAddress(sourceChain, "levelMinter");

        unchecked {
            leafIndex++;
        }
        leafs[leafIndex] = ManageLeaf(
            getAddress(sourceChain, "lvlUSD"),
            false,
            "approve(address,uint256)",
            new address[](1),
            string.concat("Approve lvlUSD to be spent by Level Minter"),
            getAddress(sourceChain, "rawDataDecoderAndSanitizer")
        );
        leafs[leafIndex].argumentAddresses[0] = getAddress(sourceChain, "levelMinter");

        //mintDefault
        unchecked {
            leafIndex++;
        }
        leafs[leafIndex] = ManageLeaf(
            getAddress(sourceChain, "levelMinter"),
            false,
            "mintDefault((uint8,address,address,address,uint256,uint256))",
            new address[](3),
            string.concat("Mint lvlUSD with USDC"),
            getAddress(sourceChain, "rawDataDecoderAndSanitizer")
        );
        leafs[leafIndex].argumentAddresses[0] = getAddress(sourceChain, "boringVault");
        leafs[leafIndex].argumentAddresses[1] = getAddress(sourceChain, "boringVault");
        leafs[leafIndex].argumentAddresses[2] = getAddress(sourceChain, "USDC");

        unchecked {
            leafIndex++;
        }
        leafs[leafIndex] = ManageLeaf(
            getAddress(sourceChain, "levelMinter"),
            false,
            "mintDefault((uint8,address,address,address,uint256,uint256))",
            new address[](3),
            string.concat("Mint lvlUSD with USDT"),
            getAddress(sourceChain, "rawDataDecoderAndSanitizer")
        );
        leafs[leafIndex].argumentAddresses[0] = getAddress(sourceChain, "boringVault");
        leafs[leafIndex].argumentAddresses[1] = getAddress(sourceChain, "boringVault");
        leafs[leafIndex].argumentAddresses[2] = getAddress(sourceChain, "USDT");

        unchecked {
            leafIndex++;
        }
        leafs[leafIndex] = ManageLeaf(
            getAddress(sourceChain, "levelMinter"),
            false,
            "initiateRedeem((uint8,address,address,address,uint256,uint256))",
            new address[](3),
            string.concat("Initiate Redeem for USDC from lvlUSD"),
            getAddress(sourceChain, "rawDataDecoderAndSanitizer")
        );
        leafs[leafIndex].argumentAddresses[0] = getAddress(sourceChain, "boringVault");
        leafs[leafIndex].argumentAddresses[1] = getAddress(sourceChain, "boringVault");
        leafs[leafIndex].argumentAddresses[2] = getAddress(sourceChain, "USDC");

        unchecked {
            leafIndex++;
        }
        leafs[leafIndex] = ManageLeaf(
            getAddress(sourceChain, "levelMinter"),
            false,
            "initiateRedeem((uint8,address,address,address,uint256,uint256))",
            new address[](3),
            string.concat("Initiate Redeem for USDT from lvlUSD"),
            getAddress(sourceChain, "rawDataDecoderAndSanitizer")
        );
        leafs[leafIndex].argumentAddresses[0] = getAddress(sourceChain, "boringVault");
        leafs[leafIndex].argumentAddresses[1] = getAddress(sourceChain, "boringVault");
        leafs[leafIndex].argumentAddresses[2] = getAddress(sourceChain, "USDT");

        unchecked {
            leafIndex++;
        }
        leafs[leafIndex] = ManageLeaf(
            getAddress(sourceChain, "levelMinter"),
            false,
            "completeRedeem(address)",
            new address[](1),
            string.concat("Complete Redeem for USDC"),
            getAddress(sourceChain, "rawDataDecoderAndSanitizer")
        );
        leafs[leafIndex].argumentAddresses[0] = getAddress(sourceChain, "USDC");

        unchecked {
            leafIndex++;
        }
        leafs[leafIndex] = ManageLeaf(
            getAddress(sourceChain, "levelMinter"),
            false,
            "completeRedeem(address)",
            new address[](1),
            string.concat("Complete Redeem for USDT"),
            getAddress(sourceChain, "rawDataDecoderAndSanitizer")
        );
        leafs[leafIndex].argumentAddresses[0] = getAddress(sourceChain, "USDT");

        unchecked {
            leafIndex++;
        }
        leafs[leafIndex] = ManageLeaf(
            getAddress(sourceChain, "levelMinter"),
            false,
            "redeem((uint8,address,address,address,uint256,uint256))",
            new address[](3),
            string.concat("Redeem for USDC (only if cooldown is off)"),
            getAddress(sourceChain, "rawDataDecoderAndSanitizer")
        );
        leafs[leafIndex].argumentAddresses[0] = getAddress(sourceChain, "boringVault");
        leafs[leafIndex].argumentAddresses[1] = getAddress(sourceChain, "boringVault");
        leafs[leafIndex].argumentAddresses[2] = getAddress(sourceChain, "USDC");

        unchecked {
            leafIndex++;
        }
        leafs[leafIndex] = ManageLeaf(
            getAddress(sourceChain, "levelMinter"),
            false,
            "redeem((uint8,address,address,address,uint256,uint256))",
            new address[](3),
            string.concat("Redeem for USDT (only if cooldown is off)"),
            getAddress(sourceChain, "rawDataDecoderAndSanitizer")
        );
        leafs[leafIndex].argumentAddresses[0] = getAddress(sourceChain, "boringVault");
        leafs[leafIndex].argumentAddresses[1] = getAddress(sourceChain, "boringVault");
        leafs[leafIndex].argumentAddresses[2] = getAddress(sourceChain, "USDT");

        //add remaining functionality from exisiting helper functions
        _addERC4626Leafs(leafs, ERC4626(getAddress(sourceChain, "slvlUSD")));
        _addSLvlUSDWithdrawLeafs(leafs);
    }

    // ============================================= WeETH ==================================================

    function _addWeETHLeafs(ManageLeaf[] memory leafs, address ETH, address referral) internal {
        //if not native eth
        if (ETH != getAddress(sourceChain, "ETH") && ETH != address(0)) {
            unchecked {
                leafIndex++;
            }

            leafs[leafIndex] = ManageLeaf(
                ETH, //will be weth on beraChain
                false,
                "approve(address,uint256)",
                new address[](1),
                string.concat("Approve etherFiL2SyncPool to spend WETH"),
                getAddress(sourceChain, "rawDataDecoderAndSanitizer")
            );
            leafs[leafIndex].argumentAddresses[0] = getAddress(sourceChain, "etherFiL2SyncPool");

            unchecked {
                leafIndex++;
            }

            leafs[leafIndex] = ManageLeaf(
                getAddress(sourceChain, "etherFiL2SyncPool"), //target
                false,
                "deposit(address,uint256,uint256,address)",
                new address[](2),
                string.concat("Deposit ETH into WeETH"),
                getAddress(sourceChain, "rawDataDecoderAndSanitizer")
            );
            leafs[leafIndex].argumentAddresses[0] = ETH;
            leafs[leafIndex].argumentAddresses[1] = referral;
        } else {
            unchecked {
                leafIndex++;
            }

            leafs[leafIndex] = ManageLeaf(
                getAddress(sourceChain, "etherFiL2SyncPool"), //target
                true,
                "deposit(address,uint256,uint256,address)",
                new address[](2),
                string.concat("Deposit ETH into WeETH"),
                getAddress(sourceChain, "rawDataDecoderAndSanitizer")
            );
            leafs[leafIndex].argumentAddresses[0] = ETH;
            leafs[leafIndex].argumentAddresses[1] = referral;
        }
    }

    // ========================================= ELX Claiming =========================================
    function _addELXClaimingLeafs(ManageLeaf[] memory leafs) internal {
        unchecked {
            leafIndex++;
        }
        leafs[leafIndex] = ManageLeaf(
            getAddress(sourceChain, "elxTokenDistributor"),
            false,
            "claim(uint256,bytes32[],bytes)",
            new address[](0),
            string.concat("Claim ELX Airdrop"),
            getAddress(sourceChain, "rawDataDecoderAndSanitizer")
        );
    }
<<<<<<< HEAD
=======

    function _addBoringChefClaimLeaf(ManageLeaf[] memory leafs, address boringChef, address[] memory rewardTokens) internal {
        unchecked {
            leafIndex++;
        }
        leafs[leafIndex] = ManageLeaf(
            boringChef,
            false,
            "claimRewards(uint256[])",
            new address[](rewardTokens.length),
            string.concat("Claim rewards from BoringChef"),
            getAddress(sourceChain, "rawDataDecoderAndSanitizer")
        );
        for (uint256 i = 0; i < rewardTokens.length; i++) {
            leafs[leafIndex].argumentAddresses[i] = rewardTokens[i];
        }
    }

    function _addBoringChefClaimOnBehalfOfLeaf(ManageLeaf[] memory leafs, address boringChef, address[] memory rewardTokens, address user) internal {
        unchecked {
            leafIndex++;
        }
        leafs[leafIndex] = ManageLeaf(
            boringChef,
            false,
            "claimRewardsOnBehalfOfUser(uint256[],address)",
            new address[](rewardTokens.length + 1),
            string.concat("Claim rewards from BoringChef on behalf of user"),
            getAddress(sourceChain, "rawDataDecoderAndSanitizer")
        );
        for (uint256 i = 0; i < rewardTokens.length; i++) {
            leafs[leafIndex].argumentAddresses[i] = rewardTokens[i];
        }
        leafs[leafIndex].argumentAddresses[rewardTokens.length] = user;
    }
>>>>>>> 8fd709d1

    // ========================================= JSON FUNCTIONS =========================================
    // TODO this should pass in a bool or something to generate leafs indicating that we want leaf indexes printed.
    bool addLeafIndex = false;

    function _generateTestLeafs(ManageLeaf[] memory leafs, bytes32[][] memory manageTree) internal {
        string memory filePath = "./leafs/TemporaryLeafs.json";
        addLeafIndex = true;
        _generateLeafs(filePath, leafs, manageTree[manageTree.length - 1][0], manageTree);
        addLeafIndex = false;
    }
    // TODO look at how deployment json is made, and refactor this to work that way, so files dont need to be formatted.

    function _generateLeafs(
        string memory filePath,
        ManageLeaf[] memory leafs,
        bytes32 manageRoot,
        bytes32[][] memory manageTree
    ) internal {
        if (vm.exists(filePath)) {
            // Need to delete it
            vm.removeFile(filePath);
        }
        vm.writeLine(filePath, "{ \"metadata\": ");
        string[] memory composition = new string[](5);
        composition[0] = "Bytes20(DECODER_AND_SANITIZER_ADDRESS)";
        composition[1] = "Bytes20(TARGET_ADDRESS)";
        composition[2] = "Bytes1(CAN_SEND_VALUE)";
        composition[3] = "Bytes4(TARGET_FUNCTION_SELECTOR)";
        composition[4] = "Bytes{N*20}(ADDRESS_ARGUMENT_0,...,ADDRESS_ARGUMENT_N)";
        string memory metadata = "ManageRoot";
        {
            // Determine how many leafs are used.
            uint256 usedLeafCount;
            for (uint256 i; i < leafs.length; ++i) {
                if (leafs[i].target != address(0)) {
                    usedLeafCount++;
                }
            }
            vm.serializeUint(metadata, "LeafCount", usedLeafCount);
        }
        vm.serializeUint(metadata, "TreeCapacity", leafs.length);
        vm.serializeString(metadata, "DigestComposition", composition);
        vm.serializeAddress(metadata, "BoringVaultAddress", getAddress(sourceChain, "boringVault"));
        vm.serializeAddress(
            metadata, "DecoderAndSanitizerAddress", getAddress(sourceChain, "rawDataDecoderAndSanitizer")
        );
        vm.serializeAddress(metadata, "ManagerAddress", getAddress(sourceChain, "managerAddress"));
        vm.serializeAddress(metadata, "AccountantAddress", getAddress(sourceChain, "accountantAddress"));
        string memory finalMetadata = vm.serializeBytes32(metadata, "ManageRoot", manageRoot);

        vm.writeLine(filePath, finalMetadata);
        vm.writeLine(filePath, ",");
        vm.writeLine(filePath, "\"leafs\": [");

        for (uint256 i; i < leafs.length; ++i) {
            string memory leaf = "leaf";
            if (addLeafIndex) vm.serializeUint(leaf, "LeafIndex", i);
            vm.serializeAddress(leaf, "TargetAddress", leafs[i].target);
            vm.serializeAddress(leaf, "DecoderAndSanitizerAddress", leafs[i].decoderAndSanitizer);
            vm.serializeBool(leaf, "CanSendValue", leafs[i].canSendValue);
            vm.serializeString(leaf, "FunctionSignature", leafs[i].signature);
            bytes4 sel = bytes4(keccak256(abi.encodePacked(leafs[i].signature)));
            string memory selector = Strings.toHexString(uint32(sel), 4);
            vm.serializeString(leaf, "FunctionSelector", selector);
            bytes memory packedData;
            for (uint256 j; j < leafs[i].argumentAddresses.length; ++j) {
                packedData = abi.encodePacked(packedData, leafs[i].argumentAddresses[j]);
            }
            vm.serializeBytes(leaf, "PackedArgumentAddresses", packedData);
            vm.serializeAddress(leaf, "AddressArguments", leafs[i].argumentAddresses);
            bytes32 digest = keccak256(
                abi.encodePacked(leafs[i].decoderAndSanitizer, leafs[i].target, leafs[i].canSendValue, sel, packedData)
            );
            vm.serializeBytes32(leaf, "LeafDigest", digest);

            string memory finalJson = vm.serializeString(leaf, "Description", leafs[i].description);

            // vm.writeJson(finalJson, filePath);
            vm.writeLine(filePath, finalJson);
            if (i != leafs.length - 1) {
                vm.writeLine(filePath, ",");
            }
        }
        vm.writeLine(filePath, "],");

        string memory merkleTreeName = "MerkleTree";
        string[][] memory merkleTree = new string[][](manageTree.length);
        for (uint256 k; k < manageTree.length; ++k) {
            merkleTree[k] = new string[](manageTree[k].length);
        }

        for (uint256 i; i < manageTree.length; ++i) {
            for (uint256 j; j < manageTree[i].length; ++j) {
                merkleTree[i][j] = vm.toString(manageTree[i][j]);
            }
        }

        string memory finalMerkleTree;
        for (uint256 i; i < merkleTree.length; ++i) {
            string memory layer = Strings.toString(merkleTree.length - (i + 1));
            finalMerkleTree = vm.serializeString(merkleTreeName, layer, merkleTree[i]);
        }
        vm.writeLine(filePath, "\"MerkleTree\": ");
        vm.writeLine(filePath, finalMerkleTree);
        vm.writeLine(filePath, "}");
    }

    // ========================================= HELPER FUNCTIONS =========================================

    struct ManageLeaf {
        address target;
        bool canSendValue;
        string signature;
        address[] argumentAddresses;
        string description;
        address decoderAndSanitizer;
    }

    error MerkleTreeHelper__DecoderAndSanitizerMissingFunction(string signature);

    function _verifyDecoderImplementsLeafsFunctionSelectors(ManageLeaf[] memory leafs) internal view {
        for (uint256 i; i < leafs.length; ++i) {
            bytes4 selector = bytes4(keccak256(abi.encodePacked(leafs[i].signature)));
            // This is the "selector" for an empty leaf.
            if (selector == 0xc5d24601) continue;
            (bool success, bytes memory returndata) =
                leafs[i].decoderAndSanitizer.staticcall(abi.encodePacked(selector));
            if (!success && returndata.length > 0) {
                // Make sure we did not revert from the `BaseDecoderAndSanitizer__FunctionSelectorNotSupported()` error.
                if (
                    keccak256(returndata)
                        == keccak256(
                            abi.encodePacked(
                                BaseDecoderAndSanitizer.BaseDecoderAndSanitizer__FunctionSelectorNotSupported.selector
                            )
                        )
                ) {
                    revert MerkleTreeHelper__DecoderAndSanitizerMissingFunction(leafs[i].signature);
                }
            }
        }
    }

    function _buildTrees(bytes32[][] memory merkleTreeIn) internal pure returns (bytes32[][] memory merkleTreeOut) {
        // We are adding another row to the merkle tree, so make merkleTreeOut be 1 longer.
        uint256 merkleTreeIn_length = merkleTreeIn.length;
        merkleTreeOut = new bytes32[][](merkleTreeIn_length + 1);
        uint256 layer_length;
        // Iterate through merkleTreeIn to copy over data.
        for (uint256 i; i < merkleTreeIn_length; ++i) {
            layer_length = merkleTreeIn[i].length;
            merkleTreeOut[i] = new bytes32[](layer_length);
            for (uint256 j; j < layer_length; ++j) {
                merkleTreeOut[i][j] = merkleTreeIn[i][j];
            }
        }

        uint256 next_layer_length;
        if (layer_length % 2 != 0) {
            next_layer_length = (layer_length + 1) / 2;
        } else {
            next_layer_length = layer_length / 2;
        }
        merkleTreeOut[merkleTreeIn_length] = new bytes32[](next_layer_length);
        uint256 count;
        for (uint256 i; i < layer_length; i += 2) {
            merkleTreeOut[merkleTreeIn_length][count] =
                _hashPair(merkleTreeIn[merkleTreeIn_length - 1][i], merkleTreeIn[merkleTreeIn_length - 1][i + 1]);
            count++;
        }

        if (next_layer_length > 1) {
            // We need to process the next layer of leaves.
            merkleTreeOut = _buildTrees(merkleTreeOut);
        }
    }

    function _generateMerkleTree(ManageLeaf[] memory manageLeafs) internal pure returns (bytes32[][] memory tree) {
        uint256 leafsLength = manageLeafs.length;
        bytes32[][] memory leafs = new bytes32[][](1);
        leafs[0] = new bytes32[](leafsLength);
        for (uint256 i; i < leafsLength; ++i) {
            bytes4 selector = bytes4(keccak256(abi.encodePacked(manageLeafs[i].signature)));
            bytes memory rawDigest = abi.encodePacked(
                manageLeafs[i].decoderAndSanitizer, manageLeafs[i].target, manageLeafs[i].canSendValue, selector
            );
            uint256 argumentAddressesLength = manageLeafs[i].argumentAddresses.length;
            for (uint256 j; j < argumentAddressesLength; ++j) {
                rawDigest = abi.encodePacked(rawDigest, manageLeafs[i].argumentAddresses[j]);
            }
            leafs[0][i] = keccak256(rawDigest);
        }
        tree = _buildTrees(leafs);
    }

    function _hashPair(bytes32 a, bytes32 b) private pure returns (bytes32) {
        return a < b ? _efficientHash(a, b) : _efficientHash(b, a);
    }

    function _efficientHash(bytes32 a, bytes32 b) private pure returns (bytes32 value) {
        /// @solidity memory-safe-assembly
        assembly {
            mstore(0x00, a)
            mstore(0x20, b)
            value := keccak256(0x00, 0x40)
        }
    }

    function _getPoolAddressFromPoolId(bytes32 poolId) internal pure returns (address) {
        return address(uint160(uint256(poolId >> 96)));
    }

    function _getProofsUsingTree(ManageLeaf[] memory manageLeafs, bytes32[][] memory tree)
        internal
        view
        returns (bytes32[][] memory proofs)
    {
        proofs = new bytes32[][](manageLeafs.length);
        for (uint256 i; i < manageLeafs.length; ++i) {
            // Generate manage proof.
            bytes4 selector = bytes4(keccak256(abi.encodePacked(manageLeafs[i].signature)));
            bytes memory rawDigest = abi.encodePacked(
                getAddress(sourceChain, "rawDataDecoderAndSanitizer"),
                manageLeafs[i].target,
                manageLeafs[i].canSendValue,
                selector
            );
            uint256 argumentAddressesLength = manageLeafs[i].argumentAddresses.length;
            for (uint256 j; j < argumentAddressesLength; ++j) {
                rawDigest = abi.encodePacked(rawDigest, manageLeafs[i].argumentAddresses[j]);
            }
            bytes32 leaf = keccak256(rawDigest);
            proofs[i] = _generateProof(leaf, tree);
        }
    }

    function _generateProof(bytes32 leaf, bytes32[][] memory tree) internal pure returns (bytes32[] memory proof) {
        // The length of each proof is the height of the tree - 1.
        uint256 tree_length = tree.length;
        proof = new bytes32[](tree_length - 1);

        // Build the proof
        for (uint256 i; i < tree_length - 1; ++i) {
            // For each layer we need to find the leaf.
            for (uint256 j; j < tree[i].length; ++j) {
                if (leaf == tree[i][j]) {
                    // We have found the leaf, so now figure out if the proof needs the next leaf or the previous one.
                    proof[i] = j % 2 == 0 ? tree[i][j + 1] : tree[i][j - 1];
                    leaf = _hashPair(leaf, proof[i]);
                    break;
                } else if (j == tree[i].length - 1) {
                    // We have reached the end of the layer and have not found the leaf.
                    revert("Leaf not found in tree");
                }
            }
        }
    }
}

interface IMB {
    struct MarketParams {
        address loanToken;
        address collateralToken;
        address oracle;
        address irm;
        uint256 lltv;
    }

    function idToMarketParams(bytes32 id) external view returns (MarketParams memory);
}

interface PendleMarket {
    function readTokens() external view returns (address, address, address);
}

interface PendleSy {
    function getTokensIn() external view returns (address[] memory);
    function getTokensOut() external view returns (address[] memory);
    function assetInfo() external view returns (uint8, ERC20, uint8);
}

interface UniswapV3Pool {
    function token0() external view returns (address);
    function token1() external view returns (address);
    function fee() external view returns (uint24);
}

interface CurvePool {
    function coins(uint256 i) external view returns (address);
}

interface ICurveGauge {
    function lp_token() external view returns (address);
}

interface BalancerVault {
    function getPoolTokens(bytes32) external view returns (ERC20[] memory, uint256[] memory, uint256);
}

interface VelodromV2Gauge {
    function stakingToken() external view returns (address);
}

interface VaultSupervisor {
    function delegationSupervisor() external view returns (address);
}

interface IInfraredVault {
    function stakingToken() external view returns (address);
}

interface IKodiakIsland {
    function token0() external view returns (address);
    function token1() external view returns (address);
    function name() external view returns (string memory);
}

interface IUniswapV2Factory {
    function getPair(address token0, address token1) external view returns (address);
}

interface IDolomiteMargin {
    function getMarketIdByTokenAddress(address token) external view returns (uint256);
}

interface ISilo {
    function SILO_ID() external view returns (uint256);
    function getSilos() external view returns (address, address);
}

interface IGoldiVault {
    function depositToken() external view returns (address);
    function ot() external view returns (address);
    function yt() external view returns (address);
}

interface ISpectraVault {
    function vaultShare() external view returns (address);
    function underlying() external view returns (address);
}

interface IConvexFXVault {
    function stakingToken() external view returns (address);
}

interface IVaultExplorer {
    function getPoolTokens(address _pool) external view returns (address[] memory tokens);
}

interface IBalancerV3Pool {
    function name() external view returns (string memory);
}<|MERGE_RESOLUTION|>--- conflicted
+++ resolved
@@ -10263,34 +10263,7 @@
                 getAddress(sourceChain, "rawDataDecoderAndSanitizer")
             );
         }
-
-<<<<<<< HEAD
-        unchecked {
-            leafIndex++;
-        }
-        leafs[leafIndex] = ManageLeaf(
-            getAddress(sourceChain, "siloIncentivesController"),
-            false,
-            "claimRewards(address)",
-            new address[](1),
-            string.concat("Claim All Rewards from Silo Incentives Controller"),
-            getAddress(sourceChain, "rawDataDecoderAndSanitizer")
-        );
-        leafs[leafIndex].argumentAddresses[0] = getAddress(sourceChain, "boringVault");
-
-        unchecked {
-            leafIndex++;
-        }
-        leafs[leafIndex] = ManageLeaf(
-            getAddress(sourceChain, "siloIncentivesController"),
-            false,
-            "claimRewards(address,string[])",
-            new address[](1),
-            string.concat("Claim Rewards from market from Silo Incentives Controller"),
-            getAddress(sourceChain, "rawDataDecoderAndSanitizer")
-        );
-        leafs[leafIndex].argumentAddresses[0] = getAddress(sourceChain, "boringVault");
-=======
+ 
             unchecked {
                 leafIndex++;
             }
@@ -10316,7 +10289,6 @@
                 getAddress(sourceChain, "rawDataDecoderAndSanitizer")
             );
             leafs[leafIndex].argumentAddresses[0] = getAddress(sourceChain, "boringVault");
->>>>>>> 8fd709d1
     }
 
     // ========================================= LBTC Bridge =========================================
@@ -11257,9 +11229,8 @@
             getAddress(sourceChain, "rawDataDecoderAndSanitizer")
         );
     }
-<<<<<<< HEAD
-=======
-
+
+ // ========================================= BoringChef =========================================
     function _addBoringChefClaimLeaf(ManageLeaf[] memory leafs, address boringChef, address[] memory rewardTokens) internal {
         unchecked {
             leafIndex++;
@@ -11294,7 +11265,6 @@
         }
         leafs[leafIndex].argumentAddresses[rewardTokens.length] = user;
     }
->>>>>>> 8fd709d1
 
     // ========================================= JSON FUNCTIONS =========================================
     // TODO this should pass in a bool or something to generate leafs indicating that we want leaf indexes printed.
