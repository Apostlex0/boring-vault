--- conflicted
+++ resolved
@@ -9414,7 +9414,6 @@
 
             // BulkDeposit asset.
             if (addBulkWithdraw) {
-<<<<<<< HEAD
                 unchecked {
                     leafIndex++;
                 }
@@ -9428,10 +9427,6 @@
                 );
                 leafs[leafIndex].argumentAddresses[0] = address(assets[i]);
                 leafs[leafIndex].argumentAddresses[1] = getAddress(sourceChain, "boringVault");
-=======
-            unchecked {
-                leafIndex++;
->>>>>>> e38d8bec
             }
 
                 // BulkWithdraw asset.
@@ -9619,11 +9614,8 @@
                 false,
                 "approve(address,uint256)",
                 new address[](1),
-<<<<<<< HEAD
                 string.concat("Approve BoringOnChainQueue to spend ", ERC20(boringVault).symbol()),
-=======
                 string.concat("Approve BoringOnChainQueue to spend ", ERC20(boringVault).name()),
->>>>>>> e38d8bec
                 getAddress(sourceChain, "rawDataDecoderAndSanitizer")
             );
             leafs[leafIndex].argumentAddresses[0] = withdrawQueue;
