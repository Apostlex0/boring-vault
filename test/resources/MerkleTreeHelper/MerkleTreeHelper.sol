pragma solidity 0.8.21;

import {ERC20} from "@solmate/tokens/ERC20.sol";
import {AddressToBytes32Lib} from "src/helper/AddressToBytes32Lib.sol";
import {ChainValues} from "test/resources/ChainValues.sol";
import {Strings} from "lib/openzeppelin-contracts/contracts/utils/Strings.sol";
import {ERC4626} from "@solmate/tokens/ERC4626.sol";
import {Address} from "@openzeppelin/contracts/utils/Address.sol";
import {IComet} from "src/interfaces/IComet.sol";
import {TellerWithMultiAssetSupport} from "src/base/Roles/TellerWithMultiAssetSupport.sol";
import {BaseDecoderAndSanitizer} from "src/base/DecodersAndSanitizers/BaseDecoderAndSanitizer.sol";
import "forge-std/Base.sol";
import "forge-std/Test.sol";

contract MerkleTreeHelper is CommonBase, ChainValues, Test {
    using Address for address;

    string public sourceChain;
    uint256 leafIndex = type(uint256).max;

    mapping(address => mapping(address => mapping(address => bool))) public ownerToTokenToSpenderToApprovalInTree;
    mapping(address => mapping(address => mapping(address => bool))) public ownerToOneInchSellTokenToBuyTokenToInTree;

    function setSourceChainName(string memory _chain) internal {
        sourceChain = _chain;
    }

    // ========================================= 1Inch =========================================

    enum SwapKind {
        BuyAndSell,
        Sell
    }

    function _addLeafsFor1InchGeneralSwapping(
        ManageLeaf[] memory leafs,
        address[] memory assets,
        SwapKind[] memory kind
    ) internal {
        require(assets.length == kind.length, "Arrays must be of equal length");
        for (uint256 i; i < assets.length; ++i) {
            // Add approval leaf if not already added
            if (
                !ownerToTokenToSpenderToApprovalInTree[getAddress(sourceChain, "boringVault")][assets[i]][getAddress(
                    sourceChain, "aggregationRouterV5"
                )]
            ) {
                unchecked {
                    leafIndex++;
                }
                leafs[leafIndex] = ManageLeaf(
                    assets[i],
                    false,
                    "approve(address,uint256)",
                    new address[](1),
                    string.concat("Approve 1Inch router to spend ", ERC20(assets[i]).symbol()),
                    getAddress(sourceChain, "rawDataDecoderAndSanitizer")
                );
                leafs[leafIndex].argumentAddresses[0] = getAddress(sourceChain, "aggregationRouterV5");
                ownerToTokenToSpenderToApprovalInTree[getAddress(sourceChain, "boringVault")][assets[i]][getAddress(
                    sourceChain, "aggregationRouterV5"
                )] = true;
            }
            // Iterate through the list again.
            for (uint256 j; j < assets.length; ++j) {
                // Skip if we are on the same index
                if (i == j) {
                    continue;
                }
                if (
                    !ownerToOneInchSellTokenToBuyTokenToInTree[getAddress(sourceChain, "boringVault")][assets[i]][assets[j]]
                        && kind[j] != SwapKind.Sell
                ) {
                    // Add sell swap.
                    unchecked {
                        leafIndex++;
                    }
                    leafs[leafIndex] = ManageLeaf(
                        getAddress(sourceChain, "aggregationRouterV5"),
                        false,
                        "swap(address,(address,address,address,address,uint256,uint256,uint256),bytes,bytes)",
                        new address[](5),
                        string.concat(
                            "Swap ",
                            ERC20(assets[i]).symbol(),
                            " for ",
                            ERC20(assets[j]).symbol(),
                            " using 1inch router"
                        ),
                        getAddress(sourceChain, "rawDataDecoderAndSanitizer")
                    );
                    leafs[leafIndex].argumentAddresses[0] = getAddress(sourceChain, "oneInchExecutor");
                    leafs[leafIndex].argumentAddresses[1] = assets[i];
                    leafs[leafIndex].argumentAddresses[2] = assets[j];
                    leafs[leafIndex].argumentAddresses[3] = getAddress(sourceChain, "oneInchExecutor");
                    leafs[leafIndex].argumentAddresses[4] = getAddress(sourceChain, "boringVault");
                    ownerToOneInchSellTokenToBuyTokenToInTree[getAddress(sourceChain, "boringVault")][assets[i]][assets[j]]
                    = true;
                }

                if (
                    kind[i] == SwapKind.BuyAndSell
                        && !ownerToOneInchSellTokenToBuyTokenToInTree[getAddress(sourceChain, "boringVault")][assets[j]][assets[i]]
                ) {
                    // Add buy swap.
                    unchecked {
                        leafIndex++;
                    }
                    leafs[leafIndex] = ManageLeaf(
                        getAddress(sourceChain, "aggregationRouterV5"),
                        false,
                        "swap(address,(address,address,address,address,uint256,uint256,uint256),bytes,bytes)",
                        new address[](5),
                        string.concat(
                            "Swap ",
                            ERC20(assets[j]).symbol(),
                            " for ",
                            ERC20(assets[i]).symbol(),
                            " using 1inch router"
                        ),
                        getAddress(sourceChain, "rawDataDecoderAndSanitizer")
                    );
                    leafs[leafIndex].argumentAddresses[0] = getAddress(sourceChain, "oneInchExecutor");
                    leafs[leafIndex].argumentAddresses[1] = assets[j];
                    leafs[leafIndex].argumentAddresses[2] = assets[i];
                    leafs[leafIndex].argumentAddresses[3] = getAddress(sourceChain, "oneInchExecutor");
                    leafs[leafIndex].argumentAddresses[4] = getAddress(sourceChain, "boringVault");
                    ownerToOneInchSellTokenToBuyTokenToInTree[getAddress(sourceChain, "boringVault")][assets[j]][assets[i]]
                    = true;
                }
            }
        }
    }

    function _addLeafsFor1InchUniswapV3Swapping(ManageLeaf[] memory leafs, address pool) internal {
        UniswapV3Pool uniswapV3Pool = UniswapV3Pool(pool);
        address token0 = uniswapV3Pool.token0();
        address token1 = uniswapV3Pool.token1();
        // Add approval leaf if not already added
        if (
            !ownerToTokenToSpenderToApprovalInTree[getAddress(sourceChain, "boringVault")][token0][getAddress(
                sourceChain, "aggregationRouterV5"
            )]
        ) {
            unchecked {
                leafIndex++;
            }
            leafs[leafIndex] = ManageLeaf(
                token0,
                false,
                "approve(address,uint256)",
                new address[](1),
                string.concat("Approve 1Inch router to spend ", ERC20(token0).symbol()),
                getAddress(sourceChain, "rawDataDecoderAndSanitizer")
            );
            leafs[leafIndex].argumentAddresses[0] = getAddress(sourceChain, "aggregationRouterV5");
            ownerToTokenToSpenderToApprovalInTree[getAddress(sourceChain, "boringVault")][token0][getAddress(
                sourceChain, "aggregationRouterV5"
            )] = true;
        }
        if (
            !ownerToTokenToSpenderToApprovalInTree[getAddress(sourceChain, "boringVault")][token1][getAddress(
                sourceChain, "aggregationRouterV5"
            )]
        ) {
            unchecked {
                leafIndex++;
            }
            leafs[leafIndex] = ManageLeaf(
                token1,
                false,
                "approve(address,uint256)",
                new address[](1),
                string.concat("Approve 1Inch router to spend ", ERC20(token1).symbol()),
                getAddress(sourceChain, "rawDataDecoderAndSanitizer")
            );
            leafs[leafIndex].argumentAddresses[0] = getAddress(sourceChain, "aggregationRouterV5");
            ownerToTokenToSpenderToApprovalInTree[getAddress(sourceChain, "boringVault")][token1][getAddress(
                sourceChain, "aggregationRouterV5"
            )] = true;
        }
        uint256 feeInBps = uniswapV3Pool.fee() / 100;
        unchecked {
            leafIndex++;
        }
        leafs[leafIndex] = ManageLeaf(
            getAddress(sourceChain, "aggregationRouterV5"),
            false,
            "uniswapV3Swap(uint256,uint256,uint256[])",
            new address[](1),
            string.concat(
                "Swap between ",
                ERC20(token0).symbol(),
                " and ",
                ERC20(token1).symbol(),
                " with ",
                vm.toString(feeInBps),
                " bps fee on UniswapV3 using 1inch router"
            ),
            getAddress(sourceChain, "rawDataDecoderAndSanitizer")
        );
        leafs[leafIndex].argumentAddresses[0] = pool;
    }

    // ========================================= Curve/Convex =========================================
    // TODO need to use this in the test suite.
    function _addCurveLeafs(ManageLeaf[] memory leafs, address poolAddress, uint256 coinCount, address gauge)
        internal
    {
        CurvePool pool = CurvePool(poolAddress);
        ERC20[] memory coins = new ERC20[](coinCount);

        // Approve pool to spend tokens.
        for (uint256 i; i < coinCount; i++) {
            coins[i] = ERC20(pool.coins(i));
            // Approvals.
            if (
                !ownerToTokenToSpenderToApprovalInTree[getAddress(sourceChain, "boringVault")][address(coins[i])][poolAddress]
            ) {
                unchecked {
                    leafIndex++;
                }
                leafs[leafIndex] = ManageLeaf(
                    address(coins[i]),
                    false,
                    "approve(address,uint256)",
                    new address[](1),
                    string.concat("Approve Curve pool to spend ", coins[i].symbol()),
                    getAddress(sourceChain, "rawDataDecoderAndSanitizer")
                );
                leafs[leafIndex].argumentAddresses[0] = poolAddress;
                ownerToTokenToSpenderToApprovalInTree[getAddress(sourceChain, "boringVault")][address(coins[i])][poolAddress]
                = true;
            }
        }

        // Add liquidity.
        unchecked {
            leafIndex++;
        }
        leafs[leafIndex] = ManageLeaf(
            poolAddress,
            false,
            "add_liquidity(uint256[],uint256)",
            new address[](0),
            string.concat("Add liquidity to Curve pool"),
            getAddress(sourceChain, "rawDataDecoderAndSanitizer")
        );

        // Remove liquidity.
        unchecked {
            leafIndex++;
        }
        leafs[leafIndex] = ManageLeaf(
            poolAddress,
            false,
            "remove_liquidity(uint256,uint256[])",
            new address[](0),
            string.concat("Remove liquidity from Curve pool"),
            getAddress(sourceChain, "rawDataDecoderAndSanitizer")
        );

        if (gauge != address(0)) {
            // Deposit into gauge.
            unchecked {
                leafIndex++;
            }
            leafs[leafIndex] = ManageLeaf(
                gauge,
                false,
                "deposit(uint256,address)",
                new address[](1),
                string.concat("Deposit into Curve gauge"),
                getAddress(sourceChain, "rawDataDecoderAndSanitizer")
            );
            leafs[leafIndex].argumentAddresses[0] = getAddress(sourceChain, "boringVault");

            // Withdraw from gauge.
            unchecked {
                leafIndex++;
            }
            leafs[leafIndex] = ManageLeaf(
                gauge,
                false,
                "withdraw(uint256)",
                new address[](0),
                string.concat("Withdraw from Curve gauge"),
                getAddress(sourceChain, "rawDataDecoderAndSanitizer")
            );

            // Claim rewards.
            unchecked {
                leafIndex++;
            }
            leafs[leafIndex] = ManageLeaf(
                gauge,
                false,
                "claim_rewards(address)",
                new address[](1),
                string.concat("Claim rewards from Curve gauge"),
                getAddress(sourceChain, "rawDataDecoderAndSanitizer")
            );
            leafs[leafIndex].argumentAddresses[0] = getAddress(sourceChain, "boringVault");
        }
    }

    function _addConvexLeafs(ManageLeaf[] memory leafs, ERC20 token, address rewardsContract) internal {
        // Approve convexCurveMainnetBooster to spend lp tokens.
        if (
            !ownerToTokenToSpenderToApprovalInTree[getAddress(sourceChain, "boringVault")][address(token)][getAddress(
                sourceChain, "convexCurveMainnetBooster"
            )]
        ) {
            unchecked {
                leafIndex++;
            }
            leafs[leafIndex] = ManageLeaf(
                address(token),
                false,
                "approve(address,uint256)",
                new address[](1),
                string.concat("Approve Convex Curve Mainnet Booster to spend ", token.symbol()),
                getAddress(sourceChain, "rawDataDecoderAndSanitizer")
            );
            leafs[leafIndex].argumentAddresses[0] = getAddress(sourceChain, "convexCurveMainnetBooster");
            ownerToTokenToSpenderToApprovalInTree[getAddress(sourceChain, "boringVault")][address(token)][getAddress(
                sourceChain, "convexCurveMainnetBooster"
            )] = true;
        }

        // Deposit into convexCurveMainnetBooster.
        unchecked {
            leafIndex++;
        }
        leafs[leafIndex] = ManageLeaf(
            getAddress(sourceChain, "convexCurveMainnetBooster"),
            false,
            "deposit(uint256,uint256,bool)",
            new address[](0),
            "Deposit into Convex Curve Mainnet Booster",
            getAddress(sourceChain, "rawDataDecoderAndSanitizer")
        );

        // Withdraw from rewardsContract.
        unchecked {
            leafIndex++;
        }
        leafs[leafIndex] = ManageLeaf(
            rewardsContract,
            false,
            "withdrawAndUnwrap(uint256,bool)",
            new address[](0),
            "Withdraw and unwrap from Convex Curve Rewards Contract",
            getAddress(sourceChain, "rawDataDecoderAndSanitizer")
        );

        // Get rewards from rewardsContract.
        unchecked {
            leafIndex++;
        }
        leafs[leafIndex] = ManageLeaf(
            rewardsContract,
            false,
            "getReward(address,bool)",
            new address[](1),
            "Get rewards from Convex Curve Rewards Contract",
            getAddress(sourceChain, "rawDataDecoderAndSanitizer")
        );
        leafs[leafIndex].argumentAddresses[0] = getAddress(sourceChain, "boringVault");
    }

    function _addLeafsForCurveSwapping(ManageLeaf[] memory leafs, address curvePool) internal {
        CurvePool pool = CurvePool(curvePool);
        ERC20 coins0 = ERC20(pool.coins(0));
        ERC20 coins1 = ERC20(pool.coins(1));
        // Approvals.
        unchecked {
            leafIndex++;
        }
        leafs[leafIndex] = ManageLeaf(
            address(coins0),
            false,
            "approve(address,uint256)",
            new address[](1),
            string.concat("Approve Curve ", coins0.symbol(), "/", coins1.symbol(), " pool to spend ", coins0.symbol()),
            getAddress(sourceChain, "rawDataDecoderAndSanitizer")
        );
        leafs[leafIndex].argumentAddresses[0] = curvePool;
        unchecked {
            leafIndex++;
        }
        leafs[leafIndex] = ManageLeaf(
            address(coins1),
            false,
            "approve(address,uint256)",
            new address[](1),
            string.concat("Approve Curve ", coins0.symbol(), "/", coins1.symbol(), " pool to spend ", coins1.symbol()),
            getAddress(sourceChain, "rawDataDecoderAndSanitizer")
        );
        leafs[leafIndex].argumentAddresses[0] = curvePool;
        // Swapping.
        unchecked {
            leafIndex++;
        }
        leafs[leafIndex] = ManageLeaf(
            curvePool,
            false,
            "exchange(int128,int128,uint256,uint256)",
            new address[](0),
            string.concat("Swap using Curve ", coins0.symbol(), "/", coins1.symbol(), " pool"),
            getAddress(sourceChain, "rawDataDecoderAndSanitizer")
        );
    }

    function _addLeafsForCurveSwapping3Pool(ManageLeaf[] memory leafs, address curvePool) internal {
        CurvePool pool = CurvePool(curvePool);
        ERC20 coins0 = ERC20(pool.coins(0));
        ERC20 coins1 = ERC20(pool.coins(1));
        ERC20 coins2 = ERC20(pool.coins(2));
        // Approvals.
        unchecked {
            leafIndex++;
        }
        leafs[leafIndex] = ManageLeaf(
            address(coins0),
            false,
            "approve(address,uint256)",
            new address[](1),
            string.concat(
                "Approve Curve ",
                coins0.symbol(),
                "/",
                coins1.symbol(),
                "/",
                coins2.symbol(),
                " pool to spend ",
                coins0.symbol()
            ),
            getAddress(sourceChain, "rawDataDecoderAndSanitizer")
        );
        leafs[leafIndex].argumentAddresses[0] = curvePool;
        unchecked {
            leafIndex++;
        }
        leafs[leafIndex] = ManageLeaf(
            address(coins1),
            false,
            "approve(address,uint256)",
            new address[](1),
            string.concat(
                "Approve Curve ",
                coins0.symbol(),
                "/",
                coins1.symbol(),
                "/",
                coins2.symbol(),
                " pool to spend ",
                coins1.symbol()
            ),
            getAddress(sourceChain, "rawDataDecoderAndSanitizer")
        );
        leafs[leafIndex].argumentAddresses[0] = curvePool;

        unchecked {
            leafIndex++;
        }
        leafs[leafIndex] = ManageLeaf(
            address(coins2),
            false,
            "approve(address,uint256)",
            new address[](1),
            string.concat(
                "Approve Curve ",
                coins0.symbol(),
                "/",
                coins1.symbol(),
                "/",
                coins2.symbol(),
                " pool to spend ",
                coins2.symbol()
            ),
            getAddress(sourceChain, "rawDataDecoderAndSanitizer")
        );
        leafs[leafIndex].argumentAddresses[0] = curvePool;
        // Swapping.
        unchecked {
            leafIndex++;
        }
        leafs[leafIndex] = ManageLeaf(
            curvePool,
            false,
            "exchange(int128,int128,uint256,uint256)",
            new address[](0),
            string.concat("Swap using Curve ", coins0.symbol(), "/", coins1.symbol(), "/", coins2.symbol(), " pool"),
            getAddress(sourceChain, "rawDataDecoderAndSanitizer")
        );
    }

    // ========================================= Usual Money =========================================

    function _addUsualMoneyLeafs(ManageLeaf[] memory leafs) internal {
        ERC20 USDC = getERC20(sourceChain, "USDC");
        ERC20 Usd0 = getERC20(sourceChain, "USD0");
        ERC20 Usd0PP = getERC20(sourceChain, "USD0_plus"); //new function added here
        address swapperEngine = getAddress(sourceChain, "usualSwapperEngine");

        // Approve Usd0PP to spend Usd0.
        unchecked {
            leafIndex++;
        }
        leafs[leafIndex] = ManageLeaf(
            address(Usd0),
            false,
            "approve(address,uint256)",
            new address[](1),
            string.concat("Approve Usd0PP to spend ", Usd0.symbol()),
            getAddress(sourceChain, "rawDataDecoderAndSanitizer")
        );
        leafs[leafIndex].argumentAddresses[0] = address(Usd0PP);

        // Approve Usd0 to be swapped in swapper engine.
        unchecked {
            leafIndex++;
        }
        leafs[leafIndex] = ManageLeaf(
            address(Usd0),
            false,
            "approve(address,uint256)",
            new address[](1),
            string.concat("Approve Swapper Engine to spend ", Usd0.symbol()),
            getAddress(sourceChain, "rawDataDecoderAndSanitizer")
        );
        leafs[leafIndex].argumentAddresses[0] = address(swapperEngine);

        unchecked {
            leafIndex++;
        }
        leafs[leafIndex] = ManageLeaf(
            address(USDC),
            false,
            "approve(address,uint256)",
            new address[](1),
            string.concat("Approve Usual Swapper Engine to spend ", USDC.symbol()),
            getAddress(sourceChain, "rawDataDecoderAndSanitizer")
        );
        leafs[leafIndex].argumentAddresses[0] = address(swapperEngine);

        // Call mint on Usd0PP.
        unchecked {
            leafIndex++;
        }
        leafs[leafIndex] = ManageLeaf(
            address(Usd0PP),
            false,
            "mint(uint256)",
            new address[](0),
            string.concat("Mint Usd0PP"),
            getAddress(sourceChain, "rawDataDecoderAndSanitizer")
        );

        //Call unlock on Usd0pp
        unchecked {
            leafIndex++;
        }
        leafs[leafIndex] = ManageLeaf(
            address(Usd0PP),
            false,
            "unlockUsd0ppFloorPrice(uint256)",
            new address[](0),
            string.concat("Unlock Usd0PP at the USD0 floor price"),
            getAddress(sourceChain, "rawDataDecoderAndSanitizer")
        );

        // Call unwrap on Usd0PP.
        unchecked {
            leafIndex++;
        }
        leafs[leafIndex] = ManageLeaf(
            address(Usd0PP),
            false,
            "unwrap()",
            new address[](0),
            string.concat("Unwrap Usd0PP"),
            getAddress(sourceChain, "rawDataDecoderAndSanitizer")
        );

        unchecked {
            leafIndex++;
        }
        leafs[leafIndex] = ManageLeaf(
            address(swapperEngine),
            false,
            "depositUSDC(uint256)",
            new address[](0),
            string.concat("Deposit USDC to swap for USD0"),
            getAddress(sourceChain, "rawDataDecoderAndSanitizer")
        );

        unchecked {
            leafIndex++;
        }
        leafs[leafIndex] = ManageLeaf(
            address(swapperEngine),
            false,
            "provideUsd0ReceiveUSDC(address,uint256,uint256[],bool)",
            new address[](1),
            string.concat("Deposit USDC to swap for USD0"),
            getAddress(sourceChain, "rawDataDecoderAndSanitizer")
        );
        leafs[leafIndex].argumentAddresses[0] = getAddress(sourceChain, "boringVault");

        unchecked {
            leafIndex++;
        }
        leafs[leafIndex] = ManageLeaf(
            address(swapperEngine),
            false,
            "swapUsd0(address,uint256,uint256[],bool)",
            new address[](1),
            string.concat("Swap USD0 for USDC"),
            getAddress(sourceChain, "rawDataDecoderAndSanitizer")
        );
        leafs[leafIndex].argumentAddresses[0] = getAddress(sourceChain, "boringVault");

        unchecked {
            leafIndex++;
        }
        leafs[leafIndex] = ManageLeaf(
            address(swapperEngine),
            false,
            "withdrawUSDC(uint256)",
            new address[](0),
            string.concat("Cancel order for USDC swap"),
            getAddress(sourceChain, "rawDataDecoderAndSanitizer")
        );
    }

    // ========================================= Treehouse =========================================

    function _addTreehouseLeafs(
        ManageLeaf[] memory leafs,
        ERC20[] memory routerTokensIn,
        address router,
        address redemptionContract,
        ERC20 tAsset,
        address poolAddress,
        uint256 coinCount,
        address gauge
    ) internal {
        for (uint256 i; i < routerTokensIn.length; ++i) {
            // Approve Treehouse Router to spend tokens in.
            unchecked {
                leafIndex++;
            }
            leafs[leafIndex] = ManageLeaf(
                address(routerTokensIn[i]),
                false,
                "approve(address,uint256)",
                new address[](1),
                string.concat("Approve Treehouse Router to spend ", routerTokensIn[i].symbol()),
                getAddress(sourceChain, "rawDataDecoderAndSanitizer")
            );
            leafs[leafIndex].argumentAddresses[0] = router;

            // Deposit into Treehouse contract using router.
            unchecked {
                leafIndex++;
            }
            leafs[leafIndex] = ManageLeaf(
                router,
                false,
                "deposit(address,uint256)",
                new address[](1),
                string.concat("Deposit into Treehouse contract using router with ", routerTokensIn[i].symbol()),
                getAddress(sourceChain, "rawDataDecoderAndSanitizer")
            );
            leafs[leafIndex].argumentAddresses[0] = address(routerTokensIn[i]);
        }

        // Approve redemption contract to spend tAsset.
        unchecked {
            leafIndex++;
        }
        leafs[leafIndex] = ManageLeaf(
            address(tAsset),
            false,
            "approve(address,uint256)",
            new address[](1),
            string.concat("Approve redemption contract to spend ", tAsset.symbol()),
            getAddress(sourceChain, "rawDataDecoderAndSanitizer")
        );
        leafs[leafIndex].argumentAddresses[0] = redemptionContract;

        // Redeem tAsset.
        unchecked {
            leafIndex++;
        }
        leafs[leafIndex] = ManageLeaf(
            redemptionContract,
            false,
            "redeem(uint96)",
            new address[](0),
            string.concat("Redeem ", tAsset.symbol()),
            getAddress(sourceChain, "rawDataDecoderAndSanitizer")
        );

        // Finalize redeem.
        unchecked {
            leafIndex++;
        }
        leafs[leafIndex] = ManageLeaf(
            redemptionContract,
            false,
            "finalizeRedeem(uint256)",
            new address[](0),
            string.concat("Finalize redeem ", tAsset.symbol()),
            getAddress(sourceChain, "rawDataDecoderAndSanitizer")
        );

        _addCurveLeafs(leafs, poolAddress, coinCount, gauge);
    }

    // ========================================= StandardBridge =========================================

    error StandardBridge__LocalAndRemoteTokensLengthMismatch();

    function _addStandardBridgeLeafs(
        ManageLeaf[] memory leafs,
        string memory destination,
        address destinationCrossDomainMessenger,
        address sourceResolvedDelegate,
        address sourceStandardBridge,
        address sourcePortal,
        ERC20[] memory localTokens,
        ERC20[] memory remoteTokens
    ) internal virtual {
        if (localTokens.length != remoteTokens.length) {
            revert StandardBridge__LocalAndRemoteTokensLengthMismatch();
        }
        // Approvals
        for (uint256 i; i < localTokens.length; i++) {
            unchecked {
                leafIndex++;
            }
            leafs[leafIndex] = ManageLeaf(
                address(localTokens[i]),
                false,
                "approve(address,uint256)",
                new address[](1),
                string.concat("Approve StandardBridge to spend ", localTokens[i].symbol()),
                getAddress(sourceChain, "rawDataDecoderAndSanitizer")
            );
            leafs[leafIndex].argumentAddresses[0] = sourceStandardBridge;
        }

        // ERC20 bridge leafs.
        for (uint256 i; i < localTokens.length; i++) {
            unchecked {
                leafIndex++;
            }
            leafs[leafIndex] = ManageLeaf(
                sourceStandardBridge,
                false,
                "bridgeERC20To(address,address,address,uint256,uint32,bytes)",
                new address[](3),
                string.concat("Bridge ", localTokens[i].symbol(), " from ", sourceChain, " to ", destination),
                getAddress(sourceChain, "rawDataDecoderAndSanitizer")
            );
            leafs[leafIndex].argumentAddresses[0] = address(localTokens[i]);
            leafs[leafIndex].argumentAddresses[1] = address(remoteTokens[i]);
            leafs[leafIndex].argumentAddresses[2] = getAddress(sourceChain, "boringVault");
        }

        if (keccak256(abi.encode(sourceChain)) == keccak256(abi.encode(mantle))) {
            // Mantle uses a nonstand `bridgeETHTo` function on their L2.
            // Bridge ETH.
            unchecked {
                leafIndex++;
            }
            leafs[leafIndex] = ManageLeaf(
                sourceStandardBridge,
                false,
                "bridgeETHTo(uint256,address,uint32,bytes)",
                new address[](1),
                string.concat("Bridge ETH from ", sourceChain, " to ", destination),
                getAddress(sourceChain, "rawDataDecoderAndSanitizer")
            );
            leafs[leafIndex].argumentAddresses[0] = getAddress(sourceChain, "boringVault");
        } else {
            // Bridge ETH.
            unchecked {
                leafIndex++;
            }
            leafs[leafIndex] = ManageLeaf(
                sourceStandardBridge,
                true,
                "bridgeETHTo(address,uint32,bytes)",
                new address[](1),
                string.concat("Bridge ETH from ", sourceChain, " to ", destination),
                getAddress(sourceChain, "rawDataDecoderAndSanitizer")
            );
            leafs[leafIndex].argumentAddresses[0] = getAddress(sourceChain, "boringVault");
        }

        // If we are generating leafs for some L2 back to mainnet, these leafs are not needed.
        if (keccak256(abi.encode(destination)) != keccak256(abi.encode(mainnet))) {
            if (keccak256(abi.encode(destination)) == keccak256(abi.encode(mantle))) {
                // Prove withdrawal transaction.
                unchecked {
                    leafIndex++;
                }
                leafs[leafIndex] = ManageLeaf(
                    sourcePortal,
                    false,
                    "proveWithdrawalTransaction((uint256,address,address,uint256,uint256,uint256,bytes),uint256,(bytes32,bytes32,bytes32,bytes32),bytes[])",
                    new address[](2),
                    string.concat("Prove withdrawal transaction from ", destination, " to ", sourceChain),
                    getAddress(sourceChain, "rawDataDecoderAndSanitizer")
                );
                leafs[leafIndex].argumentAddresses[0] = destinationCrossDomainMessenger;
                leafs[leafIndex].argumentAddresses[1] = sourceResolvedDelegate;

                // Finalize withdrawal transaction.
                unchecked {
                    leafIndex++;
                }
                leafs[leafIndex] = ManageLeaf(
                    sourcePortal,
                    false,
                    "finalizeWithdrawalTransaction((uint256,address,address,uint256,uint256,uint256,bytes))",
                    new address[](2),
                    string.concat("Finalize withdrawal transaction from ", destination, " to ", sourceChain),
                    getAddress(sourceChain, "rawDataDecoderAndSanitizer")
                );
                leafs[leafIndex].argumentAddresses[0] = destinationCrossDomainMessenger;
                leafs[leafIndex].argumentAddresses[1] = sourceResolvedDelegate;
            } else {
                // Prove withdrawal transaction.
                unchecked {
                    leafIndex++;
                }
                leafs[leafIndex] = ManageLeaf(
                    sourcePortal,
                    false,
                    "proveWithdrawalTransaction((uint256,address,address,uint256,uint256,bytes),uint256,(bytes32,bytes32,bytes32,bytes32),bytes[])",
                    new address[](2),
                    string.concat("Prove withdrawal transaction from ", destination, " to ", sourceChain),
                    getAddress(sourceChain, "rawDataDecoderAndSanitizer")
                );
                leafs[leafIndex].argumentAddresses[0] = destinationCrossDomainMessenger;
                leafs[leafIndex].argumentAddresses[1] = sourceResolvedDelegate;

                // Finalize withdrawal transaction.
                unchecked {
                    leafIndex++;
                }
                leafs[leafIndex] = ManageLeaf(
                    sourcePortal,
                    false,
                    "finalizeWithdrawalTransaction((uint256,address,address,uint256,uint256,bytes))",
                    new address[](2),
                    string.concat("Finalize withdrawal transaction from ", destination, " to ", sourceChain),
                    getAddress(sourceChain, "rawDataDecoderAndSanitizer")
                );
                leafs[leafIndex].argumentAddresses[0] = destinationCrossDomainMessenger;
                leafs[leafIndex].argumentAddresses[1] = sourceResolvedDelegate;
            }
        }
    }

    function _addLidoStandardBridgeLeafs(
        ManageLeaf[] memory leafs,
        string memory destination,
        address destinationCrossDomainMessenger,
        address sourceResolvedDelegate,
        address sourceStandardBridge,
        address sourcePortal
    ) internal virtual {
        ERC20 localToken = getERC20(sourceChain, "WSTETH");
        ERC20 remoteToken = getERC20(destination, "WSTETH");
        if (keccak256(abi.encode(sourceChain)) == keccak256(abi.encode(mainnet))) {
            // Approvals
            unchecked {
                leafIndex++;
            }
            leafs[leafIndex] = ManageLeaf(
                address(localToken),
                false,
                "approve(address,uint256)",
                new address[](1),
                string.concat("Approve StandardBridge to spend ", localToken.symbol()),
                getAddress(sourceChain, "rawDataDecoderAndSanitizer")
            );
            leafs[leafIndex].argumentAddresses[0] = sourceStandardBridge;

            // ERC20 bridge leafs.
            unchecked {
                leafIndex++;
            }
            leafs[leafIndex] = ManageLeaf(
                sourceStandardBridge,
                false,
                "depositERC20To(address,address,address,uint256,uint32,bytes)",
                new address[](3),
                string.concat("Bridge ", localToken.symbol(), " from ", sourceChain, " to ", destination),
                getAddress(sourceChain, "rawDataDecoderAndSanitizer")
            );
            leafs[leafIndex].argumentAddresses[0] = address(localToken);
            leafs[leafIndex].argumentAddresses[1] = address(remoteToken);
            leafs[leafIndex].argumentAddresses[2] = getAddress(sourceChain, "boringVault");

            // Prove withdrawal transaction.
            unchecked {
                leafIndex++;
            }
            leafs[leafIndex] = ManageLeaf(
                sourcePortal,
                false,
                "proveWithdrawalTransaction((uint256,address,address,uint256,uint256,bytes),uint256,(bytes32,bytes32,bytes32,bytes32),bytes[])",
                new address[](2),
                string.concat("Prove withdrawal transaction from ", destination, " to ", sourceChain),
                getAddress(sourceChain, "rawDataDecoderAndSanitizer")
            );
            leafs[leafIndex].argumentAddresses[0] = destinationCrossDomainMessenger;
            leafs[leafIndex].argumentAddresses[1] = sourceResolvedDelegate;

            // Finalize withdrawal transaction.
            unchecked {
                leafIndex++;
            }
            leafs[leafIndex] = ManageLeaf(
                sourcePortal,
                false,
                "finalizeWithdrawalTransaction((uint256,address,address,uint256,uint256,bytes))",
                new address[](2),
                string.concat("Finalize withdrawal transaction from ", destination, " to ", sourceChain),
                getAddress(sourceChain, "rawDataDecoderAndSanitizer")
            );
            leafs[leafIndex].argumentAddresses[0] = destinationCrossDomainMessenger;
            leafs[leafIndex].argumentAddresses[1] = sourceResolvedDelegate;
        } else if (keccak256(abi.encode(destination)) == keccak256(abi.encode(mainnet))) {
            // We are bridging back to mainnet.
            // Approve L2 ERC20 Token Bridge to spent wstETH.
            unchecked {
                leafIndex++;
            }
            leafs[leafIndex] = ManageLeaf(
                address(localToken),
                false,
                "approve(address,uint256)",
                new address[](1),
                string.concat("Approve L2 ERC20 Token Bridge to spend ", localToken.symbol()),
                getAddress(sourceChain, "rawDataDecoderAndSanitizer")
            );
            leafs[leafIndex].argumentAddresses[0] = sourceStandardBridge;

            // call withdrawTo.
            unchecked {
                leafIndex++;
            }
            leafs[leafIndex] = ManageLeaf(
                sourceStandardBridge,
                false,
                "withdrawTo(address,address,uint256,uint32,bytes)",
                new address[](2),
                string.concat("Withdraw wstETH to ", destination),
                getAddress(sourceChain, "rawDataDecoderAndSanitizer")
            );
            leafs[leafIndex].argumentAddresses[0] = address(localToken);
            leafs[leafIndex].argumentAddresses[1] = getAddress(sourceChain, "boringVault");
        }
    }

    // ========================================= Arbitrum Native Bridge =========================================

    /// @notice When sourceChain is arbitrum bridgeAssets MUST be mainnet addresses.
    function _addArbitrumNativeBridgeLeafs(ManageLeaf[] memory leafs, ERC20[] memory bridgeAssets) internal {
        if (keccak256(abi.encode(sourceChain)) == keccak256(abi.encode(mainnet))) {
            // Bridge ERC20 Assets to Arbitrum
            for (uint256 i; i < bridgeAssets.length; i++) {
                address spender = address(bridgeAssets[i]) == getAddress(sourceChain, "WETH")
                    ? getAddress(sourceChain, "arbitrumWethGateway")
                    : getAddress(sourceChain, "arbitrumL1ERC20Gateway");
                unchecked {
                    leafIndex++;
                }
                leafs[leafIndex] = ManageLeaf(
                    address(bridgeAssets[i]),
                    false,
                    "approve(address,uint256)",
                    new address[](1),
                    string.concat("Approve Arbitrum L1 Gateway to spend ", bridgeAssets[i].symbol()),
                    getAddress(sourceChain, "rawDataDecoderAndSanitizer")
                );
                leafs[leafIndex].argumentAddresses[0] = spender;
                unchecked {
                    leafIndex++;
                }
                leafs[leafIndex] = ManageLeaf(
                    getAddress(sourceChain, "arbitrumL1GatewayRouter"),
                    true,
                    "outboundTransfer(address,address,uint256,uint256,uint256,bytes)",
                    new address[](2),
                    string.concat("Bridge ", bridgeAssets[i].symbol(), " to Arbitrum"),
                    getAddress(sourceChain, "rawDataDecoderAndSanitizer")
                );
                leafs[leafIndex].argumentAddresses[0] = address(bridgeAssets[i]);
                leafs[leafIndex].argumentAddresses[1] = getAddress(sourceChain, "boringVault");
                unchecked {
                    leafIndex++;
                }
                leafs[leafIndex] = ManageLeaf(
                    getAddress(sourceChain, "arbitrumL1GatewayRouter"),
                    true,
                    "outboundTransferCustomRefund(address,address,address,uint256,uint256,uint256,bytes)",
                    new address[](3),
                    string.concat("Bridge ", bridgeAssets[i].symbol(), " to Arbitrum"),
                    getAddress(sourceChain, "rawDataDecoderAndSanitizer")
                );
                leafs[leafIndex].argumentAddresses[0] = address(bridgeAssets[i]);
                leafs[leafIndex].argumentAddresses[1] = getAddress(sourceChain, "boringVault");
                leafs[leafIndex].argumentAddresses[2] = getAddress(sourceChain, "boringVault");
            }
            // Create Retryable Ticket
            unchecked {
                leafIndex++;
            }
            leafs[leafIndex] = ManageLeaf(
                getAddress(sourceChain, "arbitrumDelayedInbox"),
                false,
                "createRetryableTicket(address,uint256,uint256,address,address,uint256,uint256,bytes)",
                new address[](3),
                "Create retryable ticket for Arbitrum",
                getAddress(sourceChain, "rawDataDecoderAndSanitizer")
            );
            leafs[leafIndex].argumentAddresses[0] = getAddress(sourceChain, "boringVault");
            leafs[leafIndex].argumentAddresses[1] = getAddress(sourceChain, "boringVault");
            leafs[leafIndex].argumentAddresses[2] = getAddress(sourceChain, "boringVault");

            // Unsafe Create Retryable Ticket
            unchecked {
                leafIndex++;
            }
            leafs[leafIndex] = ManageLeaf(
                getAddress(sourceChain, "arbitrumDelayedInbox"),
                false,
                "unsafeCreateRetryableTicket(address,uint256,uint256,address,address,uint256,uint256,bytes)",
                new address[](3),
                "Unsafe Create retryable ticket for Arbitrum",
                getAddress(sourceChain, "rawDataDecoderAndSanitizer")
            );
            leafs[leafIndex].argumentAddresses[0] = getAddress(sourceChain, "boringVault");
            leafs[leafIndex].argumentAddresses[1] = getAddress(sourceChain, "boringVault");
            leafs[leafIndex].argumentAddresses[2] = getAddress(sourceChain, "boringVault");

            // Create Retryable Ticket
            unchecked {
                leafIndex++;
            }
            leafs[leafIndex] = ManageLeaf(
                getAddress(sourceChain, "arbitrumDelayedInbox"),
                true,
                "createRetryableTicket(address,uint256,uint256,address,address,uint256,uint256,bytes)",
                new address[](3),
                "Create retryable ticket for Arbitrum",
                getAddress(sourceChain, "rawDataDecoderAndSanitizer")
            );
            leafs[leafIndex].argumentAddresses[0] = getAddress(sourceChain, "boringVault");
            leafs[leafIndex].argumentAddresses[1] = getAddress(sourceChain, "boringVault");
            leafs[leafIndex].argumentAddresses[2] = getAddress(sourceChain, "boringVault");

            // Unsafe Create Retryable Ticket
            unchecked {
                leafIndex++;
            }
            leafs[leafIndex] = ManageLeaf(
                getAddress(sourceChain, "arbitrumDelayedInbox"),
                true,
                "unsafeCreateRetryableTicket(address,uint256,uint256,address,address,uint256,uint256,bytes)",
                new address[](3),
                "Unsafe Create retryable ticket for Arbitrum",
                getAddress(sourceChain, "rawDataDecoderAndSanitizer")
            );
            leafs[leafIndex].argumentAddresses[0] = getAddress(sourceChain, "boringVault");
            leafs[leafIndex].argumentAddresses[1] = getAddress(sourceChain, "boringVault");
            leafs[leafIndex].argumentAddresses[2] = getAddress(sourceChain, "boringVault");

            // Execute Transaction For ERC20 claim.
            unchecked {
                leafIndex++;
            }
            leafs[leafIndex] = ManageLeaf(
                getAddress(sourceChain, "arbitrumOutbox"),
                false,
                "executeTransaction(bytes32[],uint256,address,address,uint256,uint256,uint256,uint256,bytes)",
                new address[](2),
                "Execute transaction to claim ERC20",
                getAddress(sourceChain, "rawDataDecoderAndSanitizer")
            );
            leafs[leafIndex].argumentAddresses[0] = getAddress(arbitrum, "arbitrumL2Sender");
            leafs[leafIndex].argumentAddresses[1] = getAddress(sourceChain, "arbitrumL1ERC20Gateway");

            // Execute Transaction For ETH claim.
            unchecked {
                leafIndex++;
            }
            leafs[leafIndex] = ManageLeaf(
                getAddress(sourceChain, "arbitrumOutbox"),
                false,
                "executeTransaction(bytes32[],uint256,address,address,uint256,uint256,uint256,uint256,bytes)",
                new address[](2),
                "Execute transaction to claim ETH",
                getAddress(sourceChain, "rawDataDecoderAndSanitizer")
            );
            leafs[leafIndex].argumentAddresses[0] = getAddress(sourceChain, "boringVault");
            leafs[leafIndex].argumentAddresses[1] = getAddress(sourceChain, "boringVault");
        } else if (keccak256(abi.encode(sourceChain)) == keccak256(abi.encode(arbitrum))) {
            // ERC20 bridge withdraws.
            for (uint256 i; i < bridgeAssets.length; ++i) {
                // outboundTransfer
                unchecked {
                    leafIndex++;
                }
                leafs[leafIndex] = ManageLeaf(
                    getAddress(sourceChain, "arbitrumL2GatewayRouter"),
                    false,
                    "outboundTransfer(address,address,uint256,bytes)",
                    new address[](2),
                    string.concat("Withdraw ", vm.toString(address(bridgeAssets[i])), " from Arbitrum"),
                    getAddress(sourceChain, "rawDataDecoderAndSanitizer")
                );
                leafs[leafIndex].argumentAddresses[0] = address(bridgeAssets[i]);
                leafs[leafIndex].argumentAddresses[1] = getAddress(sourceChain, "boringVault");
            }

            // WithdrawEth
            unchecked {
                leafIndex++;
            }
            leafs[leafIndex] = ManageLeaf(
                getAddress(sourceChain, "arbitrumSys"),
                true,
                "withdrawEth(address)",
                new address[](1),
                "Withdraw ETH from Arbitrum",
                getAddress(sourceChain, "rawDataDecoderAndSanitizer")
            );
            leafs[leafIndex].argumentAddresses[0] = getAddress(sourceChain, "boringVault");

            // Redeem
            unchecked {
                leafIndex++;
            }
            leafs[leafIndex] = ManageLeaf(
                getAddress(sourceChain, "arbitrumRetryableTx"),
                false,
                "redeem(bytes32)",
                new address[](0),
                "Redeem retryable ticket on Arbitrum",
                getAddress(sourceChain, "rawDataDecoderAndSanitizer")
            );
        } else {
            revert("Unsupported chain for Arbitrum Native Bridge");
        }
    }

    // ========================================= Linea Native Bridge =========================================

    function _addLineaNativeBridgeLeafs(
        ManageLeaf[] memory leafs,
        string memory destination,
        ERC20[] memory localTokens
    ) internal {
        // Approve the source chains tokenBridge to spend local tokens.
        for (uint256 i; i < localTokens.length; i++) {
            unchecked {
                leafIndex++;
            }
            leafs[leafIndex] = ManageLeaf(
                address(localTokens[i]),
                false,
                "approve(address,uint256)",
                new address[](1),
                string.concat("Approve Linea ", sourceChain, " tokenBridge to spend ", localTokens[i].symbol()),
                getAddress(sourceChain, "rawDataDecoderAndSanitizer")
            );
            leafs[leafIndex].argumentAddresses[0] = getAddress(sourceChain, "tokenBridge");

            // Call bridgeToken to bridge the token.
            unchecked {
                leafIndex++;
            }
            leafs[leafIndex] = ManageLeaf(
                getAddress(sourceChain, "tokenBridge"),
                false,
                "bridgeToken(address,uint256,address)",
                new address[](2),
                string.concat("Bridge ", localTokens[i].symbol(), " from ", sourceChain, " to ", destination),
                getAddress(sourceChain, "rawDataDecoderAndSanitizer")
            );
            leafs[leafIndex].argumentAddresses[0] = address(localTokens[i]);
            leafs[leafIndex].argumentAddresses[1] = getAddress(sourceChain, "boringVault");

            unchecked {
                leafIndex++;
            }
            leafs[leafIndex] = ManageLeaf(
                getAddress(sourceChain, "tokenBridge"),
                true,
                "bridgeToken(address,uint256,address)",
                new address[](2),
                string.concat("Bridge ", localTokens[i].symbol(), " from ", sourceChain, " to ", destination),
                getAddress(sourceChain, "rawDataDecoderAndSanitizer")
            );
            leafs[leafIndex].argumentAddresses[0] = address(localTokens[i]);
            leafs[leafIndex].argumentAddresses[1] = getAddress(sourceChain, "boringVault");
        }

        if (localTokens.length > 0) {
            if (keccak256(abi.encode(sourceChain)) == keccak256(abi.encode(mainnet))) {
                // Call claimMessageWithProof to handle claiming ERC20s.
                unchecked {
                    leafIndex++;
                }
                leafs[leafIndex] = ManageLeaf(
                    getAddress(sourceChain, "lineaMessageService"),
                    false,
                    "claimMessageWithProof((bytes32[],uint256,uint32,address,address,uint256,uint256,address,bytes32,bytes))",
                    new address[](3),
                    string.concat("Claim ERC20s from ", destination, " Token Bridge to ", sourceChain, " Token Bridge"),
                    getAddress(sourceChain, "rawDataDecoderAndSanitizer")
                );
                leafs[leafIndex].argumentAddresses[0] = getAddress(destination, "tokenBridge");
                leafs[leafIndex].argumentAddresses[1] = getAddress(sourceChain, "tokenBridge");
                leafs[leafIndex].argumentAddresses[2] = address(0);
            } else if (keccak256(abi.encode(sourceChain)) == keccak256(abi.encode(linea))) {
                // Use claimMessage Leaf instead of claimMessageWithProof.
                unchecked {
                    leafIndex++;
                }
                leafs[leafIndex] = ManageLeaf(
                    getAddress(sourceChain, "lineaMessageService"),
                    false,
                    "claimMessage(address,address,uint256,uint256,address,bytes,uint256)",
                    new address[](3),
                    string.concat("Claim ERC20s from ", destination, " Token Bridge to ", sourceChain, " Token Bridge"),
                    getAddress(sourceChain, "rawDataDecoderAndSanitizer")
                );
                leafs[leafIndex].argumentAddresses[0] = getAddress(destination, "tokenBridge");
                leafs[leafIndex].argumentAddresses[1] = getAddress(sourceChain, "tokenBridge");
                leafs[leafIndex].argumentAddresses[2] = address(0);
            }
        }

        // Call sendMessage to send ETH.
        unchecked {
            leafIndex++;
        }
        leafs[leafIndex] = ManageLeaf(
            getAddress(sourceChain, "lineaMessageService"),
            true,
            "sendMessage(address,uint256,bytes)",
            new address[](1),
            string.concat("Send ETH from ", sourceChain, " to ", destination),
            getAddress(sourceChain, "rawDataDecoderAndSanitizer")
        );
        leafs[leafIndex].argumentAddresses[0] = getAddress(sourceChain, "boringVault");

        // Call claimMessage to handle claiming ETH.
        if (keccak256(abi.encode(sourceChain)) == keccak256(abi.encode(mainnet))) {
            unchecked {
                leafIndex++;
            }
            leafs[leafIndex] = ManageLeaf(
                getAddress(sourceChain, "lineaMessageService"),
                false,
                "claimMessageWithProof((bytes32[],uint256,uint32,address,address,uint256,uint256,address,bytes32,bytes))",
                new address[](3),
                string.concat("Claim ETH from ", destination, " Token Bridge to ", sourceChain, " Token Bridge"),
                getAddress(sourceChain, "rawDataDecoderAndSanitizer")
            );
            leafs[leafIndex].argumentAddresses[0] = getAddress(sourceChain, "boringVault");
            leafs[leafIndex].argumentAddresses[1] = getAddress(sourceChain, "boringVault");
            leafs[leafIndex].argumentAddresses[2] = address(0);
        } else if (keccak256(abi.encode(sourceChain)) == keccak256(abi.encode(linea))) {
            unchecked {
                leafIndex++;
            }
            leafs[leafIndex] = ManageLeaf(
                getAddress(sourceChain, "lineaMessageService"),
                false,
                "claimMessage(address,address,uint256,uint256,address,bytes,uint256)",
                new address[](3),
                string.concat("Claim ETH from ", destination, " Token Bridge to ", sourceChain, " Token Bridge"),
                getAddress(sourceChain, "rawDataDecoderAndSanitizer")
            );
            leafs[leafIndex].argumentAddresses[0] = getAddress(sourceChain, "boringVault");
            leafs[leafIndex].argumentAddresses[1] = getAddress(sourceChain, "boringVault");
            leafs[leafIndex].argumentAddresses[2] = address(0);
        }
    }

    // ========================================= Scroll Native Bridge =========================================

    function _addScrollNativeBridgeLeafs(
        ManageLeaf[] memory leafs,
        string memory destination,
        ERC20[] memory localTokens
    ) internal {
        if (keccak256(abi.encode(sourceChain)) == keccak256(abi.encode(mainnet))) {
            // Add leaf for bridging ETH.
            unchecked {
                leafIndex++;
            }
            leafs[leafIndex] = ManageLeaf(
                getAddress(sourceChain, "scrollMessenger"),
                true,
                "sendMessage(address,uint256,bytes,uint256)",
                new address[](1),
                string.concat("Bridge ETH from ", sourceChain, " to ", mainnet),
                getAddress(sourceChain, "rawDataDecoderAndSanitizer")
            );
            leafs[leafIndex].argumentAddresses[0] = getAddress(sourceChain, "boringVault");

            // Add leafs for bridging ERC20s.
            for (uint256 i; i < localTokens.length; ++i) {
                unchecked {
                    leafIndex++;
                }
                leafs[leafIndex] = ManageLeaf(
                    address(localTokens[i]),
                    false,
                    "approve(address,uint256)",
                    new address[](1),
                    string.concat("Approve Scroll Gateway Router to spend ", localTokens[i].symbol()),
                    getAddress(sourceChain, "rawDataDecoderAndSanitizer")
                );
                leafs[leafIndex].argumentAddresses[0] = getAddress(sourceChain, "scrollGatewayRouter");

                unchecked {
                    leafIndex++;
                }
                leafs[leafIndex] = ManageLeaf(
                    getAddress(sourceChain, "scrollGatewayRouter"),
                    true,
                    "depositERC20(address,address,uint256,uint256)",
                    new address[](2),
                    string.concat("Bridge ", localTokens[i].symbol(), " from ", sourceChain, " to ", destination),
                    getAddress(sourceChain, "rawDataDecoderAndSanitizer")
                );
                leafs[leafIndex].argumentAddresses[0] = address(localTokens[i]);
                leafs[leafIndex].argumentAddresses[1] = getAddress(sourceChain, "boringVault");
            }

            // Add leaf for claiming ETH.
            unchecked {
                leafIndex++;
            }
            leafs[leafIndex] = ManageLeaf(
                getAddress(sourceChain, "scrollMessenger"),
                false,
                "relayMessageWithProof(address,address,uint256,uint256,bytes,(uint256,bytes))",
                new address[](2),
                string.concat("Claim ETH from ", destination, " to ", sourceChain),
                getAddress(sourceChain, "rawDataDecoderAndSanitizer")
            );
            leafs[leafIndex].argumentAddresses[0] = getAddress(sourceChain, "boringVault");
            leafs[leafIndex].argumentAddresses[1] = getAddress(sourceChain, "boringVault");

            // Add leaf for ERC20 claiming.
            unchecked {
                leafIndex++;
            }
            leafs[leafIndex] = ManageLeaf(
                getAddress(sourceChain, "scrollMessenger"),
                false,
                "relayMessageWithProof(address,address,uint256,uint256,bytes,(uint256,bytes))",
                new address[](2),
                string.concat("Claim ERC20s from ", destination, " to ", sourceChain),
                getAddress(sourceChain, "rawDataDecoderAndSanitizer")
            );
            leafs[leafIndex].argumentAddresses[0] = getAddress(destination, "scrollCustomERC20Gateway");
            leafs[leafIndex].argumentAddresses[1] = getAddress(sourceChain, "scrollCustomERC20Gateway");
        } else if (keccak256(abi.encode(sourceChain)) == keccak256(abi.encode(scroll))) {
            // Add leafs for withdrawing ETH.
            unchecked {
                leafIndex++;
            }
            leafs[leafIndex] = ManageLeaf(
                getAddress(sourceChain, "scrollMessenger"),
                true,
                "sendMessage(address,uint256,bytes,uint256)",
                new address[](1),
                string.concat("Bridge ETH from ", sourceChain, " to ", destination),
                getAddress(sourceChain, "rawDataDecoderAndSanitizer")
            );
            leafs[leafIndex].argumentAddresses[0] = getAddress(sourceChain, "boringVault");

            // Add leafs for withdrawing ERC20s.
            for (uint256 i; i < localTokens.length; ++i) {
                unchecked {
                    leafIndex++;
                }
                leafs[leafIndex] = ManageLeaf(
                    getAddress(sourceChain, "scrollGatewayRouter"),
                    false,
                    "withdrawERC20(address,address,uint256,uint256)",
                    new address[](2),
                    string.concat("Withdraw ", localTokens[i].symbol(), " from ", sourceChain, " to ", destination),
                    getAddress(sourceChain, "rawDataDecoderAndSanitizer")
                );
                leafs[leafIndex].argumentAddresses[0] = address(localTokens[i]);
                leafs[leafIndex].argumentAddresses[1] = getAddress(sourceChain, "boringVault");
            }
        }
    }

    // ========================================= CCIP Send =========================================

    function _addCcipBridgeLeafs(
        ManageLeaf[] memory leafs,
        uint64 destinationChainId,
        ERC20[] memory bridgeAssets,
        ERC20[] memory feeTokens
    ) internal {
        // Bridge ERC20 Assets
        for (uint256 i; i < feeTokens.length; i++) {
            if (
                !ownerToTokenToSpenderToApprovalInTree[getAddress(sourceChain, "boringVault")][address(feeTokens[i])][getAddress(
                    sourceChain, "ccipRouter"
                )]
            ) {
                // Add fee token approval.
                unchecked {
                    leafIndex++;
                }
                leafs[leafIndex] = ManageLeaf(
                    address(feeTokens[i]),
                    false,
                    "approve(address,uint256)",
                    new address[](1),
                    string.concat("Approve ", sourceChain, " CCIP Router to spend ", feeTokens[i].symbol()),
                    getAddress(sourceChain, "rawDataDecoderAndSanitizer")
                );
                leafs[leafIndex].argumentAddresses[0] = getAddress(sourceChain, "ccipRouter");
                ownerToTokenToSpenderToApprovalInTree[getAddress(sourceChain, "boringVault")][address(feeTokens[i])][getAddress(
                    sourceChain, "ccipRouter"
                )] = true;
            }
            for (uint256 j; j < bridgeAssets.length; j++) {
                if (
                    !ownerToTokenToSpenderToApprovalInTree[getAddress(sourceChain, "boringVault")][address(
                        bridgeAssets[j]
                    )][getAddress(sourceChain, "ccipRouter")]
                ) {
                    // Add bridge asset approval.
                    unchecked {
                        leafIndex++;
                    }
                    leafs[leafIndex] = ManageLeaf(
                        address(bridgeAssets[j]),
                        false,
                        "approve(address,uint256)",
                        new address[](1),
                        string.concat("Approve ", sourceChain, " CCIP Router to spend ", bridgeAssets[j].symbol()),
                        getAddress(sourceChain, "rawDataDecoderAndSanitizer")
                    );
                    leafs[leafIndex].argumentAddresses[0] = getAddress(sourceChain, "ccipRouter");
                    ownerToTokenToSpenderToApprovalInTree[getAddress(sourceChain, "boringVault")][address(
                        bridgeAssets[j]
                    )][getAddress(sourceChain, "ccipRouter")] = true;
                }
                // Add ccipSend leaf.
                unchecked {
                    leafIndex++;
                }
                leafs[leafIndex] = ManageLeaf(
                    getAddress(sourceChain, "ccipRouter"),
                    false,
                    "ccipSend(uint64,(bytes,bytes,(address,uint256)[],address,bytes))",
                    new address[](4),
                    string.concat(
                        "Bridge ",
                        bridgeAssets[j].symbol(),
                        " to chain ",
                        vm.toString(destinationChainId),
                        " using CCIP"
                    ),
                    getAddress(sourceChain, "rawDataDecoderAndSanitizer")
                );
                leafs[leafIndex].argumentAddresses[0] = address(uint160(destinationChainId));
                leafs[leafIndex].argumentAddresses[1] = getAddress(sourceChain, "boringVault");
                leafs[leafIndex].argumentAddresses[2] = address(bridgeAssets[j]);
                leafs[leafIndex].argumentAddresses[3] = address(feeTokens[i]);
            }
        }
    }

    // ========================================= PancakeSwap V3 =========================================

    function _addPancakeSwapV3Leafs(ManageLeaf[] memory leafs, address[] memory token0, address[] memory token1)
        internal
    {
        require(token0.length == token1.length, "Token arrays must be of equal length");
        for (uint256 i; i < token0.length; ++i) {
            (token0[i], token1[i]) = token0[i] < token1[i] ? (token0[i], token1[i]) : (token1[i], token0[i]);
            // Approvals
            if (
                !ownerToTokenToSpenderToApprovalInTree[getAddress(sourceChain, "boringVault")][token0[i]][getAddress(
                    sourceChain, "pancakeSwapV3NonFungiblePositionManager"
                )]
            ) {
                unchecked {
                    leafIndex++;
                }
                leafs[leafIndex] = ManageLeaf(
                    token0[i],
                    false,
                    "approve(address,uint256)",
                    new address[](1),
                    string.concat(
                        "Approve PancakeSwapV3 NonFungible Position Manager to spend ", ERC20(token0[i]).symbol()
                    ),
                    getAddress(sourceChain, "rawDataDecoderAndSanitizer")
                );
                leafs[leafIndex].argumentAddresses[0] =
                    getAddress(sourceChain, "pancakeSwapV3NonFungiblePositionManager");
                ownerToTokenToSpenderToApprovalInTree[getAddress(sourceChain, "boringVault")][token0[i]][getAddress(
                    sourceChain, "pancakeSwapV3NonFungiblePositionManager"
                )] = true;
            }
            if (
                !ownerToTokenToSpenderToApprovalInTree[getAddress(sourceChain, "boringVault")][token1[i]][getAddress(
                    sourceChain, "pancakeSwapV3NonFungiblePositionManager"
                )]
            ) {
                unchecked {
                    leafIndex++;
                }
                leafs[leafIndex] = ManageLeaf(
                    token1[i],
                    false,
                    "approve(address,uint256)",
                    new address[](1),
                    string.concat(
                        "Approve PancakeSwapV3 NonFungible Position Manager to spend ", ERC20(token1[i]).symbol()
                    ),
                    getAddress(sourceChain, "rawDataDecoderAndSanitizer")
                );
                leafs[leafIndex].argumentAddresses[0] =
                    getAddress(sourceChain, "pancakeSwapV3NonFungiblePositionManager");
                ownerToTokenToSpenderToApprovalInTree[getAddress(sourceChain, "boringVault")][token1[i]][getAddress(
                    sourceChain, "pancakeSwapV3NonFungiblePositionManager"
                )] = true;
            }
            if (
                !ownerToTokenToSpenderToApprovalInTree[getAddress(sourceChain, "boringVault")][token0[i]][getAddress(
                    sourceChain, "pancakeSwapV3MasterChefV3"
                )]
            ) {
                unchecked {
                    leafIndex++;
                }
                leafs[leafIndex] = ManageLeaf(
                    token0[i],
                    false,
                    "approve(address,uint256)",
                    new address[](1),
                    string.concat("Approve PancakeSwapV3 Master Chef to spend ", ERC20(token0[i]).symbol()),
                    getAddress(sourceChain, "rawDataDecoderAndSanitizer")
                );
                leafs[leafIndex].argumentAddresses[0] = getAddress(sourceChain, "pancakeSwapV3MasterChefV3");
                ownerToTokenToSpenderToApprovalInTree[getAddress(sourceChain, "boringVault")][token0[i]][getAddress(
                    sourceChain, "pancakeSwapV3MasterChefV3"
                )] = true;
            }
            if (
                !ownerToTokenToSpenderToApprovalInTree[getAddress(sourceChain, "boringVault")][token1[i]][getAddress(
                    sourceChain, "pancakeSwapV3MasterChefV3"
                )]
            ) {
                unchecked {
                    leafIndex++;
                }
                leafs[leafIndex] = ManageLeaf(
                    token1[i],
                    false,
                    "approve(address,uint256)",
                    new address[](1),
                    string.concat("Approve PancakeSwapV3 Master Chef to spend ", ERC20(token1[i]).symbol()),
                    getAddress(sourceChain, "rawDataDecoderAndSanitizer")
                );
                leafs[leafIndex].argumentAddresses[0] = getAddress(sourceChain, "pancakeSwapV3MasterChefV3");
                ownerToTokenToSpenderToApprovalInTree[getAddress(sourceChain, "boringVault")][token1[i]][getAddress(
                    sourceChain, "pancakeSwapV3MasterChefV3"
                )] = true;
            }

            if (
                !ownerToTokenToSpenderToApprovalInTree[getAddress(sourceChain, "boringVault")][token0[i]][getAddress(
                    sourceChain, "pancakeSwapV3Router"
                )]
            ) {
                unchecked {
                    leafIndex++;
                }
                leafs[leafIndex] = ManageLeaf(
                    token0[i],
                    false,
                    "approve(address,uint256)",
                    new address[](1),
                    string.concat("Approve PancakeSwapV3 Router to spend ", ERC20(token0[i]).symbol()),
                    getAddress(sourceChain, "rawDataDecoderAndSanitizer")
                );
                leafs[leafIndex].argumentAddresses[0] = getAddress(sourceChain, "pancakeSwapV3Router");
                ownerToTokenToSpenderToApprovalInTree[getAddress(sourceChain, "boringVault")][token0[i]][getAddress(
                    sourceChain, "pancakeSwapV3Router"
                )] = true;
            }
            if (
                !ownerToTokenToSpenderToApprovalInTree[getAddress(sourceChain, "boringVault")][token1[i]][getAddress(
                    sourceChain, "pancakeSwapV3Router"
                )]
            ) {
                unchecked {
                    leafIndex++;
                }
                leafs[leafIndex] = ManageLeaf(
                    token1[i],
                    false,
                    "approve(address,uint256)",
                    new address[](1),
                    string.concat("Approve PancakeSwapV3 Router to spend ", ERC20(token1[i]).symbol()),
                    getAddress(sourceChain, "rawDataDecoderAndSanitizer")
                );
                leafs[leafIndex].argumentAddresses[0] = getAddress(sourceChain, "pancakeSwapV3Router");
                ownerToTokenToSpenderToApprovalInTree[getAddress(sourceChain, "boringVault")][token1[i]][getAddress(
                    sourceChain, "pancakeSwapV3Router"
                )] = true;
            }

            // Minting
            unchecked {
                leafIndex++;
            }
            leafs[leafIndex] = ManageLeaf(
                getAddress(sourceChain, "pancakeSwapV3NonFungiblePositionManager"),
                false,
                "mint((address,address,uint24,int24,int24,uint256,uint256,uint256,uint256,address,uint256))",
                new address[](3),
                string.concat(
                    "Mint PancakeSwapV3 ", ERC20(token0[i]).symbol(), " ", ERC20(token1[i]).symbol(), " position"
                ),
                getAddress(sourceChain, "rawDataDecoderAndSanitizer")
            );
            leafs[leafIndex].argumentAddresses[0] = token0[i];
            leafs[leafIndex].argumentAddresses[1] = token1[i];
            leafs[leafIndex].argumentAddresses[2] = getAddress(sourceChain, "boringVault");
            // Increase liquidity
            unchecked {
                leafIndex++;
            }
            leafs[leafIndex] = ManageLeaf(
                getAddress(sourceChain, "pancakeSwapV3NonFungiblePositionManager"),
                false,
                "increaseLiquidity((uint256,uint256,uint256,uint256,uint256,uint256))",
                new address[](5),
                string.concat(
                    "Add liquidity to PancakeSwapV3 ",
                    ERC20(token0[i]).symbol(),
                    " ",
                    ERC20(token1[i]).symbol(),
                    " position"
                ),
                getAddress(sourceChain, "rawDataDecoderAndSanitizer")
            );
            leafs[leafIndex].argumentAddresses[0] = address(0);
            leafs[leafIndex].argumentAddresses[1] = token0[i];
            leafs[leafIndex].argumentAddresses[2] = token1[i];
            leafs[leafIndex].argumentAddresses[3] = getAddress(sourceChain, "boringVault");
            leafs[leafIndex].argumentAddresses[4] = address(0);

            unchecked {
                leafIndex++;
            }
            leafs[leafIndex] = ManageLeaf(
                getAddress(sourceChain, "pancakeSwapV3MasterChefV3"),
                false,
                "increaseLiquidity((uint256,uint256,uint256,uint256,uint256,uint256))",
                new address[](5),
                string.concat(
                    "Add liquidity to PancakeSwapV3 ",
                    ERC20(token0[i]).symbol(),
                    " ",
                    ERC20(token1[i]).symbol(),
                    " staked position"
                ),
                getAddress(sourceChain, "rawDataDecoderAndSanitizer")
            );
            leafs[leafIndex].argumentAddresses[0] = address(0);
            leafs[leafIndex].argumentAddresses[1] = token0[i];
            leafs[leafIndex].argumentAddresses[2] = token1[i];
            leafs[leafIndex].argumentAddresses[3] = getAddress(sourceChain, "pancakeSwapV3MasterChefV3");
            leafs[leafIndex].argumentAddresses[4] = getAddress(sourceChain, "boringVault");

            // Swapping to move tick in pool.
            unchecked {
                leafIndex++;
            }
            leafs[leafIndex] = ManageLeaf(
                getAddress(sourceChain, "pancakeSwapV3Router"),
                false,
                "exactInput((bytes,address,uint256,uint256))",
                new address[](3),
                string.concat(
                    "Swap ",
                    ERC20(token0[i]).symbol(),
                    " for ",
                    ERC20(token1[i]).symbol(),
                    " using PancakeSwapV3 router"
                ),
                getAddress(sourceChain, "rawDataDecoderAndSanitizer")
            );
            leafs[leafIndex].argumentAddresses[0] = token0[i];
            leafs[leafIndex].argumentAddresses[1] = token1[i];
            leafs[leafIndex].argumentAddresses[2] = getAddress(sourceChain, "boringVault");

            unchecked {
                leafIndex++;
            }
            leafs[leafIndex] = ManageLeaf(
                getAddress(sourceChain, "pancakeSwapV3Router"),
                false,
                "exactInput((bytes,address,uint256,uint256))",
                new address[](3),
                string.concat(
                    "Swap ",
                    ERC20(token1[i]).symbol(),
                    " for ",
                    ERC20(token0[i]).symbol(),
                    " using PancakeSwapV3 router"
                ),
                getAddress(sourceChain, "rawDataDecoderAndSanitizer")
            );
            leafs[leafIndex].argumentAddresses[0] = token1[i];
            leafs[leafIndex].argumentAddresses[1] = token0[i];
            leafs[leafIndex].argumentAddresses[2] = getAddress(sourceChain, "boringVault");
        }
        // Decrease liquidity
        unchecked {
            leafIndex++;
        }
        leafs[leafIndex] = ManageLeaf(
            getAddress(sourceChain, "pancakeSwapV3NonFungiblePositionManager"),
            false,
            "decreaseLiquidity((uint256,uint128,uint256,uint256,uint256))",
            new address[](2),
            "Remove liquidity from PancakeSwapV3 position",
            getAddress(sourceChain, "rawDataDecoderAndSanitizer")
        );
        leafs[leafIndex].argumentAddresses[0] = getAddress(sourceChain, "boringVault");
        leafs[leafIndex].argumentAddresses[1] = address(0);

        unchecked {
            leafIndex++;
        }
        leafs[leafIndex] = ManageLeaf(
            getAddress(sourceChain, "pancakeSwapV3MasterChefV3"),
            false,
            "decreaseLiquidity((uint256,uint128,uint256,uint256,uint256))",
            new address[](2),
            "Remove liquidity from PancakeSwapV3 staked position",
            getAddress(sourceChain, "rawDataDecoderAndSanitizer")
        );
        leafs[leafIndex].argumentAddresses[0] = getAddress(sourceChain, "pancakeSwapV3MasterChefV3");
        leafs[leafIndex].argumentAddresses[1] = getAddress(sourceChain, "boringVault");

        unchecked {
            leafIndex++;
        }
        leafs[leafIndex] = ManageLeaf(
            getAddress(sourceChain, "pancakeSwapV3NonFungiblePositionManager"),
            false,
            "collect((uint256,address,uint128,uint128))",
            new address[](3),
            "Collect fees from PancakeSwapV3 position",
            getAddress(sourceChain, "rawDataDecoderAndSanitizer")
        );
        leafs[leafIndex].argumentAddresses[0] = getAddress(sourceChain, "boringVault");
        leafs[leafIndex].argumentAddresses[1] = getAddress(sourceChain, "boringVault");
        leafs[leafIndex].argumentAddresses[2] = address(0);

        unchecked {
            leafIndex++;
        }
        leafs[leafIndex] = ManageLeaf(
            getAddress(sourceChain, "pancakeSwapV3MasterChefV3"),
            false,
            "collect((uint256,address,uint128,uint128))",
            new address[](3),
            "Collect fees from PancakeSwapV3 staked position",
            getAddress(sourceChain, "rawDataDecoderAndSanitizer")
        );
        leafs[leafIndex].argumentAddresses[0] = getAddress(sourceChain, "boringVault");
        leafs[leafIndex].argumentAddresses[1] = getAddress(sourceChain, "pancakeSwapV3MasterChefV3");
        leafs[leafIndex].argumentAddresses[2] = getAddress(sourceChain, "boringVault");

        // burn
        unchecked {
            leafIndex++;
        }
        leafs[leafIndex] = ManageLeaf(
            getAddress(sourceChain, "pancakeSwapV3NonFungiblePositionManager"),
            false,
            "burn(uint256)",
            new address[](0),
            "Burn PancakeSwapV3 position",
            getAddress(sourceChain, "rawDataDecoderAndSanitizer")
        );

        // Staking
        unchecked {
            leafIndex++;
        }
        leafs[leafIndex] = ManageLeaf(
            getAddress(sourceChain, "pancakeSwapV3NonFungiblePositionManager"),
            false,
            "safeTransferFrom(address,address,uint256)",
            new address[](2),
            "Stake PancakeSwapV3 position",
            getAddress(sourceChain, "rawDataDecoderAndSanitizer")
        );
        leafs[leafIndex].argumentAddresses[0] = getAddress(sourceChain, "boringVault");
        leafs[leafIndex].argumentAddresses[1] = getAddress(sourceChain, "pancakeSwapV3MasterChefV3");

        // Staking harvest.
        unchecked {
            leafIndex++;
        }
        leafs[leafIndex] = ManageLeaf(
            getAddress(sourceChain, "pancakeSwapV3MasterChefV3"),
            false,
            "harvest(uint256,address)",
            new address[](1),
            "Harvest rewards from PancakeSwapV3 staked postiion",
            getAddress(sourceChain, "rawDataDecoderAndSanitizer")
        );
        leafs[leafIndex].argumentAddresses[0] = getAddress(sourceChain, "boringVault");

        // Unstaking
        unchecked {
            leafIndex++;
        }
        leafs[leafIndex] = ManageLeaf(
            getAddress(sourceChain, "pancakeSwapV3MasterChefV3"),
            false,
            "withdraw(uint256,address)",
            new address[](1),
            "Unstake PancakeSwapV3 position",
            getAddress(sourceChain, "rawDataDecoderAndSanitizer")
        );
        leafs[leafIndex].argumentAddresses[0] = getAddress(sourceChain, "boringVault");
    }

    // ========================================= Native =========================================

    function _addNativeLeafs(ManageLeaf[] memory leafs) internal {
        _addNativeLeafs(leafs, getAddress(sourceChain, "WETH"));
    }

    function _addNativeLeafs(ManageLeaf[] memory leafs, address wrappedToken) internal {
        // Wrapping
        unchecked {
            leafIndex++;
        }
        leafs[leafIndex] = ManageLeaf(
            wrappedToken,
            true,
            "deposit()",
            new address[](0),
            "Wrap ETH for wETH",
            getAddress(sourceChain, "rawDataDecoderAndSanitizer")
        );

        unchecked {
            leafIndex++;
        }
        leafs[leafIndex] = ManageLeaf(
            wrappedToken,
            false,
            "withdraw(uint256)",
            new address[](0),
            "Unwrap wETH for ETH",
            getAddress(sourceChain, "rawDataDecoderAndSanitizer")
        );
    }

    // ========================================= EtherFi =========================================

    function _addEtherFiLeafs(ManageLeaf[] memory leafs) internal {
        // Approvals
        unchecked {
            leafIndex++;
        }
        leafs[leafIndex] = ManageLeaf(
            getAddress(sourceChain, "EETH"),
            false,
            "approve(address,uint256)",
            new address[](1),
            "Approve WEETH to spend eETH",
            getAddress(sourceChain, "rawDataDecoderAndSanitizer")
        );
        leafs[leafIndex].argumentAddresses[0] = getAddress(sourceChain, "WEETH");
        unchecked {
            leafIndex++;
        }
        leafs[leafIndex] = ManageLeaf(
            getAddress(sourceChain, "EETH"),
            false,
            "approve(address,uint256)",
            new address[](1),
            "Approve EtherFi Liquidity Pool to spend eETH",
            getAddress(sourceChain, "rawDataDecoderAndSanitizer")
        );
        leafs[leafIndex].argumentAddresses[0] = getAddress(sourceChain, "EETH_LIQUIDITY_POOL");
        // Staking
        unchecked {
            leafIndex++;
        }
        leafs[leafIndex] = ManageLeaf(
            getAddress(sourceChain, "EETH_LIQUIDITY_POOL"),
            true,
            "deposit()",
            new address[](0),
            "Stake ETH for eETH",
            getAddress(sourceChain, "rawDataDecoderAndSanitizer")
        );
        // Unstaking
        unchecked {
            leafIndex++;
        }
        leafs[leafIndex] = ManageLeaf(
            getAddress(sourceChain, "EETH_LIQUIDITY_POOL"),
            false,
            "requestWithdraw(address,uint256)",
            new address[](1),
            "Request withdrawal from eETH",
            getAddress(sourceChain, "rawDataDecoderAndSanitizer")
        );
        leafs[leafIndex].argumentAddresses[0] = getAddress(sourceChain, "boringVault");
        unchecked {
            leafIndex++;
        }
        leafs[leafIndex] = ManageLeaf(
            getAddress(sourceChain, "withdrawalRequestNft"),
            false,
            "claimWithdraw(uint256)",
            new address[](0),
            "Claim eETH withdrawal",
            getAddress(sourceChain, "rawDataDecoderAndSanitizer")
        );
        // Wrapping
        unchecked {
            leafIndex++;
        }
        leafs[leafIndex] = ManageLeaf(
            getAddress(sourceChain, "WEETH"),
            false,
            "wrap(uint256)",
            new address[](0),
            "Wrap eETH",
            getAddress(sourceChain, "rawDataDecoderAndSanitizer")
        );
        unchecked {
            leafIndex++;
        }
        leafs[leafIndex] = ManageLeaf(
            getAddress(sourceChain, "WEETH"),
            false,
            "unwrap(uint256)",
            new address[](0),
            "Unwrap weETH",
            getAddress(sourceChain, "rawDataDecoderAndSanitizer")
        );
    }

    // ========================================= LIDO =========================================

    function _addLidoLeafs(ManageLeaf[] memory leafs) internal {
        // Approvals
        unchecked {
            leafIndex++;
        }
        leafs[leafIndex] = ManageLeaf(
            getAddress(sourceChain, "STETH"),
            false,
            "approve(address,uint256)",
            new address[](1),
            "Approve WSTETH to spend stETH",
            getAddress(sourceChain, "rawDataDecoderAndSanitizer")
        );
        leafs[leafIndex].argumentAddresses[0] = getAddress(sourceChain, "WSTETH");
        unchecked {
            leafIndex++;
        }
        leafs[leafIndex] = ManageLeaf(
            getAddress(sourceChain, "STETH"),
            false,
            "approve(address,uint256)",
            new address[](1),
            "Approve unstETH to spend stETH",
            getAddress(sourceChain, "rawDataDecoderAndSanitizer")
        );
        leafs[leafIndex].argumentAddresses[0] = getAddress(sourceChain, "unstETH");
        // Staking
        unchecked {
            leafIndex++;
        }
        leafs[leafIndex] = ManageLeaf(
            getAddress(sourceChain, "STETH"),
            true,
            "submit(address)",
            new address[](1),
            "Stake ETH for stETH",
            getAddress(sourceChain, "rawDataDecoderAndSanitizer")
        );
        leafs[leafIndex].argumentAddresses[0] = address(0);
        // Unstaking
        unchecked {
            leafIndex++;
        }
        leafs[leafIndex] = ManageLeaf(
            getAddress(sourceChain, "unstETH"),
            false,
            "requestWithdrawals(uint256[],address)",
            new address[](1),
            "Request withdrawals from stETH",
            getAddress(sourceChain, "rawDataDecoderAndSanitizer")
        );
        leafs[leafIndex].argumentAddresses[0] = getAddress(sourceChain, "boringVault");
        unchecked {
            leafIndex++;
        }
        leafs[leafIndex] = ManageLeaf(
            getAddress(sourceChain, "unstETH"),
            false,
            "claimWithdrawal(uint256)",
            new address[](0),
            "Claim stETH withdrawal",
            getAddress(sourceChain, "rawDataDecoderAndSanitizer")
        );
        unchecked {
            leafIndex++;
        }
        leafs[leafIndex] = ManageLeaf(
            getAddress(sourceChain, "unstETH"),
            false,
            "claimWithdrawals(uint256[],uint256[])",
            new address[](0),
            "Claim stETH withdrawals",
            getAddress(sourceChain, "rawDataDecoderAndSanitizer")
        );
        // Wrapping
        unchecked {
            leafIndex++;
        }
        leafs[leafIndex] = ManageLeaf(
            getAddress(sourceChain, "WSTETH"),
            false,
            "wrap(uint256)",
            new address[](0),
            "Wrap stETH",
            getAddress(sourceChain, "rawDataDecoderAndSanitizer")
        );
        unchecked {
            leafIndex++;
        }
        leafs[leafIndex] = ManageLeaf(
            getAddress(sourceChain, "WSTETH"),
            false,
            "unwrap(uint256)",
            new address[](0),
            "Unwrap wstETH",
            getAddress(sourceChain, "rawDataDecoderAndSanitizer")
        );
    }

    // ========================================= Frax =========================================

    function _addFraxLeafs(ManageLeaf[] memory leafs) internal {
        _addERC4626Leafs(leafs, ERC4626(getAddress(sourceChain, "SFRXETH")));
        unchecked {
            leafIndex++;
        }
        leafs[leafIndex] = ManageLeaf(
            getAddress(sourceChain, "FRXETH"),
            false,
            "approve(address,uint256)",
            new address[](1),
            "Approve frxETH Redemption Ticket to spend frxETH",
            getAddress(sourceChain, "rawDataDecoderAndSanitizer")
        );
        leafs[leafIndex].argumentAddresses[0] = getAddress(sourceChain, "frxETHRedemptionTicket");
        unchecked {
            leafIndex++;
        }
        leafs[leafIndex] = ManageLeaf(
            getAddress(sourceChain, "SFRXETH"),
            false,
            "approve(address,uint256)",
            new address[](1),
            "Approve frxETH Redemption Ticket to spend sfrxETH",
            getAddress(sourceChain, "rawDataDecoderAndSanitizer")
        );
        leafs[leafIndex].argumentAddresses[0] = getAddress(sourceChain, "frxETHRedemptionTicket");

        // Staking
        unchecked {
            leafIndex++;
        }
        leafs[leafIndex] = ManageLeaf(
            getAddress(sourceChain, "frxETHMinter"),
            true,
            "submit()",
            new address[](0),
            "Stake ETH for frxETH",
            getAddress(sourceChain, "rawDataDecoderAndSanitizer")
        );

        // Unstaking
        unchecked {
            leafIndex++;
        }
        leafs[leafIndex] = ManageLeaf(
            getAddress(sourceChain, "frxETHRedemptionTicket"),
            false,
            "enterRedemptionQueue(address,uint120)",
            new address[](1),
            "Request withdrawal from frxETH using frxETH",
            getAddress(sourceChain, "rawDataDecoderAndSanitizer")
        );
        leafs[leafIndex].argumentAddresses[0] = getAddress(sourceChain, "boringVault");
        unchecked {
            leafIndex++;
        }
        leafs[leafIndex] = ManageLeaf(
            getAddress(sourceChain, "frxETHRedemptionTicket"),
            false,
            "enterRedemptionQueueViaSfrxEth(address,uint120)",
            new address[](1),
            "Request withdrawal from frxETH using sfrxETH",
            getAddress(sourceChain, "rawDataDecoderAndSanitizer")
        );
        leafs[leafIndex].argumentAddresses[0] = getAddress(sourceChain, "boringVault");

        // Complete withdrawal
        unchecked {
            leafIndex++;
        }
        leafs[leafIndex] = ManageLeaf(
            getAddress(sourceChain, "frxETHRedemptionTicket"),
            false,
            "burnRedemptionTicketNft(uint256,address)",
            new address[](1),
            "Claim frxETH withdrawal",
            getAddress(sourceChain, "rawDataDecoderAndSanitizer")
        );
        leafs[leafIndex].argumentAddresses[0] = getAddress(sourceChain, "boringVault");
        unchecked {
            leafIndex++;
        }
        leafs[leafIndex] = ManageLeaf(
            getAddress(sourceChain, "frxETHRedemptionTicket"),
            false,
            "earlyBurnRedemptionTicketNft(address,uint256)",
            new address[](1),
            "Cancel frxETH withdrawal with penalty",
            getAddress(sourceChain, "rawDataDecoderAndSanitizer")
        );
        leafs[leafIndex].argumentAddresses[0] = getAddress(sourceChain, "boringVault");
    }

    // ========================================= Swell Staking =========================================

    function _addSwellStakingLeafs(ManageLeaf[] memory leafs) internal {
        unchecked {
            leafIndex++;
        }
        leafs[leafIndex] = ManageLeaf(
            getAddress(sourceChain, "SWETH"),
            true,
            "deposit()",
            new address[](0),
            "Stake ETH for swETH",
            getAddress(sourceChain, "rawDataDecoderAndSanitizer")
        );
        unchecked {
            leafIndex++;
        }
        leafs[leafIndex] = ManageLeaf(
            getAddress(sourceChain, "SWETH"),
            false,
            "approve(address,uint256)",
            new address[](1),
            "Approve swEXIT to spend swETH",
            getAddress(sourceChain, "rawDataDecoderAndSanitizer")
        );
        leafs[leafIndex].argumentAddresses[0] = getAddress(sourceChain, "swEXIT");
        unchecked {
            leafIndex++;
        }
        leafs[leafIndex] = ManageLeaf(
            getAddress(sourceChain, "swEXIT"),
            false,
            "createWithdrawRequest(uint256)",
            new address[](0),
            "Create a withdraw request from swETH",
            getAddress(sourceChain, "rawDataDecoderAndSanitizer")
        );
        unchecked {
            leafIndex++;
        }
        leafs[leafIndex] = ManageLeaf(
            getAddress(sourceChain, "swEXIT"),
            false,
            "finalizeWithdrawal(uint256)",
            new address[](0),
            "Finalize a swETH withdraw request",
            getAddress(sourceChain, "rawDataDecoderAndSanitizer")
        );
    }

    // ========================================= Mantle Staking =========================================

    function _addMantleStakingLeafs(ManageLeaf[] memory leafs) internal {
        unchecked {
            leafIndex++;
        }
        leafs[leafIndex] = ManageLeaf(
            getAddress(sourceChain, "mantleLspStaking"),
            true,
            "stake(uint256)",
            new address[](0),
            "Stake ETH for mETH",
            getAddress(sourceChain, "rawDataDecoderAndSanitizer")
        );
        unchecked {
            leafIndex++;
        }
        leafs[leafIndex] = ManageLeaf(
            getAddress(sourceChain, "METH"),
            false,
            "approve(address,uint256)",
            new address[](1),
            "Approve Mantle LSP Staking to spend mETH",
            getAddress(sourceChain, "rawDataDecoderAndSanitizer")
        );
        leafs[leafIndex].argumentAddresses[0] = getAddress(sourceChain, "mantleLspStaking");
        unchecked {
            leafIndex++;
        }
        leafs[leafIndex] = ManageLeaf(
            getAddress(sourceChain, "mantleLspStaking"),
            false,
            "unstakeRequest(uint128,uint128)",
            new address[](0),
            "Request Unstake mETH for ETH",
            getAddress(sourceChain, "rawDataDecoderAndSanitizer")
        );
        unchecked {
            leafIndex++;
        }
        leafs[leafIndex] = ManageLeaf(
            getAddress(sourceChain, "mantleLspStaking"),
            false,
            "claimUnstakeRequest(uint256)",
            new address[](0),
            "Claim Unstake Request for ETH",
            getAddress(sourceChain, "rawDataDecoderAndSanitizer")
        );
    }

    // ========================================= Aave V3 =========================================

    function _addAaveV3Leafs(ManageLeaf[] memory leafs, ERC20[] memory supplyAssets, ERC20[] memory borrowAssets)
        internal
    {
        _addAaveV3ForkLeafs("Aave V3", getAddress(sourceChain, "v3Pool"), leafs, supplyAssets, borrowAssets);
    }

    function _addAaveV3PrimeLeafs(ManageLeaf[] memory leafs, ERC20[] memory supplyAssets, ERC20[] memory borrowAssets)
        internal
    {
        _addAaveV3ForkLeafs("Aave V3 Prime", getAddress(sourceChain, "v3PrimePool"), leafs, supplyAssets, borrowAssets);
    }

    function _addAaveV3LidoLeafs(ManageLeaf[] memory leafs, ERC20[] memory supplyAssets, ERC20[] memory borrowAssets)
        internal
    {
        _addAaveV3ForkLeafs("Aave V3 Lido", getAddress(sourceChain, "v3LidoPool"), leafs, supplyAssets, borrowAssets);
    }

    function _addSparkLendLeafs(ManageLeaf[] memory leafs, ERC20[] memory supplyAssets, ERC20[] memory borrowAssets)
        internal
    {
        _addAaveV3ForkLeafs("SparkLend", getAddress(sourceChain, "sparkLendPool"), leafs, supplyAssets, borrowAssets);
    }

    function _addAaveV3ForkLeafs(
        string memory protocolName,
        address protocolAddress,
        ManageLeaf[] memory leafs,
        ERC20[] memory supplyAssets,
        ERC20[] memory borrowAssets
    ) internal {
        // Approvals
        string memory baseApprovalString = string.concat("Approve ", protocolName, " Pool to spend ");
        for (uint256 i; i < supplyAssets.length; ++i) {
            if (
                !ownerToTokenToSpenderToApprovalInTree[getAddress(sourceChain, "boringVault")][address(supplyAssets[i])][protocolAddress]
            ) {
                unchecked {
                    leafIndex++;
                }
                leafs[leafIndex] = ManageLeaf(
                    address(supplyAssets[i]),
                    false,
                    "approve(address,uint256)",
                    new address[](1),
                    string.concat(baseApprovalString, supplyAssets[i].symbol()),
                    getAddress(sourceChain, "rawDataDecoderAndSanitizer")
                );
                leafs[leafIndex].argumentAddresses[0] = protocolAddress;
                ownerToTokenToSpenderToApprovalInTree[getAddress(sourceChain, "boringVault")][address(supplyAssets[i])][protocolAddress]
                = true;
            }
        }
        for (uint256 i; i < borrowAssets.length; ++i) {
            if (
                !ownerToTokenToSpenderToApprovalInTree[getAddress(sourceChain, "boringVault")][address(borrowAssets[i])][protocolAddress]
            ) {
                unchecked {
                    leafIndex++;
                }
                leafs[leafIndex] = ManageLeaf(
                    address(borrowAssets[i]),
                    false,
                    "approve(address,uint256)",
                    new address[](1),
                    string.concat(baseApprovalString, borrowAssets[i].symbol()),
                    getAddress(sourceChain, "rawDataDecoderAndSanitizer")
                );
                leafs[leafIndex].argumentAddresses[0] = protocolAddress;
                ownerToTokenToSpenderToApprovalInTree[getAddress(sourceChain, "boringVault")][address(borrowAssets[i])][protocolAddress]
                = true;
            }
        }
        // Lending
        for (uint256 i; i < supplyAssets.length; ++i) {
            unchecked {
                leafIndex++;
            }
            leafs[leafIndex] = ManageLeaf(
                protocolAddress,
                false,
                "supply(address,uint256,address,uint16)",
                new address[](2),
                string.concat("Supply ", supplyAssets[i].symbol(), " to ", protocolName),
                getAddress(sourceChain, "rawDataDecoderAndSanitizer")
            );
            leafs[leafIndex].argumentAddresses[0] = address(supplyAssets[i]);
            leafs[leafIndex].argumentAddresses[1] = getAddress(sourceChain, "boringVault");
        }
        // Withdrawing
        for (uint256 i; i < supplyAssets.length; ++i) {
            unchecked {
                leafIndex++;
            }
            leafs[leafIndex] = ManageLeaf(
                protocolAddress,
                false,
                "withdraw(address,uint256,address)",
                new address[](2),
                string.concat("Withdraw ", supplyAssets[i].symbol(), " from ", protocolName),
                getAddress(sourceChain, "rawDataDecoderAndSanitizer")
            );
            leafs[leafIndex].argumentAddresses[0] = address(supplyAssets[i]);
            leafs[leafIndex].argumentAddresses[1] = getAddress(sourceChain, "boringVault");
        }
        // Borrowing
        for (uint256 i; i < borrowAssets.length; ++i) {
            unchecked {
                leafIndex++;
            }
            leafs[leafIndex] = ManageLeaf(
                protocolAddress,
                false,
                "borrow(address,uint256,uint256,uint16,address)",
                new address[](2),
                string.concat("Borrow ", borrowAssets[i].symbol(), " from ", protocolName),
                getAddress(sourceChain, "rawDataDecoderAndSanitizer")
            );
            leafs[leafIndex].argumentAddresses[0] = address(borrowAssets[i]);
            leafs[leafIndex].argumentAddresses[1] = getAddress(sourceChain, "boringVault");
        }
        // Repaying
        for (uint256 i; i < borrowAssets.length; ++i) {
            unchecked {
                leafIndex++;
            }
            leafs[leafIndex] = ManageLeaf(
                protocolAddress,
                false,
                "repay(address,uint256,uint256,address)",
                new address[](2),
                string.concat("Repay ", borrowAssets[i].symbol(), " to ", protocolName),
                getAddress(sourceChain, "rawDataDecoderAndSanitizer")
            );
            leafs[leafIndex].argumentAddresses[0] = address(borrowAssets[i]);
            leafs[leafIndex].argumentAddresses[1] = getAddress(sourceChain, "boringVault");
        }
        // Misc
        for (uint256 i; i < supplyAssets.length; ++i) {
            unchecked {
                leafIndex++;
            }
            leafs[leafIndex] = ManageLeaf(
                protocolAddress,
                false,
                "setUserUseReserveAsCollateral(address,bool)",
                new address[](1),
                string.concat("Toggle ", supplyAssets[i].symbol(), " as collateral in ", protocolName),
                getAddress(sourceChain, "rawDataDecoderAndSanitizer")
            );
            leafs[leafIndex].argumentAddresses[0] = address(supplyAssets[i]);
        }
        unchecked {
            leafIndex++;
        }
        leafs[leafIndex] = ManageLeaf(
            protocolAddress,
            false,
            "setUserEMode(uint8)",
            new address[](0),
            string.concat("Set user e-mode in ", protocolName),
            getAddress(sourceChain, "rawDataDecoderAndSanitizer")
        );

        unchecked {
            leafIndex++;
        }
        leafs[leafIndex] = ManageLeaf(
            getAddress(sourceChain, "v3RewardsController"),
            false,
            "claimRewards(address[],uint256,address,address)",
            new address[](1),
            string.concat("Claim rewards"),
            getAddress(sourceChain, "rawDataDecoderAndSanitizer")
        );
        leafs[leafIndex].argumentAddresses[0] = getAddress(sourceChain, "boringVault");
       
    }

    // ========================================= Uniswap V3 =========================================

    function _addUniswapV3Leafs(
        ManageLeaf[] memory leafs,
        address[] memory token0,
        address[] memory token1,
        bool swap_only
    ) internal {
        require(token0.length == token1.length, "Token arrays must be of equal length");
        for (uint256 i; i < token0.length; ++i) {
            (token0[i], token1[i]) = token0[i] < token1[i] ? (token0[i], token1[i]) : (token1[i], token0[i]);

            if (
                !ownerToTokenToSpenderToApprovalInTree[getAddress(sourceChain, "boringVault")][token0[i]][getAddress(
                    sourceChain, "uniV3Router"
                )]
            ) {
                unchecked {
                    leafIndex++;
                }
                leafs[leafIndex] = ManageLeaf(
                    token0[i],
                    false,
                    "approve(address,uint256)",
                    new address[](1),
                    string.concat("Approve UniswapV3 Router to spend ", ERC20(token0[i]).symbol()),
                    getAddress(sourceChain, "rawDataDecoderAndSanitizer")
                );
                leafs[leafIndex].argumentAddresses[0] = getAddress(sourceChain, "uniV3Router");
                ownerToTokenToSpenderToApprovalInTree[getAddress(sourceChain, "boringVault")][token0[i]][getAddress(
                    sourceChain, "uniV3Router"
                )] = true;
            }
            if (
                !ownerToTokenToSpenderToApprovalInTree[getAddress(sourceChain, "boringVault")][token1[i]][getAddress(
                    sourceChain, "uniV3Router"
                )]
            ) {
                unchecked {
                    leafIndex++;
                }
                leafs[leafIndex] = ManageLeaf(
                    token1[i],
                    false,
                    "approve(address,uint256)",
                    new address[](1),
                    string.concat("Approve UniswapV3 Router to spend ", ERC20(token1[i]).symbol()),
                    getAddress(sourceChain, "rawDataDecoderAndSanitizer")
                );
                leafs[leafIndex].argumentAddresses[0] = getAddress(sourceChain, "uniV3Router");
                ownerToTokenToSpenderToApprovalInTree[getAddress(sourceChain, "boringVault")][token1[i]][getAddress(
                    sourceChain, "uniV3Router"
                )] = true;
            }

            //end swap only

            if (!swap_only) {
                // Approvals for position manager
                if (
                    !ownerToTokenToSpenderToApprovalInTree[getAddress(sourceChain, "boringVault")][token0[i]][getAddress(
                        sourceChain, "uniswapV3NonFungiblePositionManager"
                    )]
                ) {
                    unchecked {
                        leafIndex++;
                    }
                    leafs[leafIndex] = ManageLeaf(
                        token0[i],
                        false,
                        "approve(address,uint256)",
                        new address[](1),
                        string.concat(
                            "Approve UniswapV3 NonFungible Position Manager to spend ", ERC20(token0[i]).symbol()
                        ),
                        getAddress(sourceChain, "rawDataDecoderAndSanitizer")
                    );
                    leafs[leafIndex].argumentAddresses[0] =
                        getAddress(sourceChain, "uniswapV3NonFungiblePositionManager");
                    ownerToTokenToSpenderToApprovalInTree[getAddress(sourceChain, "boringVault")][token0[i]][getAddress(
                        sourceChain, "uniswapV3NonFungiblePositionManager"
                    )] = true;
                }
                if (
                    !ownerToTokenToSpenderToApprovalInTree[getAddress(sourceChain, "boringVault")][token1[i]][getAddress(
                        sourceChain, "uniswapV3NonFungiblePositionManager"
                    )]
                ) {
                    unchecked {
                        leafIndex++;
                    }
                    leafs[leafIndex] = ManageLeaf(
                        token1[i],
                        false,
                        "approve(address,uint256)",
                        new address[](1),
                        string.concat(
                            "Approve UniswapV3 NonFungible Position Manager to spend ", ERC20(token1[i]).symbol()
                        ),
                        getAddress(sourceChain, "rawDataDecoderAndSanitizer")
                    );
                    leafs[leafIndex].argumentAddresses[0] =
                        getAddress(sourceChain, "uniswapV3NonFungiblePositionManager");
                    ownerToTokenToSpenderToApprovalInTree[getAddress(sourceChain, "boringVault")][token1[i]][getAddress(
                        sourceChain, "uniswapV3NonFungiblePositionManager"
                    )] = true;
                }

                // Minting
                unchecked {
                    leafIndex++;
                }
                leafs[leafIndex] = ManageLeaf(
                    getAddress(sourceChain, "uniswapV3NonFungiblePositionManager"),
                    false,
                    "mint((address,address,uint24,int24,int24,uint256,uint256,uint256,uint256,address,uint256))",
                    new address[](3),
                    string.concat(
                        "Mint UniswapV3 ", ERC20(token0[i]).symbol(), " ", ERC20(token1[i]).symbol(), " position"
                    ),
                    getAddress(sourceChain, "rawDataDecoderAndSanitizer")
                );
                leafs[leafIndex].argumentAddresses[0] = token0[i];
                leafs[leafIndex].argumentAddresses[1] = token1[i];
                leafs[leafIndex].argumentAddresses[2] = getAddress(sourceChain, "boringVault");

                // Increase liquidity
                unchecked {
                    leafIndex++;
                }
                leafs[leafIndex] = ManageLeaf(
                    getAddress(sourceChain, "uniswapV3NonFungiblePositionManager"),
                    false,
                    "increaseLiquidity((uint256,uint256,uint256,uint256,uint256,uint256))",
                    new address[](4),
                    string.concat(
                        "Add liquidity to UniswapV3 ",
                        ERC20(token0[i]).symbol(),
                        " ",
                        ERC20(token1[i]).symbol(),
                        " position"
                    ),
                    getAddress(sourceChain, "rawDataDecoderAndSanitizer")
                );
                leafs[leafIndex].argumentAddresses[0] = address(0);
                leafs[leafIndex].argumentAddresses[1] = token0[i];
                leafs[leafIndex].argumentAddresses[2] = token1[i];
                leafs[leafIndex].argumentAddresses[3] = getAddress(sourceChain, "boringVault");
            }

            //BEGIN SWAP ONLY LEAVES
            // Swapping to move tick in pool.
            unchecked {
                leafIndex++;
            }
            leafs[leafIndex] = ManageLeaf(
                getAddress(sourceChain, "uniV3Router"),
                false,
                "exactInput((bytes,address,uint256,uint256,uint256))",
                new address[](3),
                string.concat(
                    "Swap ", ERC20(token0[i]).symbol(), " for ", ERC20(token1[i]).symbol(), " using UniswapV3 router"
                ),
                getAddress(sourceChain, "rawDataDecoderAndSanitizer")
            );
            leafs[leafIndex].argumentAddresses[0] = token0[i];
            leafs[leafIndex].argumentAddresses[1] = token1[i];
            leafs[leafIndex].argumentAddresses[2] = getAddress(sourceChain, "boringVault");
            unchecked {
                leafIndex++;
            }
            leafs[leafIndex] = ManageLeaf(
                getAddress(sourceChain, "uniV3Router"),
                false,
                "exactInput((bytes,address,uint256,uint256,uint256))",
                new address[](3),
                string.concat(
                    "Swap ", ERC20(token1[i]).symbol(), " for ", ERC20(token0[i]).symbol(), " using UniswapV3 router"
                ),
                getAddress(sourceChain, "rawDataDecoderAndSanitizer")
            );
            leafs[leafIndex].argumentAddresses[0] = token1[i];
            leafs[leafIndex].argumentAddresses[1] = token0[i];
            leafs[leafIndex].argumentAddresses[2] = getAddress(sourceChain, "boringVault");
        }

        //END FOR LOOP
        //END SWAP ONLY LEAVES

        if (!swap_only) {
            // Decrease liquidity
            unchecked {
                leafIndex++;
            }
            leafs[leafIndex] = ManageLeaf(
                getAddress(sourceChain, "uniswapV3NonFungiblePositionManager"),
                false,
                "decreaseLiquidity((uint256,uint128,uint256,uint256,uint256))",
                new address[](1),
                "Remove liquidity from UniswapV3 position",
                getAddress(sourceChain, "rawDataDecoderAndSanitizer")
            );
            leafs[leafIndex].argumentAddresses[0] = getAddress(sourceChain, "boringVault");

            unchecked {
                leafIndex++;
            }
            leafs[leafIndex] = ManageLeaf(
                getAddress(sourceChain, "uniswapV3NonFungiblePositionManager"),
                false,
                "collect((uint256,address,uint128,uint128))",
                new address[](2),
                "Collect fees from UniswapV3 position",
                getAddress(sourceChain, "rawDataDecoderAndSanitizer")
            );
            leafs[leafIndex].argumentAddresses[0] = getAddress(sourceChain, "boringVault");
            leafs[leafIndex].argumentAddresses[1] = getAddress(sourceChain, "boringVault");

            // burn
            unchecked {
                leafIndex++;
            }
            leafs[leafIndex] = ManageLeaf(
                getAddress(sourceChain, "uniswapV3NonFungiblePositionManager"),
                false,
                "burn(uint256)",
                new address[](0),
                "Burn UniswapV3 position",
                getAddress(sourceChain, "rawDataDecoderAndSanitizer")
            );
        }
    }

    // ========================================= Camelot V3 =========================================

    function _addCamelotV3Leafs(ManageLeaf[] memory leafs, address[] memory token0, address[] memory token1) internal {
        require(token0.length == token1.length, "Token arrays must be of equal length");
        for (uint256 i; i < token0.length; ++i) {
            (token0[i], token1[i]) = token0[i] < token1[i] ? (token0[i], token1[i]) : (token1[i], token0[i]);
            // Approvals
            if (
                !ownerToTokenToSpenderToApprovalInTree[getAddress(sourceChain, "boringVault")][token0[i]][getAddress(
                    sourceChain, "camelotNonFungiblePositionManager"
                )]
            ) {
                unchecked {
                    leafIndex++;
                }
                leafs[leafIndex] = ManageLeaf(
                    token0[i],
                    false,
                    "approve(address,uint256)",
                    new address[](1),
                    string.concat("Approve CamelotV3 NonFungible Position Manager to spend ", ERC20(token0[i]).symbol()),
                    getAddress(sourceChain, "rawDataDecoderAndSanitizer")
                );
                leafs[leafIndex].argumentAddresses[0] = getAddress(sourceChain, "camelotNonFungiblePositionManager");
                ownerToTokenToSpenderToApprovalInTree[getAddress(sourceChain, "boringVault")][token0[i]][getAddress(
                    sourceChain, "camelotNonFungiblePositionManager"
                )] = true;
            }
            if (
                !ownerToTokenToSpenderToApprovalInTree[getAddress(sourceChain, "boringVault")][token1[i]][getAddress(
                    sourceChain, "camelotNonFungiblePositionManager"
                )]
            ) {
                unchecked {
                    leafIndex++;
                }
                leafs[leafIndex] = ManageLeaf(
                    token1[i],
                    false,
                    "approve(address,uint256)",
                    new address[](1),
                    string.concat("Approve CamelotV3 NonFungible Position Manager to spend ", ERC20(token1[i]).symbol()),
                    getAddress(sourceChain, "rawDataDecoderAndSanitizer")
                );
                leafs[leafIndex].argumentAddresses[0] = getAddress(sourceChain, "camelotNonFungiblePositionManager");
                ownerToTokenToSpenderToApprovalInTree[getAddress(sourceChain, "boringVault")][token1[i]][getAddress(
                    sourceChain, "camelotNonFungiblePositionManager"
                )] = true;
            }

            if (
                !ownerToTokenToSpenderToApprovalInTree[getAddress(sourceChain, "boringVault")][token0[i]][getAddress(
                    sourceChain, "camelotRouterV3"
                )]
            ) {
                unchecked {
                    leafIndex++;
                }
                leafs[leafIndex] = ManageLeaf(
                    token0[i],
                    false,
                    "approve(address,uint256)",
                    new address[](1),
                    string.concat("Approve CamelotV3 Router to spend ", ERC20(token0[i]).symbol()),
                    getAddress(sourceChain, "rawDataDecoderAndSanitizer")
                );
                leafs[leafIndex].argumentAddresses[0] = getAddress(sourceChain, "camelotRouterV3");
                ownerToTokenToSpenderToApprovalInTree[getAddress(sourceChain, "boringVault")][token0[i]][getAddress(
                    sourceChain, "camelotRouterV3"
                )] = true;
            }
            if (
                !ownerToTokenToSpenderToApprovalInTree[getAddress(sourceChain, "boringVault")][token1[i]][getAddress(
                    sourceChain, "camelotRouterV3"
                )]
            ) {
                unchecked {
                    leafIndex++;
                }
                leafs[leafIndex] = ManageLeaf(
                    token1[i],
                    false,
                    "approve(address,uint256)",
                    new address[](1),
                    string.concat("Approve CamelotV3 Router to spend ", ERC20(token1[i]).symbol()),
                    getAddress(sourceChain, "rawDataDecoderAndSanitizer")
                );
                leafs[leafIndex].argumentAddresses[0] = getAddress(sourceChain, "camelotRouterV3");
                ownerToTokenToSpenderToApprovalInTree[getAddress(sourceChain, "boringVault")][token1[i]][getAddress(
                    sourceChain, "camelotRouterV3"
                )] = true;
            }

            // Minting
            unchecked {
                leafIndex++;
            }
            leafs[leafIndex] = ManageLeaf(
                getAddress(sourceChain, "camelotNonFungiblePositionManager"),
                false,
                "mint((address,address,int24,int24,uint256,uint256,uint256,uint256,address,uint256))",
                new address[](3),
                string.concat("Mint CamelotV3 ", ERC20(token0[i]).symbol(), " ", ERC20(token1[i]).symbol(), " position"),
                getAddress(sourceChain, "rawDataDecoderAndSanitizer")
            );
            leafs[leafIndex].argumentAddresses[0] = token0[i];
            leafs[leafIndex].argumentAddresses[1] = token1[i];
            leafs[leafIndex].argumentAddresses[2] = getAddress(sourceChain, "boringVault");
            // Increase liquidity
            unchecked {
                leafIndex++;
            }
            leafs[leafIndex] = ManageLeaf(
                getAddress(sourceChain, "camelotNonFungiblePositionManager"),
                false,
                "increaseLiquidity((uint256,uint256,uint256,uint256,uint256,uint256))",
                new address[](4),
                string.concat(
                    "Add liquidity to CamelotV3 ",
                    ERC20(token0[i]).symbol(),
                    " ",
                    ERC20(token1[i]).symbol(),
                    " position"
                ),
                getAddress(sourceChain, "rawDataDecoderAndSanitizer")
            );
            leafs[leafIndex].argumentAddresses[0] = address(0);
            leafs[leafIndex].argumentAddresses[1] = token0[i];
            leafs[leafIndex].argumentAddresses[2] = token1[i];
            leafs[leafIndex].argumentAddresses[3] = getAddress(sourceChain, "boringVault");

            // Swapping to move tick in pool.
            unchecked {
                leafIndex++;
            }
            leafs[leafIndex] = ManageLeaf(
                getAddress(sourceChain, "camelotRouterV3"),
                false,
                "exactInput((bytes,address,uint256,uint256,uint256))",
                new address[](3),
                string.concat(
                    "Swap ", ERC20(token0[i]).symbol(), " for ", ERC20(token1[i]).symbol(), " using CamelotV3 router"
                ),
                getAddress(sourceChain, "rawDataDecoderAndSanitizer")
            );
            leafs[leafIndex].argumentAddresses[0] = token0[i];
            leafs[leafIndex].argumentAddresses[1] = token1[i];
            leafs[leafIndex].argumentAddresses[2] = getAddress(sourceChain, "boringVault");
            unchecked {
                leafIndex++;
            }
            leafs[leafIndex] = ManageLeaf(
                getAddress(sourceChain, "camelotRouterV3"),
                false,
                "exactInput((bytes,address,uint256,uint256,uint256))",
                new address[](3),
                string.concat(
                    "Swap ", ERC20(token1[i]).symbol(), " for ", ERC20(token0[i]).symbol(), " using CamelotV3 router"
                ),
                getAddress(sourceChain, "rawDataDecoderAndSanitizer")
            );
            leafs[leafIndex].argumentAddresses[0] = token1[i];
            leafs[leafIndex].argumentAddresses[1] = token0[i];
            leafs[leafIndex].argumentAddresses[2] = getAddress(sourceChain, "boringVault");
        }
        // Decrease liquidity
        unchecked {
            leafIndex++;
        }
        leafs[leafIndex] = ManageLeaf(
            getAddress(sourceChain, "camelotNonFungiblePositionManager"),
            false,
            "decreaseLiquidity((uint256,uint128,uint256,uint256,uint256))",
            new address[](1),
            "Remove liquidity from CamelotV3 position",
            getAddress(sourceChain, "rawDataDecoderAndSanitizer")
        );
        leafs[leafIndex].argumentAddresses[0] = getAddress(sourceChain, "boringVault");

        unchecked {
            leafIndex++;
        }
        leafs[leafIndex] = ManageLeaf(
            getAddress(sourceChain, "camelotNonFungiblePositionManager"),
            false,
            "collect((uint256,address,uint128,uint128))",
            new address[](2),
            "Collect fees from CamelotV3 position",
            getAddress(sourceChain, "rawDataDecoderAndSanitizer")
        );
        leafs[leafIndex].argumentAddresses[0] = getAddress(sourceChain, "boringVault");
        leafs[leafIndex].argumentAddresses[1] = getAddress(sourceChain, "boringVault");

        // burn
        unchecked {
            leafIndex++;
        }
        leafs[leafIndex] = ManageLeaf(
            getAddress(sourceChain, "camelotNonFungiblePositionManager"),
            false,
            "burn(uint256)",
            new address[](0),
            "Burn CamelotV3 position",
            getAddress(sourceChain, "rawDataDecoderAndSanitizer")
        );
    }

    // ========================================= Balancer V2 Flashloans =========================================

    function _addBalancerFlashloanLeafs(ManageLeaf[] memory leafs, address tokenToFlashloan) internal {
        unchecked {
            leafIndex++;
        }
        leafs[leafIndex] = ManageLeaf(
            getAddress(sourceChain, "managerAddress"),
            false,
            "flashLoan(address,address[],uint256[],bytes)",
            new address[](2),
            string.concat("Flashloan ", ERC20(tokenToFlashloan).symbol(), " from Balancer Vault"),
            getAddress(sourceChain, "rawDataDecoderAndSanitizer")
        );
        leafs[leafIndex].argumentAddresses[0] = getAddress(sourceChain, "managerAddress");
        leafs[leafIndex].argumentAddresses[1] = tokenToFlashloan;
    }

    // ========================================= Pendle Router =========================================
    function _addPendleMarketLeafs(ManageLeaf[] memory leafs, address marketAddress, bool allowLimitOrderFills)
        internal
    {
        PendleMarket market = PendleMarket(marketAddress);
        (address sy, address pt, address yt) = market.readTokens();
        PendleSy SY = PendleSy(sy);
        address[] memory possibleTokensIn = SY.getTokensIn();
        address[] memory possibleTokensOut = SY.getTokensOut();
        string memory underlyingAssetDescriptor;
        {
            // Some pendle markets report underlying assets that are not actually on the source chain, so handle that edge case.
            (, ERC20 underlyingAsset,) = SY.assetInfo();
            if (keccak256(bytes(sourceChain)) == keccak256(bytes(mainnet))) {
                // Underlying asset is a contract on sourceChain.
                underlyingAssetDescriptor = underlyingAsset.symbol();
            } else {
                // Underlying asset is not a contract on targetChain.
                underlyingAssetDescriptor = ERC20(sy).symbol();
            }
        }
        // Approve router to spend all tokens in, skipping zero addresses.
        for (uint256 i; i < possibleTokensIn.length; ++i) {
            if (
                possibleTokensIn[i] != address(0)
                    && !ownerToTokenToSpenderToApprovalInTree[getAddress(sourceChain, "boringVault")][possibleTokensIn[i]][getAddress(
                        sourceChain, "pendleRouter"
                    )]
            ) {
                ERC20 tokenIn = ERC20(possibleTokensIn[i]);
                unchecked {
                    leafIndex++;
                }
                leafs[leafIndex] = ManageLeaf(
                    possibleTokensIn[i],
                    false,
                    "approve(address,uint256)",
                    new address[](1),
                    string.concat("Approve Pendle router to spend ", tokenIn.symbol()),
                    getAddress(sourceChain, "rawDataDecoderAndSanitizer")
                );
                leafs[leafIndex].argumentAddresses[0] = getAddress(sourceChain, "pendleRouter");
                ownerToTokenToSpenderToApprovalInTree[getAddress(sourceChain, "boringVault")][possibleTokensIn[i]][getAddress(
                    sourceChain, "pendleRouter"
                )] = true;
            }
        }
        // Approve router to spend LP, SY, PT, YT
        unchecked {
            leafIndex++;
        }
        leafs[leafIndex] = ManageLeaf(
            marketAddress,
            false,
            "approve(address,uint256)",
            new address[](1),
            string.concat("Approve Pendle router to spend LP-", underlyingAssetDescriptor),
            getAddress(sourceChain, "rawDataDecoderAndSanitizer")
        );
        leafs[leafIndex].argumentAddresses[0] = getAddress(sourceChain, "pendleRouter");
        unchecked {
            leafIndex++;
        }
        leafs[leafIndex] = ManageLeaf(
            sy,
            false,
            "approve(address,uint256)",
            new address[](1),
            string.concat("Approve Pendle router to spend ", ERC20(sy).symbol()),
            getAddress(sourceChain, "rawDataDecoderAndSanitizer")
        );
        leafs[leafIndex].argumentAddresses[0] = getAddress(sourceChain, "pendleRouter");
        unchecked {
            leafIndex++;
        }
        leafs[leafIndex] = ManageLeaf(
            pt,
            false,
            "approve(address,uint256)",
            new address[](1),
            string.concat("Approve Pendle router to spend ", ERC20(pt).symbol()),
            getAddress(sourceChain, "rawDataDecoderAndSanitizer")
        );
        leafs[leafIndex].argumentAddresses[0] = getAddress(sourceChain, "pendleRouter");
        unchecked {
            leafIndex++;
        }
        leafs[leafIndex] = ManageLeaf(
            yt,
            false,
            "approve(address,uint256)",
            new address[](1),
            string.concat("Approve Pendle router to spend ", ERC20(yt).symbol()),
            getAddress(sourceChain, "rawDataDecoderAndSanitizer")
        );
        leafs[leafIndex].argumentAddresses[0] = getAddress(sourceChain, "pendleRouter");
        // Mint SY using input token.
        for (uint256 i; i < possibleTokensIn.length; ++i) {
            if (possibleTokensIn[i] != address(0)) {
                unchecked {
                    leafIndex++;
                }
                leafs[leafIndex] = ManageLeaf(
                    getAddress(sourceChain, "pendleRouter"),
                    false,
                    "mintSyFromToken(address,address,uint256,(address,uint256,address,address,(uint8,address,bytes,bool)))",
                    new address[](6),
                    string.concat("Mint ", ERC20(sy).symbol(), " using ", ERC20(possibleTokensIn[i]).symbol()),
                    getAddress(sourceChain, "rawDataDecoderAndSanitizer")
                );
                leafs[leafIndex].argumentAddresses[0] = getAddress(sourceChain, "boringVault");
                leafs[leafIndex].argumentAddresses[1] = sy;
                leafs[leafIndex].argumentAddresses[2] = possibleTokensIn[i];
                leafs[leafIndex].argumentAddresses[3] = possibleTokensIn[i];
                leafs[leafIndex].argumentAddresses[4] = address(0);
                leafs[leafIndex].argumentAddresses[5] = address(0);
            }
        }
        // Mint PT and YT using SY.
        unchecked {
            leafIndex++;
        }
        leafs[leafIndex] = ManageLeaf(
            getAddress(sourceChain, "pendleRouter"),
            false,
            "mintPyFromSy(address,address,uint256,uint256)",
            new address[](2),
            string.concat("Mint ", ERC20(pt).symbol(), " and ", ERC20(yt).symbol(), " from ", ERC20(sy).symbol()),
            getAddress(sourceChain, "rawDataDecoderAndSanitizer")
        );
        leafs[leafIndex].argumentAddresses[0] = getAddress(sourceChain, "boringVault");
        leafs[leafIndex].argumentAddresses[1] = yt;
        // Swap between PT and YT.
        unchecked {
            leafIndex++;
        }
        leafs[leafIndex] = ManageLeaf(
            getAddress(sourceChain, "pendleRouter"),
            false,
            "swapExactYtForPt(address,address,uint256,uint256,(uint256,uint256,uint256,uint256,uint256))",
            new address[](2),
            string.concat("Swap ", ERC20(yt).symbol(), " for ", ERC20(pt).symbol()),
            getAddress(sourceChain, "rawDataDecoderAndSanitizer")
        );
        leafs[leafIndex].argumentAddresses[0] = getAddress(sourceChain, "boringVault");
        leafs[leafIndex].argumentAddresses[1] = marketAddress;
        unchecked {
            leafIndex++;
        }
        leafs[leafIndex] = ManageLeaf(
            getAddress(sourceChain, "pendleRouter"),
            false,
            "swapExactPtForYt(address,address,uint256,uint256,(uint256,uint256,uint256,uint256,uint256))",
            new address[](2),
            string.concat("Swap ", ERC20(pt).symbol(), " for ", ERC20(yt).symbol()),
            getAddress(sourceChain, "rawDataDecoderAndSanitizer")
        );
        leafs[leafIndex].argumentAddresses[0] = getAddress(sourceChain, "boringVault");
        leafs[leafIndex].argumentAddresses[1] = marketAddress;
        // Manage Liquidity.
        unchecked {
            leafIndex++;
        }
        leafs[leafIndex] = ManageLeaf(
            getAddress(sourceChain, "pendleRouter"),
            false,
            "addLiquidityDualSyAndPt(address,address,uint256,uint256,uint256)",
            new address[](2),
            string.concat(
                "Mint LP-", underlyingAssetDescriptor, " using ", ERC20(sy).symbol(), " and ", ERC20(pt).symbol()
            ),
            getAddress(sourceChain, "rawDataDecoderAndSanitizer")
        );
        leafs[leafIndex].argumentAddresses[0] = getAddress(sourceChain, "boringVault");
        leafs[leafIndex].argumentAddresses[1] = marketAddress;
        unchecked {
            leafIndex++;
        }
        leafs[leafIndex] = ManageLeaf(
            getAddress(sourceChain, "pendleRouter"),
            false,
            "removeLiquidityDualSyAndPt(address,address,uint256,uint256,uint256)",
            new address[](2),
            string.concat(
                "Burn LP-", underlyingAssetDescriptor, " for ", ERC20(sy).symbol(), " and ", ERC20(pt).symbol()
            ),
            getAddress(sourceChain, "rawDataDecoderAndSanitizer")
        );
        leafs[leafIndex].argumentAddresses[0] = getAddress(sourceChain, "boringVault");
        leafs[leafIndex].argumentAddresses[1] = marketAddress;
        // Burn PT and YT for SY.
        unchecked {
            leafIndex++;
        }
        leafs[leafIndex] = ManageLeaf(
            getAddress(sourceChain, "pendleRouter"),
            false,
            "redeemPyToSy(address,address,uint256,uint256)",
            new address[](2),
            string.concat("Burn ", ERC20(pt).symbol(), " and ", ERC20(yt).symbol(), " for ", ERC20(sy).symbol()),
            getAddress(sourceChain, "rawDataDecoderAndSanitizer")
        );
        leafs[leafIndex].argumentAddresses[0] = getAddress(sourceChain, "boringVault");
        leafs[leafIndex].argumentAddresses[1] = yt;
        // Redeem SY for output token.
        for (uint256 i; i < possibleTokensOut.length; ++i) {
            if (possibleTokensOut[i] != address(0)) {
                unchecked {
                    leafIndex++;
                }
                leafs[leafIndex] = ManageLeaf(
                    getAddress(sourceChain, "pendleRouter"),
                    false,
                    "redeemSyToToken(address,address,uint256,(address,uint256,address,address,(uint8,address,bytes,bool)))",
                    new address[](6),
                    string.concat("Burn ", ERC20(sy).symbol(), " for ", ERC20(possibleTokensOut[i]).symbol()),
                    getAddress(sourceChain, "rawDataDecoderAndSanitizer")
                );
                leafs[leafIndex].argumentAddresses[0] = getAddress(sourceChain, "boringVault");
                leafs[leafIndex].argumentAddresses[1] = sy;
                leafs[leafIndex].argumentAddresses[2] = possibleTokensOut[i];
                leafs[leafIndex].argumentAddresses[3] = possibleTokensOut[i];
                leafs[leafIndex].argumentAddresses[4] = address(0);
                leafs[leafIndex].argumentAddresses[5] = address(0);
            }
        }
        // Harvest rewards.
        unchecked {
            leafIndex++;
        }
        leafs[leafIndex] = ManageLeaf(
            getAddress(sourceChain, "pendleRouter"),
            false,
            "redeemDueInterestAndRewards(address,address[],address[],address[])",
            new address[](4),
            string.concat("Redeem due interest and rewards for ", underlyingAssetDescriptor, " Pendle"),
            getAddress(sourceChain, "rawDataDecoderAndSanitizer")
        );
        leafs[leafIndex].argumentAddresses[0] = getAddress(sourceChain, "boringVault");
        leafs[leafIndex].argumentAddresses[1] = sy;
        leafs[leafIndex].argumentAddresses[2] = yt;
        leafs[leafIndex].argumentAddresses[3] = marketAddress;

        // Swap between SY and PT
        unchecked {
            leafIndex++;
        }
        leafs[leafIndex] = ManageLeaf(
            getAddress(sourceChain, "pendleRouter"),
            false,
            "swapExactSyForPt(address,address,uint256,uint256,(uint256,uint256,uint256,uint256,uint256),(address,uint256,((uint256,uint256,uint256,uint8,address,address,address,address,uint256,uint256,uint256,bytes),bytes,uint256)[],((uint256,uint256,uint256,uint8,address,address,address,address,uint256,uint256,uint256,bytes),bytes,uint256)[],bytes))",
            new address[](2),
            string.concat("Swap ", ERC20(sy).symbol(), " for ", ERC20(pt).symbol()),
            getAddress(sourceChain, "rawDataDecoderAndSanitizer")
        );
        leafs[leafIndex].argumentAddresses[0] = getAddress(sourceChain, "boringVault");
        leafs[leafIndex].argumentAddresses[1] = marketAddress;
        unchecked {
            leafIndex++;
        }
        leafs[leafIndex] = ManageLeaf(
            getAddress(sourceChain, "pendleRouter"),
            false,
            "swapExactPtForSy(address,address,uint256,uint256,(address,uint256,((uint256,uint256,uint256,uint8,address,address,address,address,uint256,uint256,uint256,bytes),bytes,uint256)[],((uint256,uint256,uint256,uint8,address,address,address,address,uint256,uint256,uint256,bytes),bytes,uint256)[],bytes))",
            new address[](2),
            string.concat("Swap ", ERC20(pt).symbol(), " for ", ERC20(sy).symbol()),
            getAddress(sourceChain, "rawDataDecoderAndSanitizer")
        );
        leafs[leafIndex].argumentAddresses[0] = getAddress(sourceChain, "boringVault");
        leafs[leafIndex].argumentAddresses[1] = marketAddress;

        // Swap between SY and YT
        unchecked {
            leafIndex++;
        }
        leafs[leafIndex] = ManageLeaf(
            getAddress(sourceChain, "pendleRouter"),
            false,
            "swapExactSyForYt(address,address,uint256,uint256,(uint256,uint256,uint256,uint256,uint256),(address,uint256,((uint256,uint256,uint256,uint8,address,address,address,address,uint256,uint256,uint256,bytes),bytes,uint256)[],((uint256,uint256,uint256,uint8,address,address,address,address,uint256,uint256,uint256,bytes),bytes,uint256)[],bytes))",
            new address[](2),
            string.concat("Swap ", ERC20(sy).symbol(), " for ", ERC20(yt).symbol()),
            getAddress(sourceChain, "rawDataDecoderAndSanitizer")
        );
        leafs[leafIndex].argumentAddresses[0] = getAddress(sourceChain, "boringVault");
        leafs[leafIndex].argumentAddresses[1] = marketAddress;
        unchecked {
            leafIndex++;
        }
        leafs[leafIndex] = ManageLeaf(
            getAddress(sourceChain, "pendleRouter"),
            false,
            "swapExactYtForSy(address,address,uint256,uint256,(address,uint256,((uint256,uint256,uint256,uint8,address,address,address,address,uint256,uint256,uint256,bytes),bytes,uint256)[],((uint256,uint256,uint256,uint8,address,address,address,address,uint256,uint256,uint256,bytes),bytes,uint256)[],bytes))",
            new address[](2),
            string.concat("Swap ", ERC20(yt).symbol(), " for ", ERC20(sy).symbol()),
            getAddress(sourceChain, "rawDataDecoderAndSanitizer")
        );
        leafs[leafIndex].argumentAddresses[0] = getAddress(sourceChain, "boringVault");
        leafs[leafIndex].argumentAddresses[1] = marketAddress;

        if (allowLimitOrderFills) {
            // Re-add the swap between SY and PT and YT leaves, but add in the limit order router, and YT in the argumentAddresses.
            unchecked {
                leafIndex++;
            }
            leafs[leafIndex] = ManageLeaf(
                getAddress(sourceChain, "pendleRouter"),
                false,
                "swapExactSyForPt(address,address,uint256,uint256,(uint256,uint256,uint256,uint256,uint256),(address,uint256,((uint256,uint256,uint256,uint8,address,address,address,address,uint256,uint256,uint256,bytes),bytes,uint256)[],((uint256,uint256,uint256,uint8,address,address,address,address,uint256,uint256,uint256,bytes),bytes,uint256)[],bytes))",
                new address[](4),
                string.concat("Swap ", ERC20(sy).symbol(), " for ", ERC20(pt).symbol(), " with limit orders"),
                getAddress(sourceChain, "rawDataDecoderAndSanitizer")
            );
            leafs[leafIndex].argumentAddresses[0] = getAddress(sourceChain, "boringVault");
            leafs[leafIndex].argumentAddresses[1] = marketAddress;
            leafs[leafIndex].argumentAddresses[2] = getAddress(sourceChain, "pendleLimitOrderRouter");
            leafs[leafIndex].argumentAddresses[3] = yt;
            unchecked {
                leafIndex++;
            }
            leafs[leafIndex] = ManageLeaf(
                getAddress(sourceChain, "pendleRouter"),
                false,
                "swapExactPtForSy(address,address,uint256,uint256,(address,uint256,((uint256,uint256,uint256,uint8,address,address,address,address,uint256,uint256,uint256,bytes),bytes,uint256)[],((uint256,uint256,uint256,uint8,address,address,address,address,uint256,uint256,uint256,bytes),bytes,uint256)[],bytes))",
                new address[](4),
                string.concat("Swap ", ERC20(pt).symbol(), " for ", ERC20(sy).symbol(), " with limit orders"),
                getAddress(sourceChain, "rawDataDecoderAndSanitizer")
            );
            leafs[leafIndex].argumentAddresses[0] = getAddress(sourceChain, "boringVault");
            leafs[leafIndex].argumentAddresses[1] = marketAddress;
            leafs[leafIndex].argumentAddresses[2] = getAddress(sourceChain, "pendleLimitOrderRouter");
            leafs[leafIndex].argumentAddresses[3] = yt;

            unchecked {
                leafIndex++;
            }
            leafs[leafIndex] = ManageLeaf(
                getAddress(sourceChain, "pendleRouter"),
                false,
                "swapExactSyForYt(address,address,uint256,uint256,(uint256,uint256,uint256,uint256,uint256),(address,uint256,((uint256,uint256,uint256,uint8,address,address,address,address,uint256,uint256,uint256,bytes),bytes,uint256)[],((uint256,uint256,uint256,uint8,address,address,address,address,uint256,uint256,uint256,bytes),bytes,uint256)[],bytes))",
                new address[](4),
                string.concat("Swap ", ERC20(sy).symbol(), " for ", ERC20(yt).symbol(), " with limit orders"),
                getAddress(sourceChain, "rawDataDecoderAndSanitizer")
            );
            leafs[leafIndex].argumentAddresses[0] = getAddress(sourceChain, "boringVault");
            leafs[leafIndex].argumentAddresses[1] = marketAddress;
            leafs[leafIndex].argumentAddresses[2] = getAddress(sourceChain, "pendleLimitOrderRouter");
            leafs[leafIndex].argumentAddresses[3] = yt;
            unchecked {
                leafIndex++;
            }
            leafs[leafIndex] = ManageLeaf(
                getAddress(sourceChain, "pendleRouter"),
                false,
                "swapExactYtForSy(address,address,uint256,uint256,(address,uint256,((uint256,uint256,uint256,uint8,address,address,address,address,uint256,uint256,uint256,bytes),bytes,uint256)[],((uint256,uint256,uint256,uint8,address,address,address,address,uint256,uint256,uint256,bytes),bytes,uint256)[],bytes))",
                new address[](4),
                string.concat("Swap ", ERC20(yt).symbol(), " for ", ERC20(sy).symbol(), " with limit orders"),
                getAddress(sourceChain, "rawDataDecoderAndSanitizer")
            );
            leafs[leafIndex].argumentAddresses[0] = getAddress(sourceChain, "boringVault");
            leafs[leafIndex].argumentAddresses[1] = marketAddress;
            leafs[leafIndex].argumentAddresses[2] = getAddress(sourceChain, "pendleLimitOrderRouter");
            leafs[leafIndex].argumentAddresses[3] = yt;

            _addPendleLimitOrderLeafs(leafs, marketAddress);
        }
    }

    // ========================================= Pendle Limit Order =========================================

    function _addPendleLimitOrderLeafs(ManageLeaf[] memory leafs, address marketAddress) internal {
        // Approve Limit Order Router to spend yt, pt and sy.
        PendleMarket market = PendleMarket(marketAddress);
        (address sy, address pt, address yt) = market.readTokens();

        if (
            !ownerToTokenToSpenderToApprovalInTree[getAddress(sourceChain, "boringVault")][yt][getAddress(
                sourceChain, "pendleLimitOrderRouter"
            )]
        ) {
            unchecked {
                leafIndex++;
            }
            leafs[leafIndex] = ManageLeaf(
                yt,
                false,
                "approve(address,uint256)",
                new address[](1),
                string.concat("Approve Pendle Limit Order Router to spend ", ERC20(yt).symbol()),
                getAddress(sourceChain, "rawDataDecoderAndSanitizer")
            );
            leafs[leafIndex].argumentAddresses[0] = getAddress(sourceChain, "pendleLimitOrderRouter");
            ownerToTokenToSpenderToApprovalInTree[getAddress(sourceChain, "boringVault")][yt][getAddress(
                sourceChain, "pendleLimitOrderRouter"
            )] = true;
        }

        if (
            !ownerToTokenToSpenderToApprovalInTree[getAddress(sourceChain, "boringVault")][pt][getAddress(
                sourceChain, "pendleLimitOrderRouter"
            )]
        ) {
            unchecked {
                leafIndex++;
            }
            leafs[leafIndex] = ManageLeaf(
                pt,
                false,
                "approve(address,uint256)",
                new address[](1),
                string.concat("Approve Pendle Limit Order Router to spend ", ERC20(pt).symbol()),
                getAddress(sourceChain, "rawDataDecoderAndSanitizer")
            );
            leafs[leafIndex].argumentAddresses[0] = getAddress(sourceChain, "pendleLimitOrderRouter");
            ownerToTokenToSpenderToApprovalInTree[getAddress(sourceChain, "boringVault")][pt][getAddress(
                sourceChain, "pendleLimitOrderRouter"
            )] = true;
        }

        if (
            !ownerToTokenToSpenderToApprovalInTree[getAddress(sourceChain, "boringVault")][sy][getAddress(
                sourceChain, "pendleLimitOrderRouter"
            )]
        ) {
            unchecked {
                leafIndex++;
            }
            leafs[leafIndex] = ManageLeaf(
                sy,
                false,
                "approve(address,uint256)",
                new address[](1),
                string.concat("Approve Pendle Limit Order Router to spend ", ERC20(sy).symbol()),
                getAddress(sourceChain, "rawDataDecoderAndSanitizer")
            );
            leafs[leafIndex].argumentAddresses[0] = getAddress(sourceChain, "pendleLimitOrderRouter");
            ownerToTokenToSpenderToApprovalInTree[getAddress(sourceChain, "boringVault")][sy][getAddress(
                sourceChain, "pendleLimitOrderRouter"
            )] = true;
        }

        // Add fill leaf.
        unchecked {
            leafIndex++;
        }
        leafs[leafIndex] = ManageLeaf(
            getAddress(sourceChain, "pendleLimitOrderRouter"),
            false,
            "fill(((uint256,uint256,uint256,uint8,address,address,address,address,uint256,uint256,uint256,bytes),bytes,uint256)[],address,uint256,bytes,bytes)",
            new address[](2),
            string.concat("Fill Limit orders for ", ERC20(sy).symbol(), " Pendle market"),
            getAddress(sourceChain, "rawDataDecoderAndSanitizer")
        );
        leafs[leafIndex].argumentAddresses[0] = getAddress(sourceChain, "boringVault");
        leafs[leafIndex].argumentAddresses[1] = yt;
    }

    // ========================================= Balancer =========================================

    function _addBalancerLeafs(ManageLeaf[] memory leafs, bytes32 poolId, address gauge) internal {
        BalancerVault bv = BalancerVault(getAddress(sourceChain, "balancerVault"));

        (ERC20[] memory tokens,,) = bv.getPoolTokens(poolId);
        address pool = _getPoolAddressFromPoolId(poolId);
        uint256 tokenCount;
        for (uint256 i; i < tokens.length; i++) {
            if (
                address(tokens[i]) != pool
                    && !ownerToTokenToSpenderToApprovalInTree[getAddress(sourceChain, "boringVault")][address(tokens[i])][getAddress(
                        sourceChain, "balancerVault"
                    )]
            ) {
                unchecked {
                    leafIndex++;
                }
                leafs[leafIndex] = ManageLeaf(
                    address(tokens[i]),
                    false,
                    "approve(address,uint256)",
                    new address[](1),
                    string.concat("Approve Balancer Vault to spend ", tokens[i].symbol()),
                    getAddress(sourceChain, "rawDataDecoderAndSanitizer")
                );
                leafs[leafIndex].argumentAddresses[0] = getAddress(sourceChain, "balancerVault");
                ownerToTokenToSpenderToApprovalInTree[getAddress(sourceChain, "boringVault")][address(tokens[i])][getAddress(
                    sourceChain, "balancerVault"
                )] = true;
            }
            tokenCount++;
        }

        // Approve gauge.
        if (gauge != address(0)) {
            if (!ownerToTokenToSpenderToApprovalInTree[getAddress(sourceChain, "boringVault")][pool][gauge]) {
                unchecked {
                    leafIndex++;
                }
                leafs[leafIndex] = ManageLeaf(
                    pool,
                    false,
                    "approve(address,uint256)",
                    new address[](1),
                    string.concat("Approve Balancer gauge to spend ", ERC20(pool).symbol()),
                    getAddress(sourceChain, "rawDataDecoderAndSanitizer")
                );
                leafs[leafIndex].argumentAddresses[0] = gauge;
                ownerToTokenToSpenderToApprovalInTree[getAddress(sourceChain, "boringVault")][pool][gauge] = true;
            }
        }

        address[] memory addressArguments = new address[](3 + tokenCount);
        addressArguments[0] = pool;
        addressArguments[1] = getAddress(sourceChain, "boringVault");
        addressArguments[2] = getAddress(sourceChain, "boringVault");
        // uint256 j;
        for (uint256 i; i < tokens.length; i++) {
            // if (address(tokens[i]) == pool) continue;
            addressArguments[3 + i] = address(tokens[i]);
            // j++;
        }

        // Join pool
        unchecked {
            leafIndex++;
        }
        leafs[leafIndex] = ManageLeaf(
            getAddress(sourceChain, "balancerVault"),
            false,
            "joinPool(bytes32,address,address,(address[],uint256[],bytes,bool))",
            new address[](addressArguments.length),
            string.concat("Join Balancer pool ", ERC20(pool).symbol()),
            getAddress(sourceChain, "rawDataDecoderAndSanitizer")
        );
        for (uint256 i; i < addressArguments.length; i++) {
            leafs[leafIndex].argumentAddresses[i] = addressArguments[i];
        }

        // Exit pool
        unchecked {
            leafIndex++;
        }
        leafs[leafIndex] = ManageLeaf(
            getAddress(sourceChain, "balancerVault"),
            false,
            "exitPool(bytes32,address,address,(address[],uint256[],bytes,bool))",
            new address[](addressArguments.length),
            string.concat("Exit Balancer pool ", ERC20(pool).symbol()),
            getAddress(sourceChain, "rawDataDecoderAndSanitizer")
        );
        for (uint256 i; i < addressArguments.length; i++) {
            leafs[leafIndex].argumentAddresses[i] = addressArguments[i];
        }

        // Deposit into gauge.
        if (gauge != address(0)) {
            unchecked {
                leafIndex++;
            }
            leafs[leafIndex] = ManageLeaf(
                gauge,
                false,
                "deposit(uint256,address)",
                new address[](1),
                string.concat("Deposit ", ERC20(pool).symbol(), " into Balancer gauge"),
                getAddress(sourceChain, "rawDataDecoderAndSanitizer")
            );
            leafs[leafIndex].argumentAddresses[0] = getAddress(sourceChain, "boringVault");

            // Withdraw from gauge.
            unchecked {
                leafIndex++;
            }
            leafs[leafIndex] = ManageLeaf(
                gauge,
                false,
                "withdraw(uint256)",
                new address[](0),
                string.concat("Withdraw ", ERC20(pool).symbol(), " from Balancer gauge"),
                getAddress(sourceChain, "rawDataDecoderAndSanitizer")
            );

            if (keccak256(abi.encode(sourceChain)) == keccak256(abi.encode(mainnet))) {
                // Mint rewards.
                unchecked {
                    leafIndex++;
                }
                leafs[leafIndex] = ManageLeaf(
                    getAddress(sourceChain, "minter"),
                    false,
                    "mint(address)",
                    new address[](1),
                    string.concat("Mint rewards from Balancer gauge"),
                    getAddress(sourceChain, "rawDataDecoderAndSanitizer")
                );
                leafs[leafIndex].argumentAddresses[0] = gauge;
            } else {
                // Call claim_rewards(address) on gauge.
                unchecked {
                    leafIndex++;
                }
                leafs[leafIndex] = ManageLeaf(
                    gauge,
                    false,
                    "claim_rewards(address)",
                    new address[](1),
                    string.concat("Claim rewards from Balancer gauge"),
                    getAddress(sourceChain, "rawDataDecoderAndSanitizer")
                );
                leafs[leafIndex].argumentAddresses[0] = getAddress(sourceChain, "boringVault");
            }
        }
    }

    // ========================================= Aura =========================================

    function _addAuraLeafs(ManageLeaf[] memory leafs, address auraDeposit) internal {
        ERC4626 auraVault = ERC4626(auraDeposit);
        ERC20 bpt = auraVault.asset();

        // Approve vault to spend BPT.
        if (!ownerToTokenToSpenderToApprovalInTree[getAddress(sourceChain, "boringVault")][address(bpt)][auraDeposit]) {
            unchecked {
                leafIndex++;
            }
            leafs[leafIndex] = ManageLeaf(
                address(bpt),
                false,
                "approve(address,uint256)",
                new address[](1),
                string.concat("Approve ", auraVault.symbol(), " to spend ", bpt.symbol()),
                getAddress(sourceChain, "rawDataDecoderAndSanitizer")
            );
            leafs[leafIndex].argumentAddresses[0] = auraDeposit;
            ownerToTokenToSpenderToApprovalInTree[getAddress(sourceChain, "boringVault")][address(bpt)][auraDeposit] =
                true;
        }

        // Deposit BPT into Aura vault.
        unchecked {
            leafIndex++;
        }
        leafs[leafIndex] = ManageLeaf(
            auraDeposit,
            false,
            "deposit(uint256,address)",
            new address[](1),
            string.concat("Deposit ", bpt.symbol(), " into ", auraVault.symbol()),
            getAddress(sourceChain, "rawDataDecoderAndSanitizer")
        );
        leafs[leafIndex].argumentAddresses[0] = getAddress(sourceChain, "boringVault");

        // Withdraw BPT from Aura vault.
        unchecked {
            leafIndex++;
        }
        leafs[leafIndex] = ManageLeaf(
            auraDeposit,
            false,
            "withdraw(uint256,address,address)",
            new address[](2),
            string.concat("Withdraw ", bpt.symbol(), " from ", auraVault.symbol()),
            getAddress(sourceChain, "rawDataDecoderAndSanitizer")
        );
        leafs[leafIndex].argumentAddresses[0] = getAddress(sourceChain, "boringVault");
        leafs[leafIndex].argumentAddresses[1] = getAddress(sourceChain, "boringVault");

        // Call getReward.
        unchecked {
            leafIndex++;
        }
        leafs[leafIndex] = ManageLeaf(
            auraDeposit,
            false,
            "getReward(address,bool)",
            new address[](1),
            string.concat("Get rewards from ", auraVault.symbol()),
            getAddress(sourceChain, "rawDataDecoderAndSanitizer")
        );
        leafs[leafIndex].argumentAddresses[0] = getAddress(sourceChain, "boringVault");
    }

    // ========================================= MorphoBlue =========================================

    function _addMorphoBlueSupplyLeafs(ManageLeaf[] memory leafs, bytes32 marketId) internal {
        IMB.MarketParams memory marketParams = IMB(getAddress(sourceChain, "morphoBlue")).idToMarketParams(marketId);
        ERC20 loanToken = ERC20(marketParams.loanToken);
        ERC20 collateralToken = ERC20(marketParams.collateralToken);
        uint256 leftSideLLTV = marketParams.lltv / 1e16;
        uint256 rightSideLLTV = (marketParams.lltv / 1e14) % 100;
        string memory morphoBlueMarketName = string.concat(
            "MorphoBlue ",
            collateralToken.symbol(),
            "/",
            loanToken.symbol(),
            " ",
            vm.toString(leftSideLLTV),
            ".",
            vm.toString(rightSideLLTV),
            " LLTV market"
        );
        // Add approval leaf if not already added
        if (
            !ownerToTokenToSpenderToApprovalInTree[getAddress(sourceChain, "boringVault")][marketParams.loanToken][getAddress(
                sourceChain, "morphoBlue"
            )]
        ) {
            unchecked {
                leafIndex++;
            }
            leafs[leafIndex] = ManageLeaf(
                marketParams.loanToken,
                false,
                "approve(address,uint256)",
                new address[](1),
                string.concat("Approve MorhoBlue to spend ", loanToken.symbol()),
                getAddress(sourceChain, "rawDataDecoderAndSanitizer")
            );
            leafs[leafIndex].argumentAddresses[0] = getAddress(sourceChain, "morphoBlue");
            ownerToTokenToSpenderToApprovalInTree[getAddress(sourceChain, "boringVault")][marketParams.loanToken][getAddress(
                sourceChain, "morphoBlue"
            )] = true;
        }
        unchecked {
            leafIndex++;
        }
        leafs[leafIndex] = ManageLeaf(
            getAddress(sourceChain, "morphoBlue"),
            false,
            "supply((address,address,address,address,uint256),uint256,uint256,address,bytes)",
            new address[](5),
            string.concat("Supply ", loanToken.symbol(), " to ", morphoBlueMarketName),
            getAddress(sourceChain, "rawDataDecoderAndSanitizer")
        );
        leafs[leafIndex].argumentAddresses[0] = marketParams.loanToken;
        leafs[leafIndex].argumentAddresses[1] = marketParams.collateralToken;
        leafs[leafIndex].argumentAddresses[2] = marketParams.oracle;
        leafs[leafIndex].argumentAddresses[3] = marketParams.irm;
        leafs[leafIndex].argumentAddresses[4] = getAddress(sourceChain, "boringVault");
        unchecked {
            leafIndex++;
        }
        leafs[leafIndex] = ManageLeaf(
            getAddress(sourceChain, "morphoBlue"),
            false,
            "withdraw((address,address,address,address,uint256),uint256,uint256,address,address)",
            new address[](6),
            string.concat("Withdraw ", loanToken.symbol(), " from ", morphoBlueMarketName),
            getAddress(sourceChain, "rawDataDecoderAndSanitizer")
        );
        leafs[leafIndex].argumentAddresses[0] = marketParams.loanToken;
        leafs[leafIndex].argumentAddresses[1] = marketParams.collateralToken;
        leafs[leafIndex].argumentAddresses[2] = marketParams.oracle;
        leafs[leafIndex].argumentAddresses[3] = marketParams.irm;
        leafs[leafIndex].argumentAddresses[4] = getAddress(sourceChain, "boringVault");
        leafs[leafIndex].argumentAddresses[5] = getAddress(sourceChain, "boringVault");
    }

    function _addMorphoBlueCollateralLeafs(ManageLeaf[] memory leafs, bytes32 marketId) internal {
        IMB.MarketParams memory marketParams = IMB(getAddress(sourceChain, "morphoBlue")).idToMarketParams(marketId);
        ERC20 loanToken = ERC20(marketParams.loanToken);
        ERC20 collateralToken = ERC20(marketParams.collateralToken);
        uint256 leftSideLLTV = marketParams.lltv / 1e16;
        uint256 rightSideLLTV = (marketParams.lltv / 1e14) % 100;
        string memory morphoBlueMarketName = string.concat(
            "MorphoBlue ",
            collateralToken.symbol(),
            "/",
            loanToken.symbol(),
            " ",
            vm.toString(leftSideLLTV),
            ".",
            vm.toString(rightSideLLTV),
            " LLTV market"
        );
        // Approve MorphoBlue to spend collateral.
        if (
            !ownerToTokenToSpenderToApprovalInTree[getAddress(sourceChain, "boringVault")][marketParams.collateralToken][getAddress(
                sourceChain, "morphoBlue"
            )]
        ) {
            unchecked {
                leafIndex++;
            }
            leafs[leafIndex] = ManageLeaf(
                marketParams.collateralToken,
                false,
                "approve(address,uint256)",
                new address[](1),
                string.concat("Approve MorhoBlue to spend ", collateralToken.symbol()),
                getAddress(sourceChain, "rawDataDecoderAndSanitizer")
            );
            leafs[leafIndex].argumentAddresses[0] = getAddress(sourceChain, "morphoBlue");
            ownerToTokenToSpenderToApprovalInTree[getAddress(sourceChain, "boringVault")][marketParams.collateralToken][getAddress(
                sourceChain, "morphoBlue"
            )] = true;
        }
        // Approve morpho blue to spend loan token.
        if (
            !ownerToTokenToSpenderToApprovalInTree[getAddress(sourceChain, "boringVault")][marketParams.collateralToken][getAddress(
                sourceChain, "morphoBlue"
            )]
        ) {
            unchecked {
                leafIndex++;
            }
            leafs[leafIndex] = ManageLeaf(
                marketParams.loanToken,
                false,
                "approve(address,uint256)",
                new address[](1),
                string.concat("Approve MorhoBlue to spend ", loanToken.symbol()),
                getAddress(sourceChain, "rawDataDecoderAndSanitizer")
            );
            leafs[leafIndex].argumentAddresses[0] = getAddress(sourceChain, "morphoBlue");
            ownerToTokenToSpenderToApprovalInTree[getAddress(sourceChain, "boringVault")][marketParams.loanToken][getAddress(
                sourceChain, "morphoBlue"
            )] = true;
        }
        // Supply collateral to MorphoBlue.
        unchecked {
            leafIndex++;
        }
        leafs[leafIndex] = ManageLeaf(
            getAddress(sourceChain, "morphoBlue"),
            false,
            "supplyCollateral((address,address,address,address,uint256),uint256,address,bytes)",
            new address[](5),
            string.concat("Supply ", collateralToken.symbol(), " to ", morphoBlueMarketName),
            getAddress(sourceChain, "rawDataDecoderAndSanitizer")
        );
        leafs[leafIndex].argumentAddresses[0] = marketParams.loanToken;
        leafs[leafIndex].argumentAddresses[1] = marketParams.collateralToken;
        leafs[leafIndex].argumentAddresses[2] = marketParams.oracle;
        leafs[leafIndex].argumentAddresses[3] = marketParams.irm;
        leafs[leafIndex].argumentAddresses[4] = getAddress(sourceChain, "boringVault");

        // Borrow loan token from MorphoBlue.
        unchecked {
            leafIndex++;
        }
        leafs[leafIndex] = ManageLeaf(
            getAddress(sourceChain, "morphoBlue"),
            false,
            "borrow((address,address,address,address,uint256),uint256,uint256,address,address)",
            new address[](6),
            string.concat("Borrow ", loanToken.symbol(), " from ", morphoBlueMarketName),
            getAddress(sourceChain, "rawDataDecoderAndSanitizer")
        );
        leafs[leafIndex].argumentAddresses[0] = marketParams.loanToken;
        leafs[leafIndex].argumentAddresses[1] = marketParams.collateralToken;
        leafs[leafIndex].argumentAddresses[2] = marketParams.oracle;
        leafs[leafIndex].argumentAddresses[3] = marketParams.irm;
        leafs[leafIndex].argumentAddresses[4] = getAddress(sourceChain, "boringVault");
        leafs[leafIndex].argumentAddresses[5] = getAddress(sourceChain, "boringVault");

        // Repay loan token to MorphoBlue.
        unchecked {
            leafIndex++;
        }
        leafs[leafIndex] = ManageLeaf(
            getAddress(sourceChain, "morphoBlue"),
            false,
            "repay((address,address,address,address,uint256),uint256,uint256,address,bytes)",
            new address[](5),
            string.concat("Repay ", loanToken.symbol(), " to ", morphoBlueMarketName),
            getAddress(sourceChain, "rawDataDecoderAndSanitizer")
        );
        leafs[leafIndex].argumentAddresses[0] = marketParams.loanToken;
        leafs[leafIndex].argumentAddresses[1] = marketParams.collateralToken;
        leafs[leafIndex].argumentAddresses[2] = marketParams.oracle;
        leafs[leafIndex].argumentAddresses[3] = marketParams.irm;
        leafs[leafIndex].argumentAddresses[4] = getAddress(sourceChain, "boringVault");

        // Withdraw collateral from MorphoBlue.
        unchecked {
            leafIndex++;
        }
        leafs[leafIndex] = ManageLeaf(
            getAddress(sourceChain, "morphoBlue"),
            false,
            "withdrawCollateral((address,address,address,address,uint256),uint256,address,address)",
            new address[](6),
            string.concat("Withdraw ", collateralToken.symbol(), " from ", morphoBlueMarketName),
            getAddress(sourceChain, "rawDataDecoderAndSanitizer")
        );
        leafs[leafIndex].argumentAddresses[0] = marketParams.loanToken;
        leafs[leafIndex].argumentAddresses[1] = marketParams.collateralToken;
        leafs[leafIndex].argumentAddresses[2] = marketParams.oracle;
        leafs[leafIndex].argumentAddresses[3] = marketParams.irm;
        leafs[leafIndex].argumentAddresses[4] = getAddress(sourceChain, "boringVault");
        leafs[leafIndex].argumentAddresses[5] = getAddress(sourceChain, "boringVault");
    }

    // ========================================= ERC4626 =========================================

    function _addERC4626Leafs(ManageLeaf[] memory leafs, ERC4626 vault) internal {
        ERC20 asset = vault.asset();
        // Approvals
        unchecked {
            leafIndex++;
        }
        leafs[leafIndex] = ManageLeaf(
            address(asset),
            false,
            "approve(address,uint256)",
            new address[](1),
            string.concat("Approve ", vault.symbol(), " to spend ", asset.symbol()),
            getAddress(sourceChain, "rawDataDecoderAndSanitizer")
        );
        leafs[leafIndex].argumentAddresses[0] = address(vault);
        // Depositing
        unchecked {
            leafIndex++;
        }
        leafs[leafIndex] = ManageLeaf(
            address(vault),
            false,
            "deposit(uint256,address)",
            new address[](1),
            string.concat("Deposit ", asset.symbol(), " for ", vault.symbol()),
            getAddress(sourceChain, "rawDataDecoderAndSanitizer")
        );
        leafs[leafIndex].argumentAddresses[0] = getAddress(sourceChain, "boringVault");
        // Withdrawing
        unchecked {
            leafIndex++;
        }
        leafs[leafIndex] = ManageLeaf(
            address(vault),
            false,
            "withdraw(uint256,address,address)",
            new address[](2),
            string.concat("Withdraw ", asset.symbol(), " from ", vault.symbol()),
            getAddress(sourceChain, "rawDataDecoderAndSanitizer")
        );
        leafs[leafIndex].argumentAddresses[0] = getAddress(sourceChain, "boringVault");
        leafs[leafIndex].argumentAddresses[1] = getAddress(sourceChain, "boringVault");

        // Minting
        unchecked {
            leafIndex++;
        }
        leafs[leafIndex] = ManageLeaf(
            address(vault),
            false,
            "mint(uint256,address)",
            new address[](1),
            string.concat("Mint ", vault.symbol(), " using ", asset.symbol()),
            getAddress(sourceChain, "rawDataDecoderAndSanitizer")
        );
        leafs[leafIndex].argumentAddresses[0] = getAddress(sourceChain, "boringVault");

        // Redeeming
        unchecked {
            leafIndex++;
        }
        leafs[leafIndex] = ManageLeaf(
            address(vault),
            false,
            "redeem(uint256,address,address)",
            new address[](2),
            string.concat("Redeem ", vault.symbol(), " for ", asset.symbol()),
            getAddress(sourceChain, "rawDataDecoderAndSanitizer")
        );
        leafs[leafIndex].argumentAddresses[0] = getAddress(sourceChain, "boringVault");
        leafs[leafIndex].argumentAddresses[1] = getAddress(sourceChain, "boringVault");
    }

    // ========================================= Vault Craft =========================================

    function _addVaultCraftLeafs(ManageLeaf[] memory leafs, ERC4626 vault, address gauge) internal {
        _addERC4626Leafs(leafs, vault);

        // Add leafs for gauge.
        // Approve gauge to spend vault share.
        unchecked {
            leafIndex++;
        }
        leafs[leafIndex] = ManageLeaf(
            address(vault),
            false,
            "approve(address,uint256)",
            new address[](1),
            string.concat("Approve ", vault.symbol(), " gauge to spend", vault.symbol()),
            getAddress(sourceChain, "rawDataDecoderAndSanitizer")
        );
        leafs[leafIndex].argumentAddresses[0] = gauge;

        // Deposit vault share into gauge.
        unchecked {
            leafIndex++;
        }
        leafs[leafIndex] = ManageLeaf(
            gauge,
            false,
            "deposit(uint256,address)",
            new address[](1),
            string.concat("Deposit ", vault.symbol(), " share into gauge"),
            getAddress(sourceChain, "rawDataDecoderAndSanitizer")
        );
        leafs[leafIndex].argumentAddresses[0] = getAddress(sourceChain, "boringVault");

        // Withdraw vault share from gauge.
        unchecked {
            leafIndex++;
        }
        leafs[leafIndex] = ManageLeaf(
            gauge,
            false,
            "withdraw(uint256)",
            new address[](0),
            string.concat("Withdraw ", vault.symbol(), " share from gauge"),
            getAddress(sourceChain, "rawDataDecoderAndSanitizer")
        );

        // Claim rewards from gauge.
        unchecked {
            leafIndex++;
        }
        leafs[leafIndex] = ManageLeaf(
            gauge,
            false,
            "claim_rewards(address)",
            new address[](1),
            string.concat("Claim rewards from gauge"),
            getAddress(sourceChain, "rawDataDecoderAndSanitizer")
        );
        leafs[leafIndex].argumentAddresses[0] = getAddress(sourceChain, "boringVault");
    }

    // ========================================= Gearbox =========================================

    function _addGearboxLeafs(ManageLeaf[] memory leafs, ERC4626 dieselVault, address dieselStaking) internal {
        _addERC4626Leafs(leafs, dieselVault);
        string memory dieselVaultSymbol = dieselVault.symbol();
        unchecked {
            leafIndex++;
        }
        leafs[leafIndex] = ManageLeaf(
            address(dieselVault),
            false,
            "approve(address,uint256)",
            new address[](1),
            string.concat("Approve s", dieselVaultSymbol, " to spend ", dieselVaultSymbol),
            getAddress(sourceChain, "rawDataDecoderAndSanitizer")
        );
        leafs[leafIndex].argumentAddresses[0] = dieselStaking;
        unchecked {
            leafIndex++;
        }
        leafs[leafIndex] = ManageLeaf(
            dieselStaking,
            false,
            "deposit(uint256)",
            new address[](0),
            string.concat("Deposit ", dieselVaultSymbol, " for s", dieselVaultSymbol),
            getAddress(sourceChain, "rawDataDecoderAndSanitizer")
        );
        unchecked {
            leafIndex++;
        }
        leafs[leafIndex] = ManageLeaf(
            dieselStaking,
            false,
            "withdraw(uint256)",
            new address[](0),
            string.concat("Withdraw ", dieselVaultSymbol, " from s", dieselVaultSymbol),
            getAddress(sourceChain, "rawDataDecoderAndSanitizer")
        );
        unchecked {
            leafIndex++;
        }
        leafs[leafIndex] = ManageLeaf(
            dieselStaking,
            false,
            "claim()",
            new address[](0),
            string.concat("Claim rewards from s", dieselVaultSymbol),
            getAddress(sourceChain, "rawDataDecoderAndSanitizer")
        );
    }

    // ========================================= EIGEN LAYER LST =========================================

    function _addLeafsForEigenLayerLST(
        ManageLeaf[] memory leafs,
        address lst,
        address strategy,
        address _strategyManager,
        address _delegationManager,
        address operator,
        address rewardsContract,
        address claimerFor
    ) internal {
        // Approvals.
        unchecked {
            leafIndex++;
        }
        leafs[leafIndex] = ManageLeaf(
            lst,
            false,
            "approve(address,uint256)",
            new address[](1),
            string.concat("Approve Eigen Layer Strategy Manager to spend ", ERC20(lst).symbol()),
            getAddress(sourceChain, "rawDataDecoderAndSanitizer")
        );
        leafs[leafIndex].argumentAddresses[0] = _strategyManager;
        ownerToTokenToSpenderToApprovalInTree[getAddress(sourceChain, "boringVault")][lst][_strategyManager] = true;
        // Depositing.
        unchecked {
            leafIndex++;
        }
        leafs[leafIndex] = ManageLeaf(
            _strategyManager,
            false,
            "depositIntoStrategy(address,address,uint256)",
            new address[](2),
            string.concat("Deposit ", ERC20(lst).symbol(), " into Eigen Layer Strategy Manager"),
            getAddress(sourceChain, "rawDataDecoderAndSanitizer")
        );
        leafs[leafIndex].argumentAddresses[0] = strategy;
        leafs[leafIndex].argumentAddresses[1] = lst;
        // Request withdraw.
        unchecked {
            leafIndex++;
        }
        leafs[leafIndex] = ManageLeaf(
            _delegationManager,
            false,
            "queueWithdrawals((address[],uint256[],address)[])",
            new address[](2),
            string.concat("Request withdraw of ", ERC20(lst).symbol(), " from Eigen Layer Delegation Manager"),
            getAddress(sourceChain, "rawDataDecoderAndSanitizer")
        );
        leafs[leafIndex].argumentAddresses[0] = strategy;
        leafs[leafIndex].argumentAddresses[1] = getAddress(sourceChain, "boringVault");
        // Complete withdraw.
        unchecked {
            leafIndex++;
        }
        leafs[leafIndex] = ManageLeaf(
            _delegationManager,
            false,
            "completeQueuedWithdrawals((address,address,address,uint256,uint32,address[],uint256[])[],address[][],uint256[],bool[])",
            new address[](5),
            string.concat("Complete withdraw of ", ERC20(lst).symbol(), " from Eigen Layer Delegation Manager"),
            getAddress(sourceChain, "rawDataDecoderAndSanitizer")
        );
        leafs[leafIndex].argumentAddresses[0] = getAddress(sourceChain, "boringVault");
        leafs[leafIndex].argumentAddresses[1] = address(0);
        leafs[leafIndex].argumentAddresses[2] = getAddress(sourceChain, "boringVault");
        leafs[leafIndex].argumentAddresses[3] = strategy;
        leafs[leafIndex].argumentAddresses[4] = lst;

        // Delegation.
        unchecked {
            leafIndex++;
        }
        leafs[leafIndex] = ManageLeaf(
            _delegationManager,
            false,
            "delegateTo(address,(bytes,uint256),bytes32)",
            new address[](1),
            string.concat("Delegate to ", vm.toString(operator)),
            getAddress(sourceChain, "rawDataDecoderAndSanitizer")
        );
        leafs[leafIndex].argumentAddresses[0] = operator;

        // Undelegate
        unchecked {
            leafIndex++;
        }
        leafs[leafIndex] = ManageLeaf(
            _delegationManager,
            false,
            "undelegate(address)",
            new address[](1),
            string.concat("Undelegate from ", vm.toString(operator)),
            getAddress(sourceChain, "rawDataDecoderAndSanitizer")
        );
        leafs[leafIndex].argumentAddresses[0] = getAddress(sourceChain, "boringVault");

        // Handle reward claiming.
        if (claimerFor != address(0)) {
            // Add setClaimerFor leaf.
            unchecked {
                leafIndex++;
            }
            leafs[leafIndex] = ManageLeaf(
                rewardsContract,
                false,
                "setClaimerFor(address)",
                new address[](1),
                string.concat("Set rewards claimer to ", vm.toString(claimerFor)),
                getAddress(sourceChain, "rawDataDecoderAndSanitizer")
            );
            leafs[leafIndex].argumentAddresses[0] = claimerFor;
        }

        // Add processClaim leaf.
        unchecked {
            leafIndex++;
        }
        leafs[leafIndex] = ManageLeaf(
            rewardsContract,
            false,
            "processClaim((uint32,uint32,bytes,(address,bytes32),uint32[],bytes[],(address,uint256)[]),address)",
            new address[](1),
            string.concat("Process claim for EIGEN Rewards"),
            getAddress(sourceChain, "rawDataDecoderAndSanitizer")
        );
        leafs[leafIndex].argumentAddresses[0] = getAddress(sourceChain, "boringVault");
    }

    // ========================================= Swell Simple Staking =========================================

    function _addSwellSimpleStakingLeafs(ManageLeaf[] memory leafs, address asset, address _swellSimpleStaking)
        internal
    {
        // Approval
        if (!ownerToTokenToSpenderToApprovalInTree[getAddress(sourceChain, "boringVault")][asset][_swellSimpleStaking])
        {
            unchecked {
                leafIndex++;
            }
            leafs[leafIndex] = ManageLeaf(
                asset,
                false,
                "approve(address,uint256)",
                new address[](1),
                string.concat("Approve Swell Simple Staking to spend ", ERC20(asset).symbol()),
                getAddress(sourceChain, "rawDataDecoderAndSanitizer")
            );
            leafs[leafIndex].argumentAddresses[0] = _swellSimpleStaking;
            ownerToTokenToSpenderToApprovalInTree[getAddress(sourceChain, "boringVault")][asset][_swellSimpleStaking] =
                true;
        }
        // deposit
        unchecked {
            leafIndex++;
        }
        leafs[leafIndex] = ManageLeaf(
            _swellSimpleStaking,
            false,
            "deposit(address,uint256,address)",
            new address[](2),
            string.concat("Deposit ", ERC20(asset).symbol(), " into Swell Simple Staking"),
            getAddress(sourceChain, "rawDataDecoderAndSanitizer")
        );
        leafs[leafIndex].argumentAddresses[0] = asset;
        leafs[leafIndex].argumentAddresses[1] = getAddress(sourceChain, "boringVault");
        // withdraw
        unchecked {
            leafIndex++;
        }
        leafs[leafIndex] = ManageLeaf(
            _swellSimpleStaking,
            false,
            "withdraw(address,uint256,address)",
            new address[](2),
            string.concat("Withdraw ", ERC20(asset).symbol(), " from Swell Simple Staking"),
            getAddress(sourceChain, "rawDataDecoderAndSanitizer")
        );
        leafs[leafIndex].argumentAddresses[0] = asset;
        leafs[leafIndex].argumentAddresses[1] = getAddress(sourceChain, "boringVault");
    }

    // ========================================= Hyperlane =========================================

    function _addLeafsForHyperlane(
        ManageLeaf[] memory leafs,
        uint32 destinationDomain,
        bytes32 recipient,
        ERC20 asset,
        address hyperlaneTokenRouter
    ) internal {
        // Approve hyperlane contract to spend asset.
        unchecked {
            leafIndex++;
        }
        leafs[leafIndex] = ManageLeaf(
            address(asset),
            false,
            "approve(address,uint256)",
            new address[](1),
            string.concat("Approve Hyperlane Token Router to spend ", asset.symbol()),
            getAddress(sourceChain, "rawDataDecoderAndSanitizer")
        );
        leafs[leafIndex].argumentAddresses[0] = hyperlaneTokenRouter;

        // Call transferRemote on hyperlaneTokenRouter
        address recipient0 = address(bytes20(bytes16(recipient)));
        address recipient1 = address(bytes20(bytes16(recipient << 128)));
        unchecked {
            leafIndex++;
        }
        leafs[leafIndex] = ManageLeaf(
            hyperlaneTokenRouter,
            true,
            "transferRemote(uint32,bytes32,uint256)",
            new address[](3),
            string.concat(
                "Bridge ", asset.symbol(), " to ", vm.toString(destinationDomain), " via Hyperlane Token Router"
            ),
            getAddress(sourceChain, "rawDataDecoderAndSanitizer")
        );
        leafs[leafIndex].argumentAddresses[0] = address(uint160(destinationDomain));
        leafs[leafIndex].argumentAddresses[1] = recipient0;
        leafs[leafIndex].argumentAddresses[2] = recipient1;
    }

    // ========================================= Corn Staking =========================================

    function _addLeafsForCornStaking(ManageLeaf[] memory leafs, ERC20[] memory assets) internal {
        for (uint256 i; i < assets.length; ++i) {
            // Approve cornSilo to spend asset.
            unchecked {
                leafIndex++;
            }
            leafs[leafIndex] = ManageLeaf(
                address(assets[i]),
                false,
                "approve(address,uint256)",
                new address[](1),
                string.concat("Approve Corn Silo to spend ", assets[i].symbol()),
                getAddress(sourceChain, "rawDataDecoderAndSanitizer")
            );
            leafs[leafIndex].argumentAddresses[0] = getAddress(sourceChain, "cornSilo");

            if (address(assets[i]) == getAddress(sourceChain, "WBTC")) {
                // Need to add special bitcorn leafs.
                unchecked {
                    leafIndex++;
                }
                leafs[leafIndex] = ManageLeaf(
                    getAddress(sourceChain, "cornSilo"),
                    false,
                    "mintAndDepositBitcorn(uint256)",
                    new address[](0),
                    string.concat("Deposit ", assets[i].symbol(), " into cornSilo for Bitcorn"),
                    getAddress(sourceChain, "rawDataDecoderAndSanitizer")
                );

                unchecked {
                    leafIndex++;
                }
                leafs[leafIndex] = ManageLeaf(
                    getAddress(sourceChain, "cornSilo"),
                    false,
                    "redeemBitcorn(uint256)",
                    new address[](0),
                    string.concat("Burn Bitcorn from cornSilo for ", assets[i].symbol()),
                    getAddress(sourceChain, "rawDataDecoderAndSanitizer")
                );
            } else {
                // use generic deposit and withdraw
                unchecked {
                    leafIndex++;
                }
                leafs[leafIndex] = ManageLeaf(
                    getAddress(sourceChain, "cornSilo"),
                    false,
                    "deposit(address,uint256)",
                    new address[](1),
                    string.concat("Deposit ", assets[i].symbol(), " into cornSilo"),
                    getAddress(sourceChain, "rawDataDecoderAndSanitizer")
                );
                leafs[leafIndex].argumentAddresses[0] = address(assets[i]);

                unchecked {
                    leafIndex++;
                }
                leafs[leafIndex] = ManageLeaf(
                    getAddress(sourceChain, "cornSilo"),
                    false,
                    "redeemToken(address,uint256)",
                    new address[](1),
                    string.concat("Withdraw ", assets[i].symbol(), " from cornSilo"),
                    getAddress(sourceChain, "rawDataDecoderAndSanitizer")
                );
                leafs[leafIndex].argumentAddresses[0] = address(assets[i]);
            }
        }
    }

    // ========================================= Pump Staking =========================================

    function _addLeafsForPumpStaking(ManageLeaf[] memory leafs, address pumpStaking, ERC20 asset) internal {
        // Approve
        unchecked {
            leafIndex++;
        }
        leafs[leafIndex] = ManageLeaf(
            address(asset),
            false,
            "approve(address,uint256)",
            new address[](1),
            string.concat("Approve Pump Staking to spend ", asset.symbol()),
            getAddress(sourceChain, "rawDataDecoderAndSanitizer")
        );
        leafs[leafIndex].argumentAddresses[0] = pumpStaking;

        // Stake
        unchecked {
            leafIndex++;
        }
        leafs[leafIndex] = ManageLeaf(
            pumpStaking,
            false,
            "stake(uint256)",
            new address[](0),
            string.concat("Stake ", asset.symbol(), " into Pump Staking"),
            getAddress(sourceChain, "rawDataDecoderAndSanitizer")
        );

        // Unstake Request
        unchecked {
            leafIndex++;
        }
        leafs[leafIndex] = ManageLeaf(
            pumpStaking,
            false,
            "unstakeRequest(uint256)",
            new address[](0),
            string.concat("Request unstake of ", asset.symbol(), " from Pump Staking"),
            getAddress(sourceChain, "rawDataDecoderAndSanitizer")
        );

        // Claim Slot
        unchecked {
            leafIndex++;
        }
        leafs[leafIndex] = ManageLeaf(
            pumpStaking,
            false,
            "claimSlot(uint8)",
            new address[](0),
            string.concat("Claim slot from Pump Staking"),
            getAddress(sourceChain, "rawDataDecoderAndSanitizer")
        );

        // Claim All
        unchecked {
            leafIndex++;
        }
        leafs[leafIndex] = ManageLeaf(
            pumpStaking,
            false,
            "claimAll()",
            new address[](0),
            string.concat("Claim all withdraws from Pump Staking"),
            getAddress(sourceChain, "rawDataDecoderAndSanitizer")
        );

        // Unstake Instant
        unchecked {
            leafIndex++;
        }
        leafs[leafIndex] = ManageLeaf(
            pumpStaking,
            false,
            "unstakeInstant(uint256)",
            new address[](0),
            string.concat("Unstake ", asset.symbol(), " instantly from Pump Staking"),
            getAddress(sourceChain, "rawDataDecoderAndSanitizer")
        );
    }

    // ========================================= Satlayer Staking =========================================

    function _addSatlayerStakingLeafs(ManageLeaf[] memory leafs, ERC20[] memory assets) internal {
        address satlayerPool = getAddress(sourceChain, "satlayerPool");
        for (uint256 i; i < assets.length; ++i) {
            // Approval
            unchecked {
                leafIndex++;
            }
            leafs[leafIndex] = ManageLeaf(
                address(assets[i]),
                false,
                "approve(address,uint256)",
                new address[](1),
                string.concat("Approve Satlayer Pool to spend ", ERC20(assets[i]).symbol()),
                getAddress(sourceChain, "rawDataDecoderAndSanitizer")
            );
            leafs[leafIndex].argumentAddresses[0] = satlayerPool;
            // deposit
            unchecked {
                leafIndex++;
            }
            leafs[leafIndex] = ManageLeaf(
                satlayerPool,
                false,
                "depositFor(address,address,uint256)",
                new address[](2),
                string.concat("Deposit ", ERC20(assets[i]).symbol(), " into Satlayer Pool"),
                getAddress(sourceChain, "rawDataDecoderAndSanitizer")
            );
            leafs[leafIndex].argumentAddresses[0] = address(assets[i]);
            leafs[leafIndex].argumentAddresses[1] = getAddress(sourceChain, "boringVault");
            // withdraw
            unchecked {
                leafIndex++;
            }
            leafs[leafIndex] = ManageLeaf(
                satlayerPool,
                false,
                "withdraw(address,uint256)",
                new address[](1),
                string.concat("Withdraw ", ERC20(assets[i]).symbol(), " from Satlayer Pool"),
                getAddress(sourceChain, "rawDataDecoderAndSanitizer")
            );
            leafs[leafIndex].argumentAddresses[0] = address(assets[i]);
        }
    }

    // ========================================= Zircuit Staking =========================================

    function _addZircuitLeafs(ManageLeaf[] memory leafs, address asset, address _zircuitSimpleStaking) internal {
        // Approval
        if (
            !ownerToTokenToSpenderToApprovalInTree[getAddress(sourceChain, "boringVault")][asset][_zircuitSimpleStaking]
        ) {
            unchecked {
                leafIndex++;
            }
            leafs[leafIndex] = ManageLeaf(
                asset,
                false,
                "approve(address,uint256)",
                new address[](1),
                string.concat("Approve Zircuit simple staking to spend ", ERC20(asset).symbol()),
                getAddress(sourceChain, "rawDataDecoderAndSanitizer")
            );
            leafs[leafIndex].argumentAddresses[0] = _zircuitSimpleStaking;
            ownerToTokenToSpenderToApprovalInTree[getAddress(sourceChain, "boringVault")][asset][_zircuitSimpleStaking]
            = true;
        }
        // deposit
        unchecked {
            leafIndex++;
        }
        leafs[leafIndex] = ManageLeaf(
            _zircuitSimpleStaking,
            false,
            "depositFor(address,address,uint256)",
            new address[](2),
            string.concat("Deposit ", ERC20(asset).symbol(), " into Zircuit simple staking"),
            getAddress(sourceChain, "rawDataDecoderAndSanitizer")
        );
        leafs[leafIndex].argumentAddresses[0] = asset;
        leafs[leafIndex].argumentAddresses[1] = getAddress(sourceChain, "boringVault");
        // withdraw
        unchecked {
            leafIndex++;
        }
        leafs[leafIndex] = ManageLeaf(
            _zircuitSimpleStaking,
            false,
            "withdraw(address,uint256)",
            new address[](1),
            string.concat("Withdraw ", ERC20(asset).symbol(), " from Zircuit simple staking"),
            getAddress(sourceChain, "rawDataDecoderAndSanitizer")
        );
        leafs[leafIndex].argumentAddresses[0] = asset;
    }

    // ========================================= Ethena Withdraws =========================================

    function _addEthenaSUSDeWithdrawLeafs(ManageLeaf[] memory leafs) internal {
        unchecked {
            leafIndex++;
        }
        leafs[leafIndex] = ManageLeaf(
            getAddress(sourceChain, "SUSDE"),
            false,
            "cooldownAssets(uint256)",
            new address[](0),
            "Withdraw from sUSDe specifying asset amount.",
            getAddress(sourceChain, "rawDataDecoderAndSanitizer")
        );
        unchecked {
            leafIndex++;
        }
        leafs[leafIndex] = ManageLeaf(
            getAddress(sourceChain, "SUSDE"),
            false,
            "cooldownShares(uint256)",
            new address[](0),
            "Withdraw from sUSDe specifying share amount.",
            getAddress(sourceChain, "rawDataDecoderAndSanitizer")
        );
        unchecked {
            leafIndex++;
        }
        leafs[leafIndex] = ManageLeaf(
            getAddress(sourceChain, "SUSDE"),
            false,
            "unstake(address)",
            new address[](1),
            "Complete withdraw from sUSDe.",
            getAddress(sourceChain, "rawDataDecoderAndSanitizer")
        );
        leafs[leafIndex].argumentAddresses[0] = getAddress(sourceChain, "boringVault");
    }

    // ========================================= Elixir Withdraws =========================================

    function _addElixirSdeUSDWithdrawLeafs(ManageLeaf[] memory leafs) internal {
        unchecked {
            leafIndex++;
        }
        leafs[leafIndex] = ManageLeaf(
            getAddress(sourceChain, "sdeUSD"),
            false,
            "cooldownAssets(uint256)",
            new address[](0),
            "Withdraw from sdeUSD specifying asset amount.",
            getAddress(sourceChain, "rawDataDecoderAndSanitizer")
        );
        unchecked {
            leafIndex++;
        }
        leafs[leafIndex] = ManageLeaf(
            getAddress(sourceChain, "sdeUSD"),
            false,
            "cooldownShares(uint256)",
            new address[](0),
            "Withdraw from sdeUSD specifying share amount.",
            getAddress(sourceChain, "rawDataDecoderAndSanitizer")
        );
        unchecked {
            leafIndex++;
        }
        leafs[leafIndex] = ManageLeaf(
            getAddress(sourceChain, "sdeUSD"),
            false,
            "unstake(address)",
            new address[](1),
            "Complete withdraw from sdeUSD.",
            getAddress(sourceChain, "rawDataDecoderAndSanitizer")
        );
        leafs[leafIndex].argumentAddresses[0] = getAddress(sourceChain, "boringVault");
    }

    // ========================================= Fluid FToken =========================================

    function _addFluidFTokenLeafs(ManageLeaf[] memory leafs, address fToken) internal {
        ERC20 asset = ERC4626(fToken).asset();
        // Approval.
        unchecked {
            leafIndex++;
        }
        leafs[leafIndex] = ManageLeaf(
            address(asset),
            false,
            "approve(address,uint256)",
            new address[](1),
            string.concat("Approve Fluid ", ERC20(fToken).symbol(), " to spend ", asset.symbol()),
            getAddress(sourceChain, "rawDataDecoderAndSanitizer")
        );
        leafs[leafIndex].argumentAddresses[0] = fToken;

        // Depositing
        unchecked {
            leafIndex++;
        }
        leafs[leafIndex] = ManageLeaf(
            fToken,
            false,
            "deposit(uint256,address,uint256)",
            new address[](1),
            string.concat("Deposit ", asset.symbol(), " for ", ERC20(fToken).symbol()),
            getAddress(sourceChain, "rawDataDecoderAndSanitizer")
        );
        leafs[leafIndex].argumentAddresses[0] = getAddress(sourceChain, "boringVault");
        // Withdrawing
        unchecked {
            leafIndex++;
        }
        leafs[leafIndex] = ManageLeaf(
            fToken,
            false,
            "withdraw(uint256,address,address,uint256)",
            new address[](2),
            string.concat("Withdraw ", asset.symbol(), " from ", ERC20(fToken).symbol()),
            getAddress(sourceChain, "rawDataDecoderAndSanitizer")
        );
        leafs[leafIndex].argumentAddresses[0] = getAddress(sourceChain, "boringVault");
        leafs[leafIndex].argumentAddresses[1] = getAddress(sourceChain, "boringVault");

        // Minting
        unchecked {
            leafIndex++;
        }
        leafs[leafIndex] = ManageLeaf(
            fToken,
            false,
            "mint(uint256,address,uint256)",
            new address[](1),
            string.concat("Mint ", ERC20(fToken).symbol(), " using ", asset.symbol()),
            getAddress(sourceChain, "rawDataDecoderAndSanitizer")
        );
        leafs[leafIndex].argumentAddresses[0] = getAddress(sourceChain, "boringVault");

        // Redeeming
        unchecked {
            leafIndex++;
        }
        leafs[leafIndex] = ManageLeaf(
            fToken,
            false,
            "redeem(uint256,address,address,uint256)",
            new address[](2),
            string.concat("Redeem ", ERC20(fToken).symbol(), " for ", asset.symbol()),
            getAddress(sourceChain, "rawDataDecoderAndSanitizer")
        );
        leafs[leafIndex].argumentAddresses[0] = getAddress(sourceChain, "boringVault");
        leafs[leafIndex].argumentAddresses[1] = getAddress(sourceChain, "boringVault");
    }

    // ========================================= Symbiotic =========================================

    function _addSymbioticApproveAndDepositLeaf(ManageLeaf[] memory leafs, address defaultCollateral) internal {
        ERC4626 dc = ERC4626(defaultCollateral);
        ERC20 depositAsset = dc.asset();
        // Approve
        if (
            !ownerToTokenToSpenderToApprovalInTree[getAddress(sourceChain, "boringVault")][address(depositAsset)][defaultCollateral]
        ) {
            unchecked {
                leafIndex++;
            }
            leafs[leafIndex] = ManageLeaf(
                address(depositAsset),
                false,
                "approve(address,uint256)",
                new address[](1),
                string.concat("Approve Symbiotic ", dc.name(), " to spend ", depositAsset.symbol()),
                getAddress(sourceChain, "rawDataDecoderAndSanitizer")
            );
            leafs[leafIndex].argumentAddresses[0] = defaultCollateral;
            ownerToTokenToSpenderToApprovalInTree[getAddress(sourceChain, "boringVault")][address(depositAsset)][defaultCollateral]
            = true;
        }
        // Deposit
        unchecked {
            leafIndex++;
        }
        leafs[leafIndex] = ManageLeaf(
            defaultCollateral,
            false,
            "deposit(address,uint256)",
            new address[](1),
            string.concat("Deposit ", depositAsset.symbol(), " into Symbiotic ", ERC20(defaultCollateral).name()),
            getAddress(sourceChain, "rawDataDecoderAndSanitizer")
        );
        leafs[leafIndex].argumentAddresses[0] = getAddress(sourceChain, "boringVault");
    }

    function _addSymbioticLeafs(ManageLeaf[] memory leafs, address[] memory defaultCollaterals) internal {
        for (uint256 i; i < defaultCollaterals.length; i++) {
            _addSymbioticApproveAndDepositLeaf(leafs, defaultCollaterals[i]);
            // Withdraw
            unchecked {
                leafIndex++;
            }
            leafs[leafIndex] = ManageLeaf(
                defaultCollaterals[i],
                false,
                "withdraw(address,uint256)",
                new address[](1),
                string.concat(
                    "Withdraw ",
                    ERC20(defaultCollaterals[i]).symbol(),
                    " from Symbiotic ",
                    ERC20(defaultCollaterals[i]).name()
                ),
                getAddress(sourceChain, "rawDataDecoderAndSanitizer")
            );
            leafs[leafIndex].argumentAddresses[0] = getAddress(sourceChain, "boringVault");
        }
    }

    function _addSymbioticVaultLeafs(ManageLeaf[] memory leafs, address[] memory vaults, ERC20[] memory assets)
        internal
    {
        for (uint256 i; i < assets.length; i++) {
            // Approve
            if (
                !ownerToTokenToSpenderToApprovalInTree[getAddress(sourceChain, "boringVault")][address(assets[i])][vaults[i]]
            ) {
                unchecked {
                    leafIndex++;
                }
                leafs[leafIndex] = ManageLeaf(
                    address(assets[i]),
                    false,
                    "approve(address,uint256)",
                    new address[](1),
                    string.concat("Approve Symbiotic Vault ", vm.toString(vaults[i]), " to spend ", assets[i].symbol()),
                    getAddress(sourceChain, "rawDataDecoderAndSanitizer")
                );
                leafs[leafIndex].argumentAddresses[0] = vaults[i];
                ownerToTokenToSpenderToApprovalInTree[getAddress(sourceChain, "boringVault")][address(assets[i])][vaults[i]]
                = true;
            }
            // Deposit
            unchecked {
                leafIndex++;
            }
            leafs[leafIndex] = ManageLeaf(
                vaults[i],
                false,
                "deposit(address,uint256)",
                new address[](1),
                string.concat("Deposit ", assets[i].symbol(), " into Symbiotic Vault ", vm.toString(vaults[i])),
                getAddress(sourceChain, "rawDataDecoderAndSanitizer")
            );
            leafs[leafIndex].argumentAddresses[0] = getAddress(sourceChain, "boringVault");
            // Withdraw
            unchecked {
                leafIndex++;
            }
            leafs[leafIndex] = ManageLeaf(
                vaults[i],
                false,
                "withdraw(address,uint256)",
                new address[](1),
                string.concat("Withdraw ", assets[i].symbol(), " from Symbiotic Vault ", vm.toString(vaults[i])),
                getAddress(sourceChain, "rawDataDecoderAndSanitizer")
            );
            leafs[leafIndex].argumentAddresses[0] = getAddress(sourceChain, "boringVault");

            // Claim
            unchecked {
                leafIndex++;
            }
            leafs[leafIndex] = ManageLeaf(
                vaults[i],
                false,
                "claim(address,uint256)",
                new address[](1),
                string.concat("Claim withdraw from Symbiotic Vault ", vm.toString(vaults[i])),
                getAddress(sourceChain, "rawDataDecoderAndSanitizer")
            );
            leafs[leafIndex].argumentAddresses[0] = getAddress(sourceChain, "boringVault");

            // ClaimBatch
            unchecked {
                leafIndex++;
            }
            leafs[leafIndex] = ManageLeaf(
                vaults[i],
                false,
                "claimBatch(address,uint256[])",
                new address[](1),
                string.concat("Claim batch withdraw from Symbiotic Vault ", vm.toString(vaults[i])),
                getAddress(sourceChain, "rawDataDecoderAndSanitizer")
            );
            leafs[leafIndex].argumentAddresses[0] = getAddress(sourceChain, "boringVault");
        }
    }

    // ========================================= ITB Karak =========================================

    function _addLeafsForITBKarakPositionManager(
        ManageLeaf[] memory leafs,
        address itbDecoderAndSanitizer,
        address positionManager,
        address _karakVault,
        address _vaultSupervisor
    ) internal {
        ERC20 underlying = ERC4626(_karakVault).asset();
        // acceptOwnership
        unchecked {
            leafIndex++;
        }
        leafs[leafIndex] = ManageLeaf(
            positionManager,
            false,
            "acceptOwnership()",
            new address[](0),
            string.concat("Accept ownership of the ITB Contract: ", vm.toString(positionManager)),
            itbDecoderAndSanitizer
        );
        // Transfer all tokens to the ITB contract.
        unchecked {
            leafIndex++;
        }
        leafs[leafIndex] = ManageLeaf(
            address(underlying),
            false,
            "transfer(address,uint256)",
            new address[](1),
            string.concat("Transfer ", underlying.symbol(), " to ITB Contract: ", vm.toString(positionManager)),
            itbDecoderAndSanitizer
        );
        leafs[leafIndex].argumentAddresses[0] = positionManager;
        // Approval Karak Vault to spend all tokens.
        unchecked {
            leafIndex++;
        }
        leafs[leafIndex] = ManageLeaf(
            positionManager,
            false,
            "approveToken(address,address,uint256)",
            new address[](2),
            string.concat("Approve ", ERC20(_karakVault).name(), " to spend ", underlying.symbol()),
            itbDecoderAndSanitizer
        );
        leafs[leafIndex].argumentAddresses[0] = address(underlying);
        leafs[leafIndex].argumentAddresses[1] = _karakVault;
        // Withdraw all tokens
        unchecked {
            leafIndex++;
        }
        leafs[leafIndex] = ManageLeaf(
            positionManager,
            false,
            "withdraw(address,uint256)",
            new address[](1),
            string.concat("Withdraw ", underlying.symbol(), " from ITB Contract: ", vm.toString(positionManager)),
            itbDecoderAndSanitizer
        );
        leafs[leafIndex].argumentAddresses[0] = address(underlying);

        unchecked {
            leafIndex++;
        }
        leafs[leafIndex] = ManageLeaf(
            positionManager,
            false,
            "withdrawAll(address)",
            new address[](1),
            string.concat(
                "Withdraw all ", underlying.symbol(), " from the ITB Contract: ", vm.toString(positionManager)
            ),
            itbDecoderAndSanitizer
        );
        leafs[leafIndex].argumentAddresses[0] = address(underlying);
        // Update Vault Supervisor.
        unchecked {
            leafIndex++;
        }
        leafs[leafIndex] = ManageLeaf(
            positionManager,
            false,
            "updateVaultSupervisor(address)",
            new address[](1),
            "Update the vault supervisor",
            itbDecoderAndSanitizer
        );
        leafs[leafIndex].argumentAddresses[0] = _vaultSupervisor;
        // Update position config.
        unchecked {
            leafIndex++;
        }
        leafs[leafIndex] = ManageLeaf(
            positionManager,
            false,
            "updatePositionConfig(address,address)",
            new address[](2),
            "Update the position config",
            itbDecoderAndSanitizer
        );
        leafs[leafIndex].argumentAddresses[0] = address(underlying);
        leafs[leafIndex].argumentAddresses[1] = _karakVault;
        // Deposit
        unchecked {
            leafIndex++;
        }
        leafs[leafIndex] = ManageLeaf(
            positionManager, false, "deposit(uint256,uint256)", new address[](0), "Deposit", itbDecoderAndSanitizer
        );
        // Start Withdrawal
        unchecked {
            leafIndex++;
        }
        leafs[leafIndex] = ManageLeaf(
            positionManager,
            false,
            "startWithdrawal(uint256)",
            new address[](0),
            "Start Withdrawal",
            itbDecoderAndSanitizer
        );
        // Complete Withdrawal
        unchecked {
            leafIndex++;
        }
        leafs[leafIndex] = ManageLeaf(
            positionManager,
            false,
            "completeWithdrawal(uint256,uint256)",
            new address[](0),
            "Complete Withdrawal",
            itbDecoderAndSanitizer
        );
        // Complete Next Withdrawal
        unchecked {
            leafIndex++;
        }
        leafs[leafIndex] = ManageLeaf(
            positionManager,
            false,
            "completeNextWithdrawal(uint256)",
            new address[](0),
            "Complete Next Withdrawal",
            itbDecoderAndSanitizer
        );
        // Complete Next Withdrawals
        unchecked {
            leafIndex++;
        }
        leafs[leafIndex] = ManageLeaf(
            positionManager,
            false,
            "completeNextWithdrawals(uint256)",
            new address[](0),
            "Complete Next Withdrawals",
            itbDecoderAndSanitizer
        );
        // Override Withdrawal Indexes
        unchecked {
            leafIndex++;
        }
        leafs[leafIndex] = ManageLeaf(
            positionManager,
            false,
            "overrideWithdrawalIndexes(uint256,uint256)",
            new address[](0),
            "Override Withdrawal Indexes",
            itbDecoderAndSanitizer
        );
        // Assemble
        unchecked {
            leafIndex++;
        }
        leafs[leafIndex] = ManageLeaf(
            positionManager, false, "assemble(uint256)", new address[](0), "Assemble", itbDecoderAndSanitizer
        );
        // Disassemble
        unchecked {
            leafIndex++;
        }
        leafs[leafIndex] = ManageLeaf(
            positionManager,
            false,
            "disassemble(uint256,uint256)",
            new address[](0),
            "Disassemble",
            itbDecoderAndSanitizer
        );
        // Full Disassemble
        unchecked {
            leafIndex++;
        }
        leafs[leafIndex] = ManageLeaf(
            positionManager,
            false,
            "fullDisassemble(uint256)",
            new address[](0),
            "Full Disassemble",
            itbDecoderAndSanitizer
        );
    }

     // ========================================= Fee Claiming =========================================

    function _addLeafsForFeeClaiming(ManageLeaf[] memory leafs, address accountant, ERC20[] memory feeAssets) internal {
        // Approvals.
        for (uint256 i; i < feeAssets.length; ++i) {
            if (
                !ownerToTokenToSpenderToApprovalInTree[getAddress(sourceChain, "boringVault")][address(feeAssets[i])][getAddress(
                    sourceChain, "accountantAddress"
                )]
            ) {
                unchecked {
                    leafIndex++;
                }
                leafs[leafIndex] = ManageLeaf(
                    address(feeAssets[i]),
                    false,
                    "approve(address,uint256)",
                    new address[](1),
                    string.concat("Approve Accountant to spend ", feeAssets[i].symbol()),
                    getAddress(sourceChain, "rawDataDecoderAndSanitizer")
                );
<<<<<<< HEAD
                leafs[leafIndex].argumentAddresses[0] = getAddress(sourceChain, "accountantAddress");
                ownerToTokenToSpenderToApprovalInTree[getAddress(sourceChain, "boringVault")][address(feeAssets[i])][getAddress(
                    sourceChain, "accountantAddress"
                )] = true;
=======
                leafs[leafIndex].argumentAddresses[0] = accountant; 
                ownerToTokenToSpenderToApprovalInTree[getAddress(sourceChain, "boringVault")][address(feeAssets[i])][accountant] =
                    true;
>>>>>>> 2293edb6
            }
        }
        // Claiming fees.
        for (uint256 i; i < feeAssets.length; ++i) {
            unchecked {
                leafIndex++;
            }
            leafs[leafIndex] = ManageLeaf(
                accountant,
                false,
                "claimFees(address)",
                new address[](1),
                string.concat("Claim fees in ", feeAssets[i].symbol()),
                getAddress(sourceChain, "rawDataDecoderAndSanitizer")
            );
            leafs[leafIndex].argumentAddresses[0] = address(feeAssets[i]);

            unchecked {
                leafIndex++;
            }
            leafs[leafIndex] = ManageLeaf(
                accountant,
                false,
                "claimYield(address)",
                new address[](1),
                string.concat("Claim yield in ", feeAssets[i].symbol()),
                getAddress(sourceChain, "rawDataDecoderAndSanitizer")
            );
            leafs[leafIndex].argumentAddresses[0] = address(feeAssets[i]);
        }
    }

    // ========================================= LayerZero =========================================

    function _addLayerZeroLeafs(ManageLeaf[] memory leafs, ERC20 asset, address oftAdapter, uint32 endpoint) internal {
        if (address(asset) != oftAdapter) {
            unchecked {
                leafIndex++;
            }
            leafs[leafIndex] = ManageLeaf(
                address(asset),
                false,
                "approve(address,uint256)",
                new address[](1),
                string.concat("Approve LayerZero to spend ", asset.symbol()),
                getAddress(sourceChain, "rawDataDecoderAndSanitizer")
            );
            leafs[leafIndex].argumentAddresses[0] = oftAdapter;
        }
        unchecked {
            leafIndex++;
        }
        leafs[leafIndex] = ManageLeaf(
            oftAdapter,
            true,
            "send((uint32,bytes32,uint256,uint256,bytes,bytes,bytes),(uint256,uint256),address)",
            new address[](3),
            string.concat("Bridge ", asset.symbol(), " to LayerZero endpoint: ", vm.toString(endpoint)),
            getAddress(sourceChain, "rawDataDecoderAndSanitizer")
        );
        leafs[leafIndex].argumentAddresses[0] = address(uint160(endpoint));
        leafs[leafIndex].argumentAddresses[1] = getAddress(sourceChain, "boringVault");
        leafs[leafIndex].argumentAddresses[2] = getAddress(sourceChain, "boringVault");
    }

    // ========================================= Compound V3 =========================================

    function _addCompoundV3Leafs(
        ManageLeaf[] memory leafs,
        ERC20[] memory collateralAssets,
        address cometAddress,
        address cometRewards
    ) internal {
        IComet comet = IComet(cometAddress);
        ERC20 baseToken = ERC20(comet.baseToken());
        // Handle base token
        unchecked {
            leafIndex++;
        }
        leafs[leafIndex] = ManageLeaf(
            address(baseToken),
            false,
            "approve(address,uint256)",
            new address[](1),
            string.concat("Approve Comet to spend ", baseToken.symbol()),
            getAddress(sourceChain, "rawDataDecoderAndSanitizer")
        );
        leafs[leafIndex].argumentAddresses[0] = cometAddress;

        // Supply base token
        unchecked {
            leafIndex++;
        }
        leafs[leafIndex] = ManageLeaf(
            cometAddress,
            false,
            "supply(address,uint256)",
            new address[](1),
            string.concat("Supply ", baseToken.symbol(), " to Comet"),
            getAddress(sourceChain, "rawDataDecoderAndSanitizer")
        );
        leafs[leafIndex].argumentAddresses[0] = address(baseToken);

        // Withdraw base token
        unchecked {
            leafIndex++;
        }
        leafs[leafIndex] = ManageLeaf(
            cometAddress,
            false,
            "withdraw(address,uint256)",
            new address[](1),
            string.concat("Withdraw ", baseToken.symbol(), " from Comet"),
            getAddress(sourceChain, "rawDataDecoderAndSanitizer")
        );
        leafs[leafIndex].argumentAddresses[0] = address(baseToken);

        // Handle collateral assets
        for (uint256 i; i < collateralAssets.length; ++i) {
            unchecked {
                leafIndex++;
            }
            leafs[leafIndex] = ManageLeaf(
                address(collateralAssets[i]),
                false,
                "approve(address,uint256)",
                new address[](1),
                string.concat("Approve Comet to spend ", collateralAssets[i].symbol()),
                getAddress(sourceChain, "rawDataDecoderAndSanitizer")
            );
            leafs[leafIndex].argumentAddresses[0] = cometAddress;

            unchecked {
                leafIndex++;
            }
            leafs[leafIndex] = ManageLeaf(
                cometAddress,
                false,
                "supply(address,uint256)",
                new address[](1),
                string.concat("Supply ", collateralAssets[i].symbol(), " to Comet"),
                getAddress(sourceChain, "rawDataDecoderAndSanitizer")
            );
            leafs[leafIndex].argumentAddresses[0] = address(collateralAssets[i]);

            unchecked {
                leafIndex++;
            }
            leafs[leafIndex] = ManageLeaf(
                cometAddress,
                false,
                "withdraw(address,uint256)",
                new address[](1),
                string.concat("Withdraw ", collateralAssets[i].symbol(), " from Comet"),
                getAddress(sourceChain, "rawDataDecoderAndSanitizer")
            );
            leafs[leafIndex].argumentAddresses[0] = address(collateralAssets[i]);
        }

        // Claim rewards.
        unchecked {
            leafIndex++;
        }
        leafs[leafIndex] = ManageLeaf(
            cometRewards,
            false,
            "claim(address,address,bool)",
            new address[](2),
            "Claim rewards from Comet",
            getAddress(sourceChain, "rawDataDecoderAndSanitizer")
        );
        leafs[leafIndex].argumentAddresses[0] = cometAddress;
        leafs[leafIndex].argumentAddresses[1] = getAddress(sourceChain, "boringVault");
    }

    // ========================================= Merkl =========================================

    function _addMerklLeafs(
        ManageLeaf[] memory leafs,
        address merklDistributor,
        address operator,
        ERC20[] memory tokensToClaim
    ) internal {
        unchecked {
            leafIndex++;
        }
        leafs[leafIndex] = ManageLeaf(
            merklDistributor,
            false,
            "toggleOperator(address,address)",
            new address[](2),
            string.concat("Allow ", vm.toString(operator), " to claim merkl rewards"),
            getAddress(sourceChain, "rawDataDecoderAndSanitizer")
        );
        leafs[leafIndex].argumentAddresses[0] = getAddress(sourceChain, "boringVault");
        leafs[leafIndex].argumentAddresses[1] = operator;
        for (uint256 i; i < tokensToClaim.length; ++i) {
            unchecked {
                leafIndex++;
            }
            leafs[leafIndex] = ManageLeaf(
                merklDistributor,
                false,
                "claim(address[],address[],uint256[],bytes32[][])",
                new address[](2),
                string.concat("Claim merkl", tokensToClaim[i].symbol(), " rewards"),
                getAddress(sourceChain, "rawDataDecoderAndSanitizer")
            );
            leafs[leafIndex].argumentAddresses[0] = getAddress(sourceChain, "boringVault");
            leafs[leafIndex].argumentAddresses[1] = address(tokensToClaim[i]);
        }
    }

    // ========================================= VELODROME =========================================
    function _addVelodromeV3Leafs(
        ManageLeaf[] memory leafs,
        address[] memory token0,
        address[] memory token1,
        address nonfungiblePositionManager,
        address[] memory gauges
    ) internal {
        require(token0.length == token1.length && token0.length == gauges.length, "Arrays must be of equal length");
        for (uint256 i; i < token0.length; ++i) {
            (token0[i], token1[i]) = token0[i] < token1[i] ? (token0[i], token1[i]) : (token1[i], token0[i]);
            // Approvals
            if (
                !ownerToTokenToSpenderToApprovalInTree[getAddress(sourceChain, "boringVault")][token0[i]][nonfungiblePositionManager]
            ) {
                unchecked {
                    leafIndex++;
                }
                leafs[leafIndex] = ManageLeaf(
                    token0[i],
                    false,
                    "approve(address,uint256)",
                    new address[](1),
                    string.concat("Approve Velodrome NonFungible Position Manager to spend ", ERC20(token0[i]).symbol()),
                    getAddress(sourceChain, "rawDataDecoderAndSanitizer")
                );
                leafs[leafIndex].argumentAddresses[0] = nonfungiblePositionManager;
                ownerToTokenToSpenderToApprovalInTree[getAddress(sourceChain, "boringVault")][token0[i]][nonfungiblePositionManager]
                = true;
            }
            if (
                !ownerToTokenToSpenderToApprovalInTree[getAddress(sourceChain, "boringVault")][token1[i]][nonfungiblePositionManager]
            ) {
                unchecked {
                    leafIndex++;
                }
                leafs[leafIndex] = ManageLeaf(
                    token1[i],
                    false,
                    "approve(address,uint256)",
                    new address[](1),
                    string.concat("Approve Velodrome NonFungible Position Manager to spend ", ERC20(token1[i]).symbol()),
                    getAddress(sourceChain, "rawDataDecoderAndSanitizer")
                );
                leafs[leafIndex].argumentAddresses[0] = nonfungiblePositionManager;
                ownerToTokenToSpenderToApprovalInTree[getAddress(sourceChain, "boringVault")][token1[i]][nonfungiblePositionManager]
                = true;
            }

            // Minting
            unchecked {
                leafIndex++;
            }
            leafs[leafIndex] = ManageLeaf(
                nonfungiblePositionManager,
                false,
                "mint((address,address,int24,int24,int24,uint256,uint256,uint256,uint256,address,uint256,uint160))",
                new address[](3),
                string.concat(
                    "Mint VelodromeV3 ", ERC20(token0[i]).symbol(), " ", ERC20(token1[i]).symbol(), " position"
                ),
                getAddress(sourceChain, "rawDataDecoderAndSanitizer")
            );
            leafs[leafIndex].argumentAddresses[0] = token0[i];
            leafs[leafIndex].argumentAddresses[1] = token1[i];
            leafs[leafIndex].argumentAddresses[2] = getAddress(sourceChain, "boringVault");
            // Increase liquidity
            unchecked {
                leafIndex++;
            }
            leafs[leafIndex] = ManageLeaf(
                nonfungiblePositionManager,
                false,
                "increaseLiquidity((uint256,uint256,uint256,uint256,uint256,uint256))",
                new address[](4),
                string.concat(
                    "Add liquidity to VelodromeV3 ",
                    ERC20(token0[i]).symbol(),
                    " ",
                    ERC20(token1[i]).symbol(),
                    " position"
                ),
                getAddress(sourceChain, "rawDataDecoderAndSanitizer")
            );
            leafs[leafIndex].argumentAddresses[0] = address(0);
            leafs[leafIndex].argumentAddresses[1] = token0[i];
            leafs[leafIndex].argumentAddresses[2] = token1[i];
            leafs[leafIndex].argumentAddresses[3] = getAddress(sourceChain, "boringVault");

            // Approve gauge to spend NFT.
            unchecked {
                leafIndex++;
            }
            leafs[leafIndex] = ManageLeaf(
                nonfungiblePositionManager,
                false,
                "approve(address,uint256)",
                new address[](1),
                "Approve gauge to spend VelodromeV3 position",
                getAddress(sourceChain, "rawDataDecoderAndSanitizer")
            );
            leafs[leafIndex].argumentAddresses[0] = gauges[i];
        }

        // Decrease liquidity
        unchecked {
            leafIndex++;
        }
        leafs[leafIndex] = ManageLeaf(
            nonfungiblePositionManager,
            false,
            "decreaseLiquidity((uint256,uint128,uint256,uint256,uint256))",
            new address[](1),
            "Remove liquidity from VelodromeV3 position",
            getAddress(sourceChain, "rawDataDecoderAndSanitizer")
        );
        leafs[leafIndex].argumentAddresses[0] = getAddress(sourceChain, "boringVault");

        unchecked {
            leafIndex++;
        }
        leafs[leafIndex] = ManageLeaf(
            nonfungiblePositionManager,
            false,
            "collect((uint256,address,uint128,uint128))",
            new address[](2),
            "Collect fees from VelodromeV3 position",
            getAddress(sourceChain, "rawDataDecoderAndSanitizer")
        );
        leafs[leafIndex].argumentAddresses[0] = getAddress(sourceChain, "boringVault");
        leafs[leafIndex].argumentAddresses[1] = getAddress(sourceChain, "boringVault");

        // burn
        unchecked {
            leafIndex++;
        }
        leafs[leafIndex] = ManageLeaf(
            nonfungiblePositionManager,
            false,
            "burn(uint256)",
            new address[](0),
            "Burn VelodromeV3 position",
            getAddress(sourceChain, "rawDataDecoderAndSanitizer")
        );

        for (uint256 i; i < gauges.length; ++i) {
            // Deposit into Gauge
            unchecked {
                leafIndex++;
            }
            leafs[leafIndex] = ManageLeaf(
                gauges[i],
                false,
                "deposit(uint256)",
                new address[](0),
                string.concat("Deposit into VelodromeV3 gauge ", vm.toString(gauges[i])),
                getAddress(sourceChain, "rawDataDecoderAndSanitizer")
            );
            // Withdraw from Gauge
            unchecked {
                leafIndex++;
            }
            leafs[leafIndex] = ManageLeaf(
                gauges[i],
                false,
                "withdraw(uint256)",
                new address[](0),
                string.concat("Withdraw from VelodromeV3 gauge ", vm.toString(gauges[i])),
                getAddress(sourceChain, "rawDataDecoderAndSanitizer")
            );
            // Get reward
            unchecked {
                leafIndex++;
            }
            leafs[leafIndex] = ManageLeaf(
                gauges[i],
                false,
                "getReward(uint256)",
                new address[](0),
                string.concat("Get reward from VelodromeV3 gauge ", vm.toString(gauges[i])),
                getAddress(sourceChain, "rawDataDecoderAndSanitizer")
            );
            unchecked {
                leafIndex++;
            }
            leafs[leafIndex] = ManageLeaf(
                gauges[i],
                false,
                "getReward(address)",
                new address[](1),
                string.concat("Get reward from VelodromeV3 gauge ", vm.toString(gauges[i])),
                getAddress(sourceChain, "rawDataDecoderAndSanitizer")
            );
            leafs[leafIndex].argumentAddresses[0] = getAddress(sourceChain, "boringVault");
        }
    }

    function _addVelodromeV2Leafs(
        ManageLeaf[] memory leafs,
        address[] memory token0,
        address[] memory token1,
        address router,
        address[] memory gauges
    ) internal {
        require(token0.length == token1.length && token0.length == gauges.length, "Arrays must be of equal length");

        for (uint256 i; i < token0.length; ++i) {
            (token0[i], token1[i]) = token0[i] < token1[i] ? (token0[i], token1[i]) : (token1[i], token0[i]);

            if (!ownerToTokenToSpenderToApprovalInTree[getAddress(sourceChain, "boringVault")][token0[i]][router]) {
                unchecked {
                    leafIndex++;
                }
                leafs[leafIndex] = ManageLeaf(
                    token0[i],
                    false,
                    "approve(address,uint256)",
                    new address[](1),
                    string.concat("Approve Velodrome Router to spend ", ERC20(token0[i]).symbol()),
                    getAddress(sourceChain, "rawDataDecoderAndSanitizer")
                );
                leafs[leafIndex].argumentAddresses[0] = router;
                ownerToTokenToSpenderToApprovalInTree[getAddress(sourceChain, "boringVault")][token0[i]][router] = true;
            }
            if (!ownerToTokenToSpenderToApprovalInTree[getAddress(sourceChain, "boringVault")][token1[i]][router]) {
                unchecked {
                    leafIndex++;
                }
                leafs[leafIndex] = ManageLeaf(
                    token1[i],
                    false,
                    "approve(address,uint256)",
                    new address[](1),
                    string.concat("Approve Velodrome Router to spend ", ERC20(token1[i]).symbol()),
                    getAddress(sourceChain, "rawDataDecoderAndSanitizer")
                );
                leafs[leafIndex].argumentAddresses[0] = router;
                ownerToTokenToSpenderToApprovalInTree[getAddress(sourceChain, "boringVault")][token1[i]][router] = true;
            }

            // Add liquidity
            unchecked {
                leafIndex++;
            }
            leafs[leafIndex] = ManageLeaf(
                router,
                false,
                "addLiquidity(address,address,bool,uint256,uint256,uint256,uint256,address,uint256)",
                new address[](3),
                string.concat(
                    "Add liquidity to VelodromeV2 ", ERC20(token0[i]).symbol(), "/", ERC20(token1[i]).symbol()
                ),
                getAddress(sourceChain, "rawDataDecoderAndSanitizer")
            );
            leafs[leafIndex].argumentAddresses[0] = token0[i];
            leafs[leafIndex].argumentAddresses[1] = token1[i];
            leafs[leafIndex].argumentAddresses[2] = getAddress(sourceChain, "boringVault");

            // Remove liquidity
            unchecked {
                leafIndex++;
            }
            leafs[leafIndex] = ManageLeaf(
                router,
                false,
                "removeLiquidity(address,address,bool,uint256,uint256,uint256,address,uint256)",
                new address[](3),
                string.concat(
                    "Remove liquidity from VelodromeV2 ", ERC20(token0[i]).symbol(), "/", ERC20(token1[i]).symbol()
                ),
                getAddress(sourceChain, "rawDataDecoderAndSanitizer")
            );
            leafs[leafIndex].argumentAddresses[0] = token0[i];
            leafs[leafIndex].argumentAddresses[1] = token1[i];
            leafs[leafIndex].argumentAddresses[2] = getAddress(sourceChain, "boringVault");
        }

        for (uint256 i; i < gauges.length; ++i) {
            // Approve gauge to spend staking token.
            address stakingToken = VelodromV2Gauge(gauges[i]).stakingToken();
            unchecked {
                leafIndex++;
            }
            leafs[leafIndex] = ManageLeaf(
                stakingToken,
                false,
                "approve(address,uint256)",
                new address[](1),
                string.concat("Approve VelodromeV2 Gauge to spend ", ERC20(stakingToken).symbol()),
                getAddress(sourceChain, "rawDataDecoderAndSanitizer")
            );
            leafs[leafIndex].argumentAddresses[0] = gauges[i];

            // Approve router to spend staking token.
            unchecked {
                leafIndex++;
            }
            leafs[leafIndex] = ManageLeaf(
                stakingToken,
                false,
                "approve(address,uint256)",
                new address[](1),
                string.concat("Approve Velodrome Router to spend ", ERC20(stakingToken).symbol()),
                getAddress(sourceChain, "rawDataDecoderAndSanitizer")
            );
            leafs[leafIndex].argumentAddresses[0] = router;

            // Deposit into Gauge
            unchecked {
                leafIndex++;
            }
            leafs[leafIndex] = ManageLeaf(
                gauges[i],
                false,
                "deposit(uint256)",
                new address[](0),
                string.concat("Deposit into VelodromeV2 gauge ", vm.toString(gauges[i])),
                getAddress(sourceChain, "rawDataDecoderAndSanitizer")
            );
            // Withdraw from Gauge
            unchecked {
                leafIndex++;
            }
            leafs[leafIndex] = ManageLeaf(
                gauges[i],
                false,
                "withdraw(uint256)",
                new address[](0),
                string.concat("Withdraw from VelodromeV2 gauge ", vm.toString(gauges[i])),
                getAddress(sourceChain, "rawDataDecoderAndSanitizer")
            );
            // Get reward
            unchecked {
                leafIndex++;
            }
            leafs[leafIndex] = ManageLeaf(
                gauges[i],
                false,
                "getReward(address)",
                new address[](1),
                string.concat("Get reward from VelodromeV2 gauge ", vm.toString(gauges[i])),
                getAddress(sourceChain, "rawDataDecoderAndSanitizer")
            );
            leafs[leafIndex].argumentAddresses[0] = getAddress(sourceChain, "boringVault");
        }
    }

    // ========================================= Karak =========================================

    function _addKarakLeafs(ManageLeaf[] memory leafs, address vaultSupervisor, address vault) internal {
        address delegationSupervisor = VaultSupervisor(vaultSupervisor).delegationSupervisor();
        ERC20 underlying = ERC4626(vault).asset();

        // Add leaf to approve karak vault to spend underlying.
        unchecked {
            leafIndex++;
        }
        leafs[leafIndex] = ManageLeaf(
            address(underlying),
            false,
            "approve(address,uint256)",
            new address[](1),
            string.concat("Approve Karak Vault to spend ", underlying.symbol()),
            getAddress(sourceChain, "rawDataDecoderAndSanitizer")
        );
        leafs[leafIndex].argumentAddresses[0] = vault;

        // Approve vault supervisor to spend vault shares
        unchecked {
            leafIndex++;
        }
        leafs[leafIndex] = ManageLeaf(
            vault,
            false,
            "approve(address,uint256)",
            new address[](1),
            string.concat("Approve Vault Supervisor to spend ", ERC4626(vault).symbol(), " shares"),
            getAddress(sourceChain, "rawDataDecoderAndSanitizer")
        );
        leafs[leafIndex].argumentAddresses[0] = vaultSupervisor;

        // Add deposit leafs
        unchecked {
            leafIndex++;
        }
        leafs[leafIndex] = ManageLeaf(
            vaultSupervisor,
            false,
            "deposit(address,uint256,uint256)",
            new address[](1),
            string.concat("Deposit ", underlying.symbol(), " into ", ERC4626(vault).symbol()),
            getAddress(sourceChain, "rawDataDecoderAndSanitizer")
        );
        leafs[leafIndex].argumentAddresses[0] = vault;

        unchecked {
            leafIndex++;
        }
        leafs[leafIndex] = ManageLeaf(
            vaultSupervisor,
            false,
            "gimmieShares(address,uint256)",
            new address[](1),
            string.concat("Gimmie shares into ", ERC4626(vault).symbol()),
            getAddress(sourceChain, "rawDataDecoderAndSanitizer")
        );
        leafs[leafIndex].argumentAddresses[0] = vault;

        // Add withdraw leafs
        unchecked {
            leafIndex++;
        }
        leafs[leafIndex] = ManageLeaf(
            vaultSupervisor,
            false,
            "returnShares(address,uint256)",
            new address[](1),
            string.concat("Return shares from ", ERC4626(vault).symbol()),
            getAddress(sourceChain, "rawDataDecoderAndSanitizer")
        );
        leafs[leafIndex].argumentAddresses[0] = vault;

        unchecked {
            leafIndex++;
        }
        leafs[leafIndex] = ManageLeaf(
            delegationSupervisor,
            false,
            "startWithdraw((address[],uint256[],address)[])",
            new address[](2),
            string.concat("Start withdraw of ", underlying.symbol(), " from ", ERC4626(vault).symbol()),
            getAddress(sourceChain, "rawDataDecoderAndSanitizer")
        );
        leafs[leafIndex].argumentAddresses[0] = vault;
        leafs[leafIndex].argumentAddresses[1] = getAddress(sourceChain, "boringVault");

        unchecked {
            leafIndex++;
        }
        leafs[leafIndex] = ManageLeaf(
            delegationSupervisor,
            false,
            "finishWithdraw((address,address,uint256,uint256,(address[],uint256[],address))[])",
            new address[](4),
            string.concat("Finish withdraw of ", underlying.symbol(), " from ", ERC4626(vault).symbol()),
            getAddress(sourceChain, "rawDataDecoderAndSanitizer")
        );
        leafs[leafIndex].argumentAddresses[0] = getAddress(sourceChain, "boringVault");
        leafs[leafIndex].argumentAddresses[1] = address(0); // Delegation not implemented yet.
        leafs[leafIndex].argumentAddresses[2] = vault;
        leafs[leafIndex].argumentAddresses[3] = getAddress(sourceChain, "boringVault");
    }

    // ========================================= Reclamation =========================================

    function _addReclamationLeafs(ManageLeaf[] memory leafs, address target, address reclamationDecoder) internal {
        /// @notice These leafs are generic, in that they are allowing any execturo address to be removed, and any asset to be withdrawn
        /// BACK to the boring vault.
        // Add in generic `removeExecutor(address executor)` leaf.
        unchecked {
            leafIndex++;
        }
        leafs[leafIndex] = ManageLeaf(
            target,
            false,
            "removeExecutor(address)",
            new address[](0),
            string.concat("Remove any executor from ", vm.toString(target)),
            reclamationDecoder
        );
        // Add in generic `withdraw(address asset, uint256 amount)` and generic `withdrawAll(address asset)` leafs.
        unchecked {
            leafIndex++;
        }
        leafs[leafIndex] = ManageLeaf(
            target,
            false,
            "withdraw(address,uint256)",
            new address[](0),
            string.concat("Withdraw any asset from ", vm.toString(target)),
            reclamationDecoder
        );

        unchecked {
            leafIndex++;
        }
        leafs[leafIndex] = ManageLeaf(
            target,
            false,
            "withdrawAll(address)",
            new address[](0),
            string.concat("Withdraw all of any asset from ", vm.toString(target)),
            reclamationDecoder
        );
    }

    // ========================================= Puppet =========================================

    function _createPuppetLeafs(ManageLeaf[] memory leafs, address puppet)
        internal
        pure
        returns (ManageLeaf[] memory puppetLeafs)
    {
        puppetLeafs = new ManageLeaf[](leafs.length);

        // Iterate through every leaf, and
        // 1) Take the existing target and append it to the end of the argumentAddresses array.
        // 2) Change the target to the puppet contract.

        for (uint256 i; i < leafs.length; ++i) {
            puppetLeafs[i].argumentAddresses = new address[](leafs[i].argumentAddresses.length + 1);
            // Copy over argumentAddresses.
            for (uint256 j; j < leafs[i].argumentAddresses.length; ++j) {
                puppetLeafs[i].argumentAddresses[j] = leafs[i].argumentAddresses[j];
            }
            // Append the target to the end of the argumentAddresses array.
            puppetLeafs[i].argumentAddresses[leafs[i].argumentAddresses.length] = leafs[i].target;
            // Change the target to the puppet contract.
            puppetLeafs[i].target = puppet;
            // Copy over remaning values.
            puppetLeafs[i].canSendValue = leafs[i].canSendValue;
            puppetLeafs[i].signature = leafs[i].signature;
            puppetLeafs[i].description = leafs[i].description;
            puppetLeafs[i].decoderAndSanitizer = leafs[i].decoderAndSanitizer;
        }
    }

    // ========================================= Drone =========================================

    function _addLeafsForDroneTransfers(ManageLeaf[] memory leafs, address drone, ERC20[] memory assets) internal {
        for (uint256 i; i < assets.length; ++i) {
            // Add leaf for BoringVault to transfer to drone.
            unchecked {
                leafIndex++;
            }
            leafs[leafIndex] = ManageLeaf(
                address(assets[i]),
                false,
                "transfer(address,uint256)",
                new address[](1),
                string.concat("Transfer ", assets[i].symbol(), " to drone: ", vm.toString(drone)),
                getAddress(sourceChain, "rawDataDecoderAndSanitizer")
            );
            leafs[leafIndex].argumentAddresses[0] = drone;

            // Add leaf for drone to transfer to BoringVault.
            unchecked {
                leafIndex++;
            }
            leafs[leafIndex] = ManageLeaf(
                drone,
                false,
                "transfer(address,uint256)",
                new address[](2),
                string.concat("Transfer ", assets[i].symbol(), " to BoringVault"),
                getAddress(sourceChain, "rawDataDecoderAndSanitizer")
            );
            leafs[leafIndex].argumentAddresses[0] = getAddress(sourceChain, "boringVault");
            leafs[leafIndex].argumentAddresses[1] = address(assets[i]);
        }

        // Add leaf so boringVault can withdraw native from drone.
        unchecked {
            leafIndex++;
        }
        leafs[leafIndex] = ManageLeaf(
            drone,
            false,
            "withdrawNativeFromDrone()",
            new address[](0),
            string.concat("Withdraw native from drone: ", vm.toString(drone)),
            getAddress(sourceChain, "rawDataDecoderAndSanitizer")
        );
    }

    function _createDroneLeafs(ManageLeaf[] memory leafs, address drone, uint256 startIndex, uint256 endIndex)
        internal
    {
        address boringVault = getAddress(sourceChain, "boringVault");
        // Update boringVault address to be drone, so leafs work as expected.
        // setAddress(true, sourceChain, "boringVault", drone);

        // Iterate through every leaf, and
        // 1) Take the existing target and append it to the end of the argumentAddresses array.
        // 2) Change the target to the drone contract.

        for (uint256 i = startIndex; i < endIndex; ++i) {
            uint256 newLength = leafs[i].argumentAddresses.length + 1;
            address[] memory temp = new address[](newLength);
            // Copy argumentAddresses into temporary array.
            for (uint256 j; j < leafs[i].argumentAddresses.length; ++j) {
                if (leafs[i].argumentAddresses[j] == address(boringVault)) {
                    temp[j] = drone;
                } else {
                    temp[j] = leafs[i].argumentAddresses[j];
                }
            }

            // Expand argumentAddresses array by 1.
            leafs[i].argumentAddresses = new address[](newLength);

            // Copy over argumentAddresses into leaf address arguments array.
            for (uint256 j; j < leafs[i].argumentAddresses.length; ++j) {
                leafs[i].argumentAddresses[j] = temp[j];
            }

            // Append the target to the end of the argumentAddresses array.
            leafs[i].argumentAddresses[newLength - 1] = leafs[i].target;

            // Change the target to the puppet contract.
            leafs[i].target = drone;

            // Update Description.
            leafs[i].description = string.concat("(Drone: ", vm.toString(drone), ") ", leafs[i].description);
        }

        // Change boringVault address back to original.
        setAddress(true, sourceChain, "boringVault", boringVault);
    }

    // ========================================= Term Finance =========================================
    // TODO need to use this in the test suite.
    function _addTermFinanceLockOfferLeafs(
        ManageLeaf[] memory leafs,
        ERC20[] memory purchaseTokens,
        address[] memory termAuctionOfferLockerAddresses,
        address[] memory termRepoLockers
    ) internal {
        for (uint256 i; i < purchaseTokens.length; i++) {
            unchecked {
                leafIndex++;
            }
            leafs[leafIndex] = ManageLeaf(
                address(purchaseTokens[i]),
                false,
                "approve(address,uint256)",
                new address[](1),
                string.concat("Approve Term Repo Locker to spend ", purchaseTokens[i].symbol()),
                getAddress(sourceChain, "rawDataDecoderAndSanitizer")
            );
            leafs[leafIndex].argumentAddresses[0] = termRepoLockers[i];
            ownerToTokenToSpenderToApprovalInTree[getAddress(sourceChain, "boringVault")][address(purchaseTokens[i])][termRepoLockers[i]]
            = true;
            unchecked {
                leafIndex++;
            }
            leafs[leafIndex] = ManageLeaf(
                termAuctionOfferLockerAddresses[i],
                false,
                "lockOffers((bytes32,address,bytes32,uint256,address)[])",
                new address[](2),
                string.concat(
                    "Submit offer submission to offer locker ", vm.toString(termAuctionOfferLockerAddresses[i])
                ),
                getAddress(sourceChain, "rawDataDecoderAndSanitizer")
            );
            leafs[leafIndex].argumentAddresses[0] = getAddress(sourceChain, "boringVault");
            leafs[leafIndex].argumentAddresses[1] = address(purchaseTokens[i]);
        }
    }

    // TODO need to use this in the test suite.
    function _addTermFinanceUnlockOfferLeafs(
        ManageLeaf[] memory leafs,
        address[] memory termAuctionOfferLockerAddresses
    ) internal {
        for (uint256 i; i < termAuctionOfferLockerAddresses.length; i++) {
            unchecked {
                leafIndex++;
            }

            leafs[leafIndex] = ManageLeaf(
                termAuctionOfferLockerAddresses[i],
                false,
                "unlockOffers(bytes32[])",
                new address[](0),
                string.concat(
                    "Unlock existing offer from offer locker ", vm.toString(termAuctionOfferLockerAddresses[i])
                ),
                getAddress(sourceChain, "rawDataDecoderAndSanitizer")
            );
        }
    }

    // TODO need to use this in the test suite.
    function _addTermFinanceRevealOfferLeafs(
        ManageLeaf[] memory leafs,
        address[] memory termAuctionOfferLockerAddresses
    ) internal {
        for (uint256 i; i < termAuctionOfferLockerAddresses.length; i++) {
            unchecked {
                leafIndex++;
            }
            leafs[leafIndex] = ManageLeaf(
                termAuctionOfferLockerAddresses[i],
                false,
                "revealOffers(bytes32[],uint256[],uint256[])",
                new address[](0),
                string.concat(
                    "Unlock existing offer from offer locker ", vm.toString(termAuctionOfferLockerAddresses[i])
                ),
                getAddress(sourceChain, "rawDataDecoderAndSanitizer")
            );
        }
    }

    // TODO need to use this in the test suite.
    function _addTermFinanceRedeemTermRepoTokensLeafs(ManageLeaf[] memory leafs, address[] memory termRepoServicers)
        internal
    {
        for (uint256 i; i < termRepoServicers.length; i++) {
            unchecked {
                leafIndex++;
            }
            leafs[leafIndex] = ManageLeaf(
                termRepoServicers[i],
                false,
                "redeemTermRepoTokens(address,uint256)",
                new address[](1),
                string.concat("Redeem TermRepo Tokens from servicer ", vm.toString(termRepoServicers[i])),
                getAddress(sourceChain, "rawDataDecoderAndSanitizer")
            );
            leafs[leafIndex].argumentAddresses[0] = getAddress(sourceChain, "boringVault");
        }
    }

    // ========================================= Sky Money =========================================
    function _addAllSkyMoneyLeafs(ManageLeaf[] memory leafs) internal {
        _addSkyDaiConverterLeafs(leafs);
        _addSkyUSDSLitePSMUSDCLeafs(leafs);
        _addSkyDAILitePSMUSDCLeafs(leafs);
    }

    function _addSkyDaiConverterLeafs(ManageLeaf[] memory leafs) internal {
        unchecked {
            leafIndex++;
        }
        leafs[leafIndex] = ManageLeaf(
            getAddress(sourceChain, "DAI"),
            false,
            "approve(address,uint256)",
            new address[](1),
            string.concat("Approve DAI to be spent by SKY Dai Converter"),
            getAddress(sourceChain, "rawDataDecoderAndSanitizer")
        );
        leafs[leafIndex].argumentAddresses[0] = getAddress(sourceChain, "daiConverter");

        unchecked {
            leafIndex++;
        }
        leafs[leafIndex] = ManageLeaf(
            getAddress(sourceChain, "USDS"),
            false,
            "approve(address,uint256)",
            new address[](1),
            string.concat("Approve USDS to be spent by SKY Dai Converter"),
            getAddress(sourceChain, "rawDataDecoderAndSanitizer")
        );
        leafs[leafIndex].argumentAddresses[0] = getAddress(sourceChain, "daiConverter");

        unchecked {
            leafIndex++;
        }
        leafs[leafIndex] = ManageLeaf(
            getAddress(sourceChain, "daiConverter"),
            false,
            "daiToUsds(address,uint256)",
            new address[](1),
            string.concat("Convert DAI to USDS"),
            getAddress(sourceChain, "rawDataDecoderAndSanitizer")
        );
        leafs[leafIndex].argumentAddresses[0] = getAddress(sourceChain, "boringVault");

        unchecked {
            leafIndex++;
        }
        leafs[leafIndex] = ManageLeaf(
            getAddress(sourceChain, "daiConverter"),
            false,
            "usdsToDai(address,uint256)",
            new address[](1),
            string.concat("Convert DAI to USDS"),
            getAddress(sourceChain, "rawDataDecoderAndSanitizer")
        );
        leafs[leafIndex].argumentAddresses[0] = getAddress(sourceChain, "boringVault");
    }

    function _addSkyUSDSLitePSMUSDCLeafs(ManageLeaf[] memory leafs) internal {
        unchecked {
            leafIndex++;
        }
        leafs[leafIndex] = ManageLeaf(
            getAddress(sourceChain, "USDS"),
            false,
            "approve(address,uint256)",
            new address[](1),
            string.concat("Approve USDS to be swapped for USDC"),
            getAddress(sourceChain, "rawDataDecoderAndSanitizer")
        );
        leafs[leafIndex].argumentAddresses[0] = getAddress(sourceChain, "usdsLitePsmUsdc");
        unchecked {
            leafIndex++;
        }
        leafs[leafIndex] = ManageLeaf(
            getAddress(sourceChain, "USDC"),
            false,
            "approve(address,uint256)",
            new address[](1),
            string.concat("Approve USDC to be swapped for USDS"),
            getAddress(sourceChain, "rawDataDecoderAndSanitizer")
        );
        leafs[leafIndex].argumentAddresses[0] = getAddress(sourceChain, "usdsLitePsmUsdc");

        unchecked {
            leafIndex++;
        }
        leafs[leafIndex] = ManageLeaf(
            getAddress(sourceChain, "usdsLitePsmUsdc"),
            false,
            "sellGem(address,uint256)",
            new address[](1),
            string.concat("Swap USDC for USDS"),
            getAddress(sourceChain, "rawDataDecoderAndSanitizer")
        );
        leafs[leafIndex].argumentAddresses[0] = getAddress(sourceChain, "boringVault");

        unchecked {
            leafIndex++;
        }
        leafs[leafIndex] = ManageLeaf(
            getAddress(sourceChain, "usdsLitePsmUsdc"),
            false,
            "buyGem(address,uint256)",
            new address[](1),
            string.concat("Swap USDS for USDC"),
            getAddress(sourceChain, "rawDataDecoderAndSanitizer")
        );
        leafs[leafIndex].argumentAddresses[0] = getAddress(sourceChain, "boringVault");
    }

    function _addSkyDAILitePSMUSDCLeafs(ManageLeaf[] memory leafs) internal {
        unchecked {
            leafIndex++;
        }
        leafs[leafIndex] = ManageLeaf(
            getAddress(sourceChain, "DAI"),
            false,
            "approve(address,uint256)",
            new address[](1),
            string.concat("Approve DAI to be swapped for USDC"),
            getAddress(sourceChain, "rawDataDecoderAndSanitizer")
        );
        leafs[leafIndex].argumentAddresses[0] = getAddress(sourceChain, "daiLitePsmUsdc");

        unchecked {
            leafIndex++;
        }
        leafs[leafIndex] = ManageLeaf(
            getAddress(sourceChain, "USDC"),
            false,
            "approve(address,uint256)",
            new address[](1),
            string.concat("Approve USDC to be swapped for DAI"),
            getAddress(sourceChain, "rawDataDecoderAndSanitizer")
        );
        leafs[leafIndex].argumentAddresses[0] = getAddress(sourceChain, "daiLitePsmUsdc");

        unchecked {
            leafIndex++;
        }
        leafs[leafIndex] = ManageLeaf(
            getAddress(sourceChain, "daiLitePsmUsdc"),
            false,
            "sellGem(address,uint256)",
            new address[](1),
            string.concat("Swap USDC for DAI"),
            getAddress(sourceChain, "rawDataDecoderAndSanitizer")
        );
        leafs[leafIndex].argumentAddresses[0] = getAddress(sourceChain, "boringVault");

        unchecked {
            leafIndex++;
        }
        leafs[leafIndex] = ManageLeaf(
            getAddress(sourceChain, "daiLitePsmUsdc"),
            false,
            "buyGem(address,uint256)",
            new address[](1),
            string.concat("Swap DAI for USDC"),
            getAddress(sourceChain, "rawDataDecoderAndSanitizer")
        );
        leafs[leafIndex].argumentAddresses[0] = getAddress(sourceChain, "boringVault");
    }

    // ========================================= Sonic Gateway =========================================
    // To be used on ETH mainnet.
    function _addSonicGatewayLeafsEth(ManageLeaf[] memory leafs, ERC20[] memory assets) internal {
        for (uint256 i = 0; i < assets.length; i++) {
            unchecked {
                leafIndex++;
            }
            leafs[leafIndex] = ManageLeaf(
                address(assets[i]),
                false,
                "approve(address,uint256)",
                new address[](1),
                string.concat("Approve Sonic Gateway L1 to spend", assets[i].symbol()),
                getAddress(sourceChain, "rawDataDecoderAndSanitizer")
            );
            leafs[leafIndex].argumentAddresses[0] = getAddress(sourceChain, "sonicGateway");

            unchecked {
                leafIndex++;
            }
            leafs[leafIndex] = ManageLeaf(
                getAddress(sourceChain, "sonicGateway"),
                false,
                "deposit(uint96,address,uint256)",
                new address[](1),
                string.concat("Deposit ", assets[i].symbol(), " into Sonic Gateway"),
                getAddress(sourceChain, "rawDataDecoderAndSanitizer")
            );
            leafs[leafIndex].argumentAddresses[0] = address(assets[i]);

            unchecked {
                leafIndex++;
            }
            leafs[leafIndex] = ManageLeaf(
                getAddress(sourceChain, "sonicGateway"),
                false,
                "claim(uint256,address,uint256,bytes)",
                new address[](1),
                string.concat("Claim ", assets[i].symbol(), " from Sonic Gateway"),
                getAddress(sourceChain, "rawDataDecoderAndSanitizer")
            );
            leafs[leafIndex].argumentAddresses[0] = address(assets[i]);

            unchecked {
                leafIndex++;
            }
            leafs[leafIndex] = ManageLeaf(
                getAddress(sourceChain, "sonicGateway"),
                false,
                "cancelDepositWhileDead(uint256,address,uint256,bytes)",
                new address[](1),
                string.concat("Cancel deposit of ", assets[i].symbol(), " from Sonic Gateway while dead"),
                getAddress(sourceChain, "rawDataDecoderAndSanitizer")
            );
            leafs[leafIndex].argumentAddresses[0] = address(assets[i]);
        }
    }

    // To be used on Sonic L2.
    // NOTE: sonic bridge uses the mainnet token address to match with their bridged versions, so we need both.
    // The mainnet token address is the one sanitized and the one that needs to be passed into the bridge itself, but the sonic address will be used in the leaf to (hopefully) minimize confusion. It is also used for approvals. However, this is still confusing, so I am leaving this comment.
    function _addSonicGatewayLeafsSonic(
        ManageLeaf[] memory leafs,
        address[] memory assetsMainnet,
        address[] memory assetsSonic
    ) internal {
        require(assetsSonic.length == assetsMainnet.length, "Asset length mismatch");
        unchecked {
            leafIndex++;
        }
        leafs[leafIndex] = ManageLeaf(
            getAddress(sourceChain, "USDC"),
            false,
            "approve(address,uint256)",
            new address[](1),
            string.concat("Approve Circle Token Adapter to burn USDC"),
            getAddress(sourceChain, "rawDataDecoderAndSanitizer")
        );
        leafs[leafIndex].argumentAddresses[0] = getAddress(sourceChain, "circleTokenAdapter");

        for (uint256 i = 0; i < assetsMainnet.length; i++) {
            unchecked {
                leafIndex++;
            }
            leafs[leafIndex] = ManageLeaf(
                address(assetsSonic[i]),
                false,
                "approve(address,uint256)",
                new address[](1),
                string.concat("Approve Sonic Gateway L2 to spend ", vm.toString(assetsSonic[i])),
                getAddress(sourceChain, "rawDataDecoderAndSanitizer")
            );

            leafs[leafIndex].argumentAddresses[0] = getAddress(sourceChain, "sonicGateway");

            unchecked {
                leafIndex++;
            }
            leafs[leafIndex] = ManageLeaf(
                getAddress(sourceChain, "sonicGateway"),
                false,
                "withdraw(uint96,address,uint256)",
                new address[](1),
                string.concat("Withdraw ", vm.toString(assetsSonic[i]), " from Sonic"),
                getAddress(sourceChain, "rawDataDecoderAndSanitizer")
            );
            leafs[leafIndex].argumentAddresses[0] = address(assetsMainnet[i]);

            unchecked {
                leafIndex++;
            }
            leafs[leafIndex] = ManageLeaf(
                getAddress(sourceChain, "sonicGateway"),
                false,
                "claim(uint256,address,uint256,bytes)",
                new address[](1),
                string.concat("Claim ", vm.toString(assetsSonic[i]), " from Sonic Gateway"),
                getAddress(sourceChain, "rawDataDecoderAndSanitizer")
            );
            leafs[leafIndex].argumentAddresses[0] = address(assetsMainnet[i]);
        }
    }

    // ========================================= BoringVault Teller =========================================

    function _addTellerLeafs(ManageLeaf[] memory leafs, address teller, ERC20[] memory assets) internal {
        ERC20 boringVault = TellerWithMultiAssetSupport(teller).vault();

        for (uint256 i; i < assets.length; ++i) {
            // Approve BoringVault to spend all assets.
            unchecked {
                leafIndex++;
            }
            leafs[leafIndex] = ManageLeaf(
                address(assets[i]),
                false,
                "approve(address,uint256)",
                new address[](1),
                string.concat("Approve ", boringVault.name(), ", to spend ", assets[i].symbol()),
                getAddress(sourceChain, "rawDataDecoderAndSanitizer")
            );
            leafs[leafIndex].argumentAddresses[0] = address(boringVault);

            // BulkDeposit asset.
            unchecked {
                leafIndex++;
            }
            leafs[leafIndex] = ManageLeaf(
                teller,
                false,
                "bulkDeposit(address,uint256,uint256,address)",
                new address[](2),
                string.concat("Bulk deposit ", assets[i].symbol(), " into ", boringVault.name()),
                getAddress(sourceChain, "rawDataDecoderAndSanitizer")
            );
            leafs[leafIndex].argumentAddresses[0] = address(assets[i]);
            leafs[leafIndex].argumentAddresses[1] = getAddress(sourceChain, "boringVault");

            // BulkWithdraw asset.
            unchecked {
                leafIndex++;
            }
            leafs[leafIndex] = ManageLeaf(
                teller,
                false,
                "bulkWithdraw(address,uint256,uint256,address)",
                new address[](2),
                string.concat("Bulk withdraw ", assets[i].symbol(), " from ", boringVault.name()),
                getAddress(sourceChain, "rawDataDecoderAndSanitizer")
            );
            leafs[leafIndex].argumentAddresses[0] = address(assets[i]);
            leafs[leafIndex].argumentAddresses[1] = getAddress(sourceChain, "boringVault");
        }
    }

    // ========================================= JSON FUNCTIONS =========================================
    // TODO this should pass in a bool or something to generate leafs indicating that we want leaf indexes printed.
    bool addLeafIndex = false;

    function _generateTestLeafs(ManageLeaf[] memory leafs, bytes32[][] memory manageTree) internal {
        string memory filePath = "./leafs/TemporaryLeafs.json";
        addLeafIndex = true;
        _generateLeafs(filePath, leafs, manageTree[manageTree.length - 1][0], manageTree);
        addLeafIndex = false;
    }
    // TODO look at how deployment json is made, and refactor this to work that way, so files dont need to be formatted.

    function _generateLeafs(
        string memory filePath,
        ManageLeaf[] memory leafs,
        bytes32 manageRoot,
        bytes32[][] memory manageTree
    ) internal {
        if (vm.exists(filePath)) {
            // Need to delete it
            vm.removeFile(filePath);
        }
        vm.writeLine(filePath, "{ \"metadata\": ");
        string[] memory composition = new string[](5);
        composition[0] = "Bytes20(DECODER_AND_SANITIZER_ADDRESS)";
        composition[1] = "Bytes20(TARGET_ADDRESS)";
        composition[2] = "Bytes1(CAN_SEND_VALUE)";
        composition[3] = "Bytes4(TARGET_FUNCTION_SELECTOR)";
        composition[4] = "Bytes{N*20}(ADDRESS_ARGUMENT_0,...,ADDRESS_ARGUMENT_N)";
        string memory metadata = "ManageRoot";
        {
            // Determine how many leafs are used.
            uint256 usedLeafCount;
            for (uint256 i; i < leafs.length; ++i) {
                if (leafs[i].target != address(0)) {
                    usedLeafCount++;
                }
            }
            vm.serializeUint(metadata, "LeafCount", usedLeafCount);
        }
        vm.serializeUint(metadata, "TreeCapacity", leafs.length);
        vm.serializeString(metadata, "DigestComposition", composition);
        vm.serializeAddress(metadata, "BoringVaultAddress", getAddress(sourceChain, "boringVault"));
        vm.serializeAddress(
            metadata, "DecoderAndSanitizerAddress", getAddress(sourceChain, "rawDataDecoderAndSanitizer")
        );
        vm.serializeAddress(metadata, "ManagerAddress", getAddress(sourceChain, "managerAddress"));
        vm.serializeAddress(metadata, "AccountantAddress", getAddress(sourceChain, "accountantAddress"));
        string memory finalMetadata = vm.serializeBytes32(metadata, "ManageRoot", manageRoot);

        vm.writeLine(filePath, finalMetadata);
        vm.writeLine(filePath, ",");
        vm.writeLine(filePath, "\"leafs\": [");

        for (uint256 i; i < leafs.length; ++i) {
            string memory leaf = "leaf";
            if (addLeafIndex) vm.serializeUint(leaf, "LeafIndex", i);
            vm.serializeAddress(leaf, "TargetAddress", leafs[i].target);
            vm.serializeAddress(leaf, "DecoderAndSanitizerAddress", leafs[i].decoderAndSanitizer);
            vm.serializeBool(leaf, "CanSendValue", leafs[i].canSendValue);
            vm.serializeString(leaf, "FunctionSignature", leafs[i].signature);
            bytes4 sel = bytes4(keccak256(abi.encodePacked(leafs[i].signature)));
            string memory selector = Strings.toHexString(uint32(sel), 4);
            vm.serializeString(leaf, "FunctionSelector", selector);
            bytes memory packedData;
            for (uint256 j; j < leafs[i].argumentAddresses.length; ++j) {
                packedData = abi.encodePacked(packedData, leafs[i].argumentAddresses[j]);
            }
            vm.serializeBytes(leaf, "PackedArgumentAddresses", packedData);
            vm.serializeAddress(leaf, "AddressArguments", leafs[i].argumentAddresses);
            bytes32 digest = keccak256(
                abi.encodePacked(leafs[i].decoderAndSanitizer, leafs[i].target, leafs[i].canSendValue, sel, packedData)
            );
            vm.serializeBytes32(leaf, "LeafDigest", digest);

            string memory finalJson = vm.serializeString(leaf, "Description", leafs[i].description);

            // vm.writeJson(finalJson, filePath);
            vm.writeLine(filePath, finalJson);
            if (i != leafs.length - 1) {
                vm.writeLine(filePath, ",");
            }
        }
        vm.writeLine(filePath, "],");

        string memory merkleTreeName = "MerkleTree";
        string[][] memory merkleTree = new string[][](manageTree.length);
        for (uint256 k; k < manageTree.length; ++k) {
            merkleTree[k] = new string[](manageTree[k].length);
        }

        for (uint256 i; i < manageTree.length; ++i) {
            for (uint256 j; j < manageTree[i].length; ++j) {
                merkleTree[i][j] = vm.toString(manageTree[i][j]);
            }
        }

        string memory finalMerkleTree;
        for (uint256 i; i < merkleTree.length; ++i) {
            string memory layer = Strings.toString(merkleTree.length - (i + 1));
            finalMerkleTree = vm.serializeString(merkleTreeName, layer, merkleTree[i]);
        }
        vm.writeLine(filePath, "\"MerkleTree\": ");
        vm.writeLine(filePath, finalMerkleTree);
        vm.writeLine(filePath, "}");
    }

    // ========================================= HELPER FUNCTIONS =========================================

    struct ManageLeaf {
        address target;
        bool canSendValue;
        string signature;
        address[] argumentAddresses;
        string description;
        address decoderAndSanitizer;
    }

    error MerkleTreeHelper__DecoderAndSanitizerMissingFunction(string signature);

    function _verifyDecoderImplementsLeafsFunctionSelectors(ManageLeaf[] memory leafs) internal view {
        for (uint256 i; i < leafs.length; ++i) {
            bytes4 selector = bytes4(keccak256(abi.encodePacked(leafs[i].signature)));
            // This is the "selector" for an empty leaf.
            if (selector == 0xc5d24601) continue;
            (bool success, bytes memory returndata) =
                leafs[i].decoderAndSanitizer.staticcall(abi.encodePacked(selector));
            if (!success && returndata.length > 0) {
                // Make sure we did not revert from the `BaseDecoderAndSanitizer__FunctionSelectorNotSupported()` error.
                if (
                    keccak256(returndata)
                        == keccak256(
                            abi.encodePacked(
                                BaseDecoderAndSanitizer.BaseDecoderAndSanitizer__FunctionSelectorNotSupported.selector
                            )
                        )
                ) {
                    revert MerkleTreeHelper__DecoderAndSanitizerMissingFunction(leafs[i].signature);
                }
            }
        }
    }

    function _buildTrees(bytes32[][] memory merkleTreeIn) internal pure returns (bytes32[][] memory merkleTreeOut) {
        // We are adding another row to the merkle tree, so make merkleTreeOut be 1 longer.
        uint256 merkleTreeIn_length = merkleTreeIn.length;
        merkleTreeOut = new bytes32[][](merkleTreeIn_length + 1);
        uint256 layer_length;
        // Iterate through merkleTreeIn to copy over data.
        for (uint256 i; i < merkleTreeIn_length; ++i) {
            layer_length = merkleTreeIn[i].length;
            merkleTreeOut[i] = new bytes32[](layer_length);
            for (uint256 j; j < layer_length; ++j) {
                merkleTreeOut[i][j] = merkleTreeIn[i][j];
            }
        }

        uint256 next_layer_length;
        if (layer_length % 2 != 0) {
            next_layer_length = (layer_length + 1) / 2;
        } else {
            next_layer_length = layer_length / 2;
        }
        merkleTreeOut[merkleTreeIn_length] = new bytes32[](next_layer_length);
        uint256 count;
        for (uint256 i; i < layer_length; i += 2) {
            merkleTreeOut[merkleTreeIn_length][count] =
                _hashPair(merkleTreeIn[merkleTreeIn_length - 1][i], merkleTreeIn[merkleTreeIn_length - 1][i + 1]);
            count++;
        }

        if (next_layer_length > 1) {
            // We need to process the next layer of leaves.
            merkleTreeOut = _buildTrees(merkleTreeOut);
        }
    }

    function _generateMerkleTree(ManageLeaf[] memory manageLeafs) internal pure returns (bytes32[][] memory tree) {
        uint256 leafsLength = manageLeafs.length;
        bytes32[][] memory leafs = new bytes32[][](1);
        leafs[0] = new bytes32[](leafsLength);
        for (uint256 i; i < leafsLength; ++i) {
            bytes4 selector = bytes4(keccak256(abi.encodePacked(manageLeafs[i].signature)));
            bytes memory rawDigest = abi.encodePacked(
                manageLeafs[i].decoderAndSanitizer, manageLeafs[i].target, manageLeafs[i].canSendValue, selector
            );
            uint256 argumentAddressesLength = manageLeafs[i].argumentAddresses.length;
            for (uint256 j; j < argumentAddressesLength; ++j) {
                rawDigest = abi.encodePacked(rawDigest, manageLeafs[i].argumentAddresses[j]);
            }
            leafs[0][i] = keccak256(rawDigest);
        }
        tree = _buildTrees(leafs);
    }

    function _hashPair(bytes32 a, bytes32 b) private pure returns (bytes32) {
        return a < b ? _efficientHash(a, b) : _efficientHash(b, a);
    }

    function _efficientHash(bytes32 a, bytes32 b) private pure returns (bytes32 value) {
        /// @solidity memory-safe-assembly
        assembly {
            mstore(0x00, a)
            mstore(0x20, b)
            value := keccak256(0x00, 0x40)
        }
    }

    function _getPoolAddressFromPoolId(bytes32 poolId) internal pure returns (address) {
        return address(uint160(uint256(poolId >> 96)));
    }

    function _getProofsUsingTree(ManageLeaf[] memory manageLeafs, bytes32[][] memory tree)
        internal
        view
        returns (bytes32[][] memory proofs)
    {
        proofs = new bytes32[][](manageLeafs.length);
        for (uint256 i; i < manageLeafs.length; ++i) {
            // Generate manage proof.
            bytes4 selector = bytes4(keccak256(abi.encodePacked(manageLeafs[i].signature)));
            bytes memory rawDigest = abi.encodePacked(
                getAddress(sourceChain, "rawDataDecoderAndSanitizer"),
                manageLeafs[i].target,
                manageLeafs[i].canSendValue,
                selector
            );
            uint256 argumentAddressesLength = manageLeafs[i].argumentAddresses.length;
            for (uint256 j; j < argumentAddressesLength; ++j) {
                rawDigest = abi.encodePacked(rawDigest, manageLeafs[i].argumentAddresses[j]);
            }
            bytes32 leaf = keccak256(rawDigest);
            proofs[i] = _generateProof(leaf, tree);
        }
    }

    function _generateProof(bytes32 leaf, bytes32[][] memory tree) internal pure returns (bytes32[] memory proof) {
        // The length of each proof is the height of the tree - 1.
        uint256 tree_length = tree.length;
        proof = new bytes32[](tree_length - 1);

        // Build the proof
        for (uint256 i; i < tree_length - 1; ++i) {
            // For each layer we need to find the leaf.
            for (uint256 j; j < tree[i].length; ++j) {
                if (leaf == tree[i][j]) {
                    // We have found the leaf, so now figure out if the proof needs the next leaf or the previous one.
                    proof[i] = j % 2 == 0 ? tree[i][j + 1] : tree[i][j - 1];
                    leaf = _hashPair(leaf, proof[i]);
                    break;
                } else if (j == tree[i].length - 1) {
                    // We have reached the end of the layer and have not found the leaf.
                    revert("Leaf not found in tree");
                }
            }
        }
    }
}

interface IMB {
    struct MarketParams {
        address loanToken;
        address collateralToken;
        address oracle;
        address irm;
        uint256 lltv;
    }

    function idToMarketParams(bytes32 id) external view returns (MarketParams memory);
}

interface PendleMarket {
    function readTokens() external view returns (address, address, address);
}

interface PendleSy {
    function getTokensIn() external view returns (address[] memory);
    function getTokensOut() external view returns (address[] memory);
    function assetInfo() external view returns (uint8, ERC20, uint8);
}

interface UniswapV3Pool {
    function token0() external view returns (address);
    function token1() external view returns (address);
    function fee() external view returns (uint24);
}

interface CurvePool {
    function coins(uint256 i) external view returns (address);
}

interface BalancerVault {
    function getPoolTokens(bytes32) external view returns (ERC20[] memory, uint256[] memory, uint256);
}

interface VelodromV2Gauge {
    function stakingToken() external view returns (address);
}

interface VaultSupervisor {
    function delegationSupervisor() external view returns (address);
}<|MERGE_RESOLUTION|>--- conflicted
+++ resolved
@@ -5007,16 +5007,9 @@
                     string.concat("Approve Accountant to spend ", feeAssets[i].symbol()),
                     getAddress(sourceChain, "rawDataDecoderAndSanitizer")
                 );
-<<<<<<< HEAD
-                leafs[leafIndex].argumentAddresses[0] = getAddress(sourceChain, "accountantAddress");
-                ownerToTokenToSpenderToApprovalInTree[getAddress(sourceChain, "boringVault")][address(feeAssets[i])][getAddress(
-                    sourceChain, "accountantAddress"
-                )] = true;
-=======
                 leafs[leafIndex].argumentAddresses[0] = accountant; 
                 ownerToTokenToSpenderToApprovalInTree[getAddress(sourceChain, "boringVault")][address(feeAssets[i])][accountant] =
                     true;
->>>>>>> 2293edb6
             }
         }
         // Claiming fees.
