--- conflicted
+++ resolved
@@ -7230,7 +7230,6 @@
         }
     }
 
-<<<<<<< HEAD
     // ========================================= Honey =========================================
     
     function _addHoneyLeafs(ManageLeaf[] memory leafs) internal {
@@ -7287,17 +7286,11 @@
             leafs[leafIndex].argumentAddresses[1] = getAddress(sourceChain, "boringVault");
 
         }
-
-    }
-
-    // ========================================= JSON FUNCTIONS =========================================
-    // TODO this should pass in a bool or something to generate leafs indicating that we want leaf indexes printed.
-    bool addLeafIndex = false;
-=======
+    }
+
     // ========================================= Kodiak Finance =========================================
     
     function _addKodiakIslandLeafs(ManageLeaf[] memory leafs, address[] memory islands) internal {
->>>>>>> b5ee4885
 
         for (uint256 i = 0; i < islands.length; i++) {
             
